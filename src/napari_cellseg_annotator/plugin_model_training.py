import os
import warnings
from pathlib import Path

import napari
import torch
from matplotlib.backends.backend_qt5agg import (
    FigureCanvasQTAgg as FigureCanvas,
)
from matplotlib.figure import Figure
# MONAI
from monai.data import (
    DataLoader,
    PatchDataset,
    decollate_batch,
    pad_list_data_collate,
)
<<<<<<< HEAD
=======

# MONAI
>>>>>>> 1b32cbd1
from monai.losses import DiceLoss, FocalLoss, DiceFocalLoss
from monai.metrics import DiceMetric
from monai.transforms import (
    AsDiscrete,
    EnsureChannelFirstd,
    Compose,
    LoadImaged,
    EnsureType,
    EnsureTyped,
    RandSpatialCropSamplesd,
    SpatialPadd,
    RandShiftIntensityd,
    Rand3DElasticd,
)
from napari.qt.threading import thread_worker

# Qt
from qtpy.QtWidgets import (
    QVBoxLayout,
    QPushButton,
    QSizePolicy,
    QLabel,
    QComboBox,
    QSpinBox,
)

from napari_cellseg_annotator import utils
from napari_cellseg_annotator.model_framework import ModelFramework


# TODO : setup training + check #param entries to add more flexibility/advanced options


class Trainer(ModelFramework):
    def __init__(self, viewer: "napari.viewer.Viewer"):

        super().__init__(viewer)

        # self.master = parent
        self._viewer = viewer
        """napari.viewer.Viewer: viewer in which the widget is displayed"""

        ######################
        ######################
        ######################
        # TEST TODO REMOVE
        import glob

<<<<<<< HEAD
        directory = (
            "C:/Users/Cyril/Desktop/Proj_bachelor/data/visual_tif/volumes"
        )
        lab_directory = (
            "C:/Users/Cyril/Desktop/Proj_bachelor/data/visual_tif/lab_sem"
=======
        directory = os.path.dirname(os.path.realpath(__file__)) + str(
            Path("/models/dataset/volumes")
        )

        lab_directory = os.path.dirname(os.path.realpath(__file__)) + str(
            Path("/models/dataset/lab_sem")
>>>>>>> 1b32cbd1
        )
        self.images_filepaths = sorted(
            glob.glob(os.path.join(directory, "*.tif"))
        )

        self.labels_filepaths = sorted(
            glob.glob(os.path.join(lab_directory, "*.tif"))
        )

        #######################
        #######################
        #######################

        self.results_path = os.path.dirname(os.path.realpath(__file__)) + str(
            Path("/models/saved_weights")
        )

        self.num_samples = 30

        self.batch_size = 5
        self.epochs = 10

        self.model = None  # TODO : custom model loading ?
        self.worker = None

        self.loss_dict = {
            "Dice loss": DiceLoss(sigmoid=True),
            "Focal loss": FocalLoss(),
            "Dice-Focal Loss": DiceFocalLoss(sigmoid=True, lambda_dice=0.2),
        }

        ################################
        # interface
        self.epoch_choice = QSpinBox()
        self.epoch_choice.setValue(self.epochs)
        self.epoch_choice.setRange(1, 100)
        self.epoch_choice.setSizePolicy(QSizePolicy.Fixed, QSizePolicy.Fixed)
        self.lbl_epoch_choice = QLabel("Number of epochs : ", self)

        self.loss_choice = QComboBox()
        self.loss_choice.addItems(sorted(self.loss_dict.keys()))
        self.lbl_loss_choice = QLabel("Loss function", self)

        self.sample_choice = QSpinBox()
        self.sample_choice.setValue(self.num_samples)
        self.sample_choice.setRange(1, 50)
        self.sample_choice.setSizePolicy(QSizePolicy.Fixed, QSizePolicy.Fixed)
        self.lbl_sample_choice = QLabel(
            "Number of samples from image : ", self
        )

        self.batch_choice = QSpinBox()
        self.batch_choice.setValue(self.batch_size)
        self.batch_choice.setRange(1, 10)
        self.batch_choice.setSizePolicy(QSizePolicy.Fixed, QSizePolicy.Fixed)
        self.lbl_batch_choice = QLabel("Batch size : ", self)

        self.btn_start = QPushButton("Start training")
        self.btn_start.setSizePolicy(QSizePolicy.Fixed, QSizePolicy.Fixed)
        self.btn_start.clicked.connect(self.start)

        self.btn_model_path.setVisible(False)
        self.lbl_model_path.setVisible(False)

        self.build()

    def check_ready(self):
        if self.images_filepaths != [] and self.labels_filepaths != []:
            return True
        else:
            warnings.formatwarning = utils.format_Warning
            warnings.warn("Image and label paths are not correctly set")
            return False

    def build(self):

        vbox = QVBoxLayout()

        vbox.addWidget(
            utils.combine_blocks(self.filetype_choice, self.lbl_filetype)
        )  # file extension

        vbox.addWidget(
            utils.combine_blocks(self.btn_image_files, self.lbl_image_files)
        )  # volumes
        vbox.addWidget(
            utils.combine_blocks(self.btn_label_files, self.lbl_label_files)
        )  # labels

        # vbox.addWidget(
        #     utils.combine_blocks(self.model_choice, self.lbl_model_choice)
        # )  # model choice

        vbox.addWidget(
            utils.combine_blocks(self.btn_result_path, self.lbl_result_path)
        )  # results folder

        vbox.addWidget(QLabel("", self))
        vbox.addWidget(
            utils.combine_blocks(self.model_choice, self.lbl_model_choice)
        )  # model choice
        vbox.addWidget(
            utils.combine_blocks(self.loss_choice, self.lbl_loss_choice)
        )  # loss choice
        vbox.addWidget(
            utils.combine_blocks(self.epoch_choice, self.lbl_epoch_choice)
        )  # epochs
        vbox.addWidget(
            utils.combine_blocks(self.sample_choice, self.lbl_sample_choice)
        )  # number of samples
        vbox.addWidget(
            utils.combine_blocks(self.batch_choice, self.lbl_batch_choice)
        )  # batch size

        vbox.addWidget(QLabel("", self))

        vbox.addWidget(self.btn_start)
        vbox.addWidget(self.btn_close)
        # TODO : what to train ? predefined model ? custom model ?

        self.setLayout(vbox)

    def show_dialog_lab(self):
        f_name = utils.open_file_dialog(self, self._default_path)

        if f_name:
            self.label_path = f_name
            self.lbl_label.setText(self.label_path)

    def show_dialog_dat(self):
        f_name = utils.open_file_dialog(self, self._default_path)

        if f_name:
            self.data_path = f_name
            self.lbl_dat.setText(self.label_path)

    def start(self):

        self.num_samples = self.sample_choice.value()
        self.batch_size = self.batch_choice.value()


        self.btn_close.setVisible(False)

        # TODO : multithreading ?
        if self.worker is not None:
            if self.worker.is_running:
                pass
            else:
                self.worker.start()
                self.btn_start.setText("Running...")
        else:
            self.worker = self.train()
            self.worker.started.connect(lambda: print("Worker is running..."))
            self.worker.finished.connect(lambda: print("Worker stopped"))
            if self.get_device().type == "cuda":
                self.worker.finished.connect(self.empty_cuda_cache)



        if self.worker.is_running:
            print("Still working...")
        else:
            self.worker.start()
            self.btn_start.setText("Running...")


    @thread_worker
    def train(self):

        device = self.get_device()

        data_dicts = self.create_train_dataset_dict()

        # TODO param : % of validation from training set
        train_files, val_files = (
            data_dicts[0 : int(len(data_dicts) * 0.9)],
            data_dicts[int(len(data_dicts) * 0.9) :],
        )
        print("train/val")
        print(train_files)
        print("\n")
        print(val_files)

        self.sample_loader = Compose(
            [
                LoadImaged(keys=["image", "label"]),
                EnsureChannelFirstd(keys=["image", "label"]),
                RandSpatialCropSamplesd(
                    keys=["image", "label"],
                    roi_size=(110, 110, 110),
                    max_roi_size=(120, 120, 120),
                    num_samples=self.num_samples,
                ),
                SpatialPadd(
                    keys=["image", "label"], spatial_size=(128, 128, 128)
                ),
                EnsureTyped(keys=["image", "label"]),
            ]
        )

        self.train_transforms = Compose(  # TODO : figure out which ones ?
            [
                RandShiftIntensityd(keys=["image"], offsets=0.7),
                Rand3DElasticd(
                    keys=["image", "label"],
                    sigma_range=(0.3, 0.7),
                    magnitude_range=(0.3, 0.7),
                ),
                EnsureTyped(keys=["image", "label"]),
            ]
        )

        self.val_transforms = Compose(
            [
                # LoadImaged(keys=["image", "label"]),
                # EnsureChannelFirstd(keys=["image", "label"]),
                EnsureTyped(keys=["image", "label"]),
            ]
        )
<<<<<<< HEAD
        self.btn_close.setVisible(False)

        # TODO : multithreading ?
        if self.worker is not None:
            if self.worker.is_running:
                pass
            else:
                self.worker.start()
                self.btn_start.setText("Stop")
        else:
            self.worker = self.train()
            self.worker.started.connect(lambda: print("Worker is running..."))
            self.worker.finished.connect(lambda: print("Worker stopped"))

        if self.worker.is_running:
            print("Stop training requested")
            self.model.stop_training = True
            self.btn_start.setText("Start training")
            self.btn_close.setVisible(True)
            self.worker = None
        else:
            self.worker.start()
            self.btn_start.setText("Stop")

    @thread_worker
    def train(self):

        device = self.get_device()

        data_dicts = self.create_train_dataset_dict()

        # TODO param : % of validation from training set
        train_files, val_files = data_dicts, data_dicts
        # print("train/val")
        # print(train_files)
        # print(val_files)
=======
>>>>>>> 1b32cbd1

        train_ds = PatchDataset(
            data=train_files,
            transform=self.train_transforms,
            patch_func=self.sample_loader,
            samples_per_image=self.num_samples,
        )

        train_loader = DataLoader(
            train_ds,
            batch_size=self.batch_size,
            shuffle=True,
            num_workers=4,
            collate_fn=pad_list_data_collate,
        )

        val_ds = PatchDataset(
            data=val_files,
            transform=self.val_transforms,
            patch_func=self.sample_loader,
            samples_per_image=self.num_samples,
        )

        val_loader = DataLoader(
            val_ds, batch_size=self.batch_size, num_workers=4
        )

        model_id = self.get_model(self.model_choice.currentText())
        model = model_id.get_net()
        model = model.to(device)

        # TODO : more parameters/flexibility
        post_pred = AsDiscrete(threshold=0.3)
        post_label = EnsureType()
        val_interval = 2
        max_epochs = self.epoch_choice.value()
        loss_function = self.get_loss(self.loss_choice.currentText())
        optimizer = torch.optim.Adam(model.parameters(), 1e-3)
        dice_metric = DiceMetric(include_background=True, reduction="mean")

        best_metric = -1
        best_metric_epoch = -1
        epoch_loss_values = []
        metric_values = []

        time = utils.get_date_time()
        weights_filename = (
            f"{self.model_choice.currentText()}_best_metric" + f"_{time}.pth"
        )
        if device.type == "cuda":
            print("\nUsing GPU :")
            print(torch.cuda.get_device_name(0))
        else :
            print("Using CPU")

        for epoch in range(max_epochs):
            print("-" * 10)
            print(f"Epoch {epoch + 1}/{max_epochs}")
            if device.type == "cuda":
                print("Memory Usage:")
                print(
                    "Allocated:",
                    round(torch.cuda.memory_allocated(0) / 1024**3, 1),
                    "GB",
                )
                print(
                    "Cached:   ",
                    round(torch.cuda.memory_reserved(0) / 1024**3, 1),
                    "GB",
                )

            model.train()
            epoch_loss = 0
            step = 0
            for batch_data in train_loader:
                step += 1
                inputs, labels = (
                    batch_data["image"].to(device),
                    batch_data["label"].to(device),
                )
                optimizer.zero_grad()
                outputs = model_id.get_output(model, inputs)
                loss = loss_function(outputs, labels)
                loss.backward()
                optimizer.step()
                epoch_loss += loss.item()
                print(
                    f"{step}/{len(train_ds) // train_loader.batch_size}, "
                    f"Train_loss: {loss.item():.4f}"
                )
            epoch_loss /= step
            epoch_loss_values.append(epoch_loss)
            print(f"Epoch {epoch + 1} Average loss: {epoch_loss:.4f}")

            if (epoch + 1) % val_interval == 0:
                model.eval()
                with torch.no_grad():
                    for val_data in val_loader:
                        val_inputs, val_labels = (
                            val_data["image"].to(device),
                            val_data["label"].to(device),
                        )

                        val_outputs = model_id.get_validation(
                            model, val_inputs
                        )

                        pred = decollate_batch(val_outputs)

                        labs = decollate_batch(val_labels)

                        val_outputs = [
                            post_pred(res_tensor) for res_tensor in pred
                        ]

                        val_labels = [
                            post_label(res_tensor) for res_tensor in labs
                        ]

                        dice_metric(y_pred=val_outputs, y=val_labels)

                    metric = dice_metric.aggregate().item()
                    dice_metric.reset()

                    metric_values.append(metric)
                    if metric > best_metric:
                        best_metric = metric
                        best_metric_epoch = epoch + 1
                        torch.save(
                            model.state_dict(),
                            os.path.join(self.results_path, weights_filename),
                        )
                        print("Saved best metric model")
                    print(
                        f"Current epoch: {epoch + 1} Current mean dice: {metric:.4f}"
                        f"\nBest mean dice: {best_metric:.4f} "
                        f"at epoch: {best_metric_epoch}"
                    )
        print("="*10)
        print("Done !")
        print(
            f"Train completed, best_metric: {best_metric:.4f} "
            f"at epoch: {best_metric_epoch}"
        )
<<<<<<< HEAD

        canvas = FigureCanvas(Figure(figsize=(2, 15)))

        train_loss = canvas.figure.add_subplot(2, 1, 1)
        # canvas.figure.suptitle("Loss plot\n", fontsize=8)
        train_loss.set_title("Epoch Average Loss")

        x = [i + 1 for i in range(len(epoch_loss_values))]
        y = epoch_loss_values
        train_loss.set_xlabel("epoch")
        train_loss.plot(x, y)
        dice_metric = canvas.figure.add_subplot(2, 1, 2)
        dice_metric.set_title("Val Mean Dice")
        x = [val_interval * (i + 1) for i in range(len(metric_values))]
        y = metric_values
        dice_metric.set_xlabel("epoch")
        dice_metric.plot(x, y)

        # canvas.figure.tight_layout()
        canvas.figure.subplots_adjust(
            left=0, bottom=0.1, right=1, top=0.95, wspace=0, hspace=0.4
        )

        canvas.setSizePolicy(QSizePolicy.Minimum, QSizePolicy.Maximum)

        self._viewer.window.add_dock_widget(canvas, name=" ", area="right")

=======
>>>>>>> 1b32cbd1
        # self.close()
        self.btn_start.setText("Start training")
        self.btn_close.setVisible(True)

    def close(self):
        """Close the widget"""
        self._viewer.window.remove_dock_widget(self)<|MERGE_RESOLUTION|>--- conflicted
+++ resolved
@@ -15,11 +15,6 @@
     decollate_batch,
     pad_list_data_collate,
 )
-<<<<<<< HEAD
-=======
-
-# MONAI
->>>>>>> 1b32cbd1
 from monai.losses import DiceLoss, FocalLoss, DiceFocalLoss
 from monai.metrics import DiceMetric
 from monai.transforms import (
@@ -68,20 +63,12 @@
         # TEST TODO REMOVE
         import glob
 
-<<<<<<< HEAD
-        directory = (
-            "C:/Users/Cyril/Desktop/Proj_bachelor/data/visual_tif/volumes"
-        )
-        lab_directory = (
-            "C:/Users/Cyril/Desktop/Proj_bachelor/data/visual_tif/lab_sem"
-=======
         directory = os.path.dirname(os.path.realpath(__file__)) + str(
             Path("/models/dataset/volumes")
         )
 
         lab_directory = os.path.dirname(os.path.realpath(__file__)) + str(
             Path("/models/dataset/lab_sem")
->>>>>>> 1b32cbd1
         )
         self.images_filepaths = sorted(
             glob.glob(os.path.join(directory, "*.tif"))
@@ -99,10 +86,10 @@
             Path("/models/saved_weights")
         )
 
-        self.num_samples = 30
-
-        self.batch_size = 5
-        self.epochs = 10
+        self.num_samples = 2
+
+        self.batch_size = 1
+        self.epochs = 4
 
         self.model = None  # TODO : custom model loading ?
         self.worker = None
@@ -302,7 +289,6 @@
                 EnsureTyped(keys=["image", "label"]),
             ]
         )
-<<<<<<< HEAD
         self.btn_close.setVisible(False)
 
         # TODO : multithreading ?
@@ -339,8 +325,6 @@
         # print("train/val")
         # print(train_files)
         # print(val_files)
-=======
->>>>>>> 1b32cbd1
 
         train_ds = PatchDataset(
             data=train_files,
@@ -485,7 +469,6 @@
             f"Train completed, best_metric: {best_metric:.4f} "
             f"at epoch: {best_metric_epoch}"
         )
-<<<<<<< HEAD
 
         canvas = FigureCanvas(Figure(figsize=(2, 15)))
 
@@ -513,8 +496,6 @@
 
         self._viewer.window.add_dock_widget(canvas, name=" ", area="right")
 
-=======
->>>>>>> 1b32cbd1
         # self.close()
         self.btn_start.setText("Start training")
         self.btn_close.setVisible(True)
