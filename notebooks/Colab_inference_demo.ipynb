{
  "cells": [
    {
      "cell_type": "markdown",
      "metadata": {
        "colab_type": "text",
        "id": "view-in-github"
      },
      "source": [
        "<a href=\"https://colab.research.google.com/github/AdaptiveMotorControlLab/CellSeg3d/blob/main/notebooks/Colab_inference_demo.ipynb\" target=\"_parent\"><img src=\"https://colab.research.google.com/assets/colab-badge.svg\" alt=\"Open In Colab\"/></a>"
      ]
    },
    {
      "cell_type": "markdown",
      "metadata": {
        "id": "PoYFnmmQAm-x"
      },
      "source": [
        "# **CellSeg3D : inference demo notebook**\n",
        "\n",
        "---\n",
        "This notebook is part of the [CellSeg3D project](https://github.com/AdaptiveMotorControlLab/CellSeg3d) in the [Mathis Lab of Adaptive Intelligence](https://www.mackenziemathislab.org/).\n",
        "\n",
        "- 💜 The foundation of this notebook owes much to the **[ZeroCostDL4Mic](https://github.com/HenriquesLab/ZeroCostDL4Mic)** project and to the **[DeepLabCut](https://github.com/DeepLabCut/DeepLabCut)** team."
      ]
    },
    {
      "cell_type": "markdown",
      "metadata": {
        "id": "vJLmPrWhAm-z"
      },
      "source": [
        "# **1. Installing dependencies**\n",
        "---"
      ]
    },
    {
      "cell_type": "markdown",
      "metadata": {
        "id": "CUNTOWCnAm-z"
      },
      "source": [
        "## **1.1 Installing CellSeg3D**\n",
        "---"
      ]
    },
    {
      "cell_type": "code",
      "execution_count": 1,
      "metadata": {
        "colab": {
          "base_uri": "https://localhost:8080/"
        },
        "collapsed": true,
        "id": "bnFKu6uFAm-z",
        "outputId": "a52993ed-bfc1-4b44-973c-3f7da876e33a"
      },
      "outputs": [
        {
          "name": "stdout",
          "output_type": "stream",
          "text": [
            "\n"
          ]
        }
      ],
      "source": [
        "#@markdown ##Install CellSeg3D and grab demo data\n",
        "!git clone https://github.com/AdaptiveMotorControlLab/CellSeg3d.git --branch main --single-branch ./CellSeg3D\n",
<<<<<<< HEAD
        "!pip install napari-cellseg3d"
=======
        "!pip install napari-cellseg3d\n",
        "!pip install pyClesperanto"
>>>>>>> b25036e0
      ]
    },
    {
      "cell_type": "markdown",
      "metadata": {
        "id": "pSVZsebrAm-0"
      },
      "source": [
        "## **1.3 Load key dependencies**\n",
        "---"
      ]
    },
    {
      "cell_type": "code",
      "execution_count": 2,
      "metadata": {
        "colab": {
          "base_uri": "https://localhost:8080/"
        },
        "id": "vzm75tE_Am-0",
        "outputId": "81a95be8-fe48-4a5b-a64c-2f993772c418"
      },
      "outputs": [
        {
          "name": "stderr",
          "output_type": "stream",
          "text": [
            "/usr/local/lib/python3.10/dist-packages/pytools/persistent_dict.py:52: RecommendedHashNotFoundWarning: Unable to import recommended hash 'siphash24.siphash13', falling back to 'hashlib.sha256'. Run 'python3 -m pip install siphash24' to install the recommended hash.\n",
            "  warn(\"Unable to import recommended hash 'siphash24.siphash13', \"\n"
          ]
        }
      ],
      "source": [
        "# @title Load libraries\n",
        "import napari_cellseg3d\n",
        "from tifffile import imread\n",
        "from pathlib import Path\n",
        "from napari_cellseg3d.dev_scripts import remote_inference as cs3d\n",
        "from napari_cellseg3d.utils import LOGGER as logger\n",
        "from napari_cellseg3d.config import MODEL_LIST, ModelInfo\n",
        "\n",
        "import logging\n",
        "\n",
        "logger.setLevel(logging.INFO)"
      ]
    },
    {
      "cell_type": "markdown",
      "metadata": {
        "id": "XLEJsiVNAm-0"
      },
      "source": [
        "# **2. Inference**\n",
        "---"
      ]
    },
    {
      "cell_type": "markdown",
      "metadata": {
        "id": "gjp4WL40Am-0"
      },
      "source": [
        "\n",
        "## **2.1. Check for GPU access**\n",
        "---\n",
        "\n",
        "By default, this session is configured to use Python 3 and GPU acceleration. To verify or adjust these settings:\n",
        "\n",
        "<font size = 4>Navigate to Runtime and select Change the Runtime type.\n",
        "\n",
        "<font size = 4>For Runtime type, ensure it's set to Python 3 (the programming language this program is written in).\n",
        "\n",
        "<font size = 4>Under Accelerator, choose GPU (Graphics Processing Unit).\n"
      ]
    },
    {
      "cell_type": "code",
      "execution_count": 3,
      "metadata": {
        "colab": {
          "base_uri": "https://localhost:8080/"
        },
        "id": "Fe8hNkOpAm-0",
        "outputId": "3488c95a-b0d0-4557-d69f-1c89640cfaf3"
      },
      "outputs": [
        {
          "name": "stdout",
          "output_type": "stream",
          "text": [
            "You have GPU access\n",
            "Sun Dec 15 21:09:57 2024       \n",
            "+---------------------------------------------------------------------------------------+\n",
            "| NVIDIA-SMI 535.104.05             Driver Version: 535.104.05   CUDA Version: 12.2     |\n",
            "|-----------------------------------------+----------------------+----------------------+\n",
            "| GPU  Name                 Persistence-M | Bus-Id        Disp.A | Volatile Uncorr. ECC |\n",
            "| Fan  Temp   Perf          Pwr:Usage/Cap |         Memory-Usage | GPU-Util  Compute M. |\n",
            "|                                         |                      |               MIG M. |\n",
            "|=========================================+======================+======================|\n",
            "|   0  Tesla T4                       Off | 00000000:00:04.0 Off |                    0 |\n",
            "| N/A   46C    P8               9W /  70W |      3MiB / 15360MiB |      0%      Default |\n",
            "|                                         |                      |                  N/A |\n",
            "+-----------------------------------------+----------------------+----------------------+\n",
            "                                                                                         \n",
            "+---------------------------------------------------------------------------------------+\n",
            "| Processes:                                                                            |\n",
            "|  GPU   GI   CI        PID   Type   Process name                            GPU Memory |\n",
            "|        ID   ID                                                             Usage      |\n",
            "|=======================================================================================|\n",
            "|  No running processes found                                                           |\n",
            "+---------------------------------------------------------------------------------------+\n"
          ]
        }
      ],
      "source": [
        "#@markdown This cell verifies if GPU access is available.\n",
        "\n",
        "import torch\n",
        "if not torch.cuda.is_available():\n",
        "  print('You do not have GPU access.')\n",
        "  print('Did you change your runtime?')\n",
        "  print('If the runtime setting is correct then Google did not allocate a GPU for your session')\n",
        "  print('Expect slow performance. To access GPU try reconnecting later')\n",
        "\n",
        "else:\n",
        "  print('You have GPU access')\n",
        "  !nvidia-smi\n"
      ]
    },
    {
      "cell_type": "markdown",
      "metadata": {
        "id": "JBCyJAGsAm-0"
      },
      "source": [
        "## **2.2 Run inference**\n",
        "---"
      ]
    },
    {
      "cell_type": "code",
      "execution_count": null,
      "metadata": {},
      "outputs": [],
      "source": [
        "# Write a Colab dropdown menu to choose the model from MODEL_LIST\n",
        "\n",
        "import ipywidgets as widgets\n",
        "from IPython.display import display\n",
        "\n",
        "model_list = [model for model in MODEL_LIST.keys()]\n",
        "\n",
        "model_dropdown = widgets.Dropdown(\n",
        "    options=model_list,\n",
        "    description='Model:',\n",
        "    disabled=False,\n",
        ")\n",
        "\n",
        "display(model_dropdown)"
      ]
    },
    {
      "cell_type": "code",
      "execution_count": 4,
      "metadata": {
        "colab": {
          "base_uri": "https://localhost:8080/",
          "height": 35
        },
        "id": "O0jLRpARAm-0",
        "outputId": "fdf0800b-976a-47ef-d848-b7c45621f2c4"
      },
      "outputs": [
        {
          "data": {
            "application/vnd.google.colaboratory.intrinsic+json": {
              "type": "string"
            },
            "text/plain": [
              "'cupy backend (experimental)'"
            ]
          },
          "execution_count": 4,
          "metadata": {},
          "output_type": "execute_result"
        }
      ],
      "source": [
        "demo_image_path = \"/content/CellSeg3D/examples/c5image.tif\"\n",
        "demo_image = imread(demo_image_path)\n",
        "inference_config = cs3d.CONFIG\n",
        "inference_config.model_info = ModelInfo(\n",
        "    name=model_dropdown.value,\n",
        "    model_input_size=[64, 64, 64],\n",
        "    num_classes=2,\n",
        ")\n",
        "post_process_config = cs3d.PostProcessConfig(threshold=MODEL_LIST[model_dropdown.value].default_threshold)\n",
        "# select cle device for colab\n",
        "import pyclesperanto_prototype as cle\n",
        "cle.select_device(\"cupy\")"
      ]
    },
    {
      "cell_type": "code",
      "execution_count": 5,
      "metadata": {
        "colab": {
          "base_uri": "https://localhost:8080/"
        },
        "id": "hIEKoyEGAm-0",
        "outputId": "c616aab6-a4e7-463b-a051-923bf85b8380"
      },
      "outputs": [
        {
          "name": "stdout",
          "output_type": "stream",
          "text": [
            "--------------------\n",
            "Parameters summary :\n",
            "Model is : SwinUNetR\n",
            "Window inference is enabled\n",
            "Window size is 64\n",
            "Window overlap is 0.25\n",
            "Dataset loaded on cuda device\n",
            "--------------------\n",
            "MODEL DIMS : 64\n",
            "Model name : SwinUNetR\n",
            "Instantiating model...\n"
          ]
        },
        {
          "name": "stderr",
          "output_type": "stream",
          "text": [
            "monai.networks.nets.swin_unetr SwinUNETR.__init__:img_size: Argument `img_size` has been deprecated since version 1.3. It will be removed in version 1.5. The img_size argument is not required anymore and checks on the input size are run during forward().\n",
            "INFO:napari_cellseg3d.utils:********************\n",
            "INFO:napari_cellseg3d.utils:Weight file SwinUNetR_latest.pth already exists, skipping download\n"
          ]
        },
        {
          "name": "stdout",
          "output_type": "stream",
          "text": [
            "Loading weights...\n"
          ]
        },
        {
          "name": "stderr",
          "output_type": "stream",
          "text": [
            "You are using `torch.load` with `weights_only=False` (the current default value), which uses the default pickle module implicitly. It is possible to construct malicious pickle data which will execute arbitrary code during unpickling (See https://github.com/pytorch/pytorch/blob/main/SECURITY.md#untrusted-models for more details). In a future release, the default value for `weights_only` will be flipped to `True`. This limits the functions that could be executed during unpickling. Arbitrary objects will no longer be allowed to be loaded via this mode unless they are explicitly allowlisted by the user via `torch.serialization.add_safe_globals`. We recommend you start setting `weights_only=True` for any use case where you don't have full control of the loaded file. Please open an issue on GitHub for any issues related to this experimental feature.\n"
          ]
        },
        {
          "name": "stdout",
          "output_type": "stream",
          "text": [
            "Weights status : <All keys matched successfully>\n",
            "Done\n",
            "--------------------\n",
            "Parameters summary :\n",
            "Model is : SwinUNetR\n",
            "Window inference is enabled\n",
            "Window size is 64\n",
            "Window overlap is 0.25\n",
            "Dataset loaded on cuda device\n",
            "--------------------\n",
            "Loading layer\n",
            "2024-12-15 21:10:06,566 - INFO - Apply pending transforms - lazy: False, pending: 0, upcoming 'QuantileNormalization', transform is not lazy\n",
            "2024-12-15 21:10:06,592 - INFO - Apply pending transforms - lazy: False, pending: 0, upcoming 'ToTensor', transform is not lazy\n",
            "2024-12-15 21:10:06,595 - INFO - Apply pending transforms - lazy: False, pending: 0, upcoming 'EnsureType', transform is not lazy\n",
            "Done\n",
            "----------\n",
            "Inference started on layer...\n",
            "Post-processing...\n",
            "Layer prediction saved as : volume_SwinUNetR_pred_1_2024_12_15_21_10_09\n"
          ]
        }
      ],
      "source": [
        "result = cs3d.inference_on_images(\n",
        "    demo_image,\n",
        "    config=inference_config,\n",
        ")"
      ]
    },
    {
      "cell_type": "code",
      "execution_count": 6,
      "metadata": {
        "colab": {
          "base_uri": "https://localhost:8080/"
        },
        "id": "IFbmZ3_zAm-1",
        "outputId": "b9abbb7e-40a7-407e-eca5-48142a608712"
      },
      "outputs": [
        {
          "name": "stderr",
          "output_type": "stream",
          "text": [
            "1it [00:00, 11.29it/s]\n",
            "clesperanto's cupy / CUDA backend is experimental. Please use it with care. The following functions are known to cause issues in the CUDA backend:\n",
            "affine_transform, apply_vector_field, create(uint64), create(int32), create(int64), resample, scale, spots_to_pointlist\n",
            "divide by zero encountered in scalar divide\n",
            "invalid value encountered in scalar multiply\n",
            "WARNING:napari_cellseg3d.utils:0 invalid sphericities were set to NaN. This occurs for objects with a volume of 1 pixel.\n"
          ]
        }
      ],
      "source": [
        "# @title Post-process the result\n",
        "# @markdown This cell post-processes the result of the inference : thresholding, instance segmentation, and statistics.\n",
        "instance_segmentation,stats = cs3d.post_processing(\n",
        "    result[0].semantic_segmentation,\n",
        "    config=post_process_config,\n",
        ")"
      ]
    },
    {
      "cell_type": "code",
      "execution_count": 7,
      "metadata": {
        "colab": {
          "base_uri": "https://localhost:8080/",
          "height": 496,
          "referenced_widgets": [
            "14688e5b41f646449485e9aa4f724724",
            "4a4f13871b914dc98610387a36dbac5b",
            "d39fe022444544f296e5ada5630ca7e8",
            "b0887fa3ae9842c2ac012521f0e4b954",
            "15f5f78501fd408bb6477c02adff73fa",
            "a8a98fa6693c4271abb49e5dc59f3e99",
            "6bafd832de8f433fa7439b505e2fe922"
          ]
        },
        "id": "TMRiQ-m4Am-1",
        "outputId": "96604c9f-cc6a-4b02-9c06-ada41acccb40"
      },
      "outputs": [
        {
          "data": {
            "application/vnd.jupyter.widget-view+json": {
              "model_id": "14688e5b41f646449485e9aa4f724724",
              "version_major": 2,
              "version_minor": 0
            },
            "text/plain": [
              "interactive(children=(IntSlider(value=62, description='z', max=123), Output()), _dom_classes=('widget-interact…"
            ]
          },
          "metadata": {},
          "output_type": "display_data"
        },
        {
          "data": {
            "text/html": [
              "<div style=\"max-width:800px; border: 1px solid var(--colab-border-color);\"><style>\n",
              "      pre.function-repr-contents {\n",
              "        overflow-x: auto;\n",
              "        padding: 8px 12px;\n",
              "        max-height: 500px;\n",
              "      }\n",
              "\n",
              "      pre.function-repr-contents.function-repr-contents-collapsed {\n",
              "        cursor: pointer;\n",
              "        max-height: 100px;\n",
              "      }\n",
              "    </style>\n",
              "    <pre style=\"white-space: initial; background:\n",
              "         var(--colab-secondary-surface-color); padding: 8px 12px;\n",
              "         border-bottom: 1px solid var(--colab-border-color);\"><b>update_plot</b><br/>def update_plot(z)</pre><pre class=\"function-repr-contents function-repr-contents-collapsed\" style=\"\"><a class=\"filepath\" style=\"display:none\" href=\"#\">/content/&lt;ipython-input-7-245acde924e0&gt;</a>&lt;no docstring&gt;</pre></div>"
            ],
            "text/plain": [
              "<function __main__.update_plot(z)>"
            ]
          },
          "execution_count": 7,
          "metadata": {},
          "output_type": "execute_result"
        }
      ],
      "source": [
        "# @title Display the result\n",
        "#@markdown This cell displays the result of the inference and post-processing. Use the slider to navigate through the z-stack.\n",
        "# @markdown *KNOWN ISSUE* : The colormap of the labels is not consistent between the z-stacks.\n",
        "import matplotlib.pyplot as plt\n",
        "import ipywidgets as widgets\n",
        "from IPython.display import display\n",
        "import matplotlib\n",
        "import colorsys\n",
        "import numpy as np\n",
        "\n",
        "def random_label_cmap(n=2**16, h = (0,1), l = (.4,1), s =(.2,.8)):\n",
        "    \"\"\"FUNCTION TAKEN FROM STARDIST REPO : https://github.com/stardist/stardist/blob/c6c261081c6f9717fa9f5c47720ad2d5a9153224/stardist/plot/plot.py#L8\"\"\"\n",
        "    h,l,s = np.random.uniform(*h,n), np.random.uniform(*l,n), np.random.uniform(*s,n)\n",
        "    cols = np.stack([colorsys.hls_to_rgb(_h,_l,_s) for _h,_l,_s in zip(h,l,s)],axis=0)\n",
        "    cols[0] = 0\n",
        "    # reset the random generator to the first draw to keep the colormap consistent\n",
        "\n",
        "    return matplotlib.colors.ListedColormap(cols)\n",
        "\n",
        "label_cmap = random_label_cmap(n=instance_segmentation.max()+1)\n",
        "\n",
        "def update_plot(z):\n",
        "    plt.figure(figsize=(15, 15))\n",
        "    plt.subplot(1, 3, 1)\n",
        "    plt.imshow(demo_image[z], cmap='gray')\n",
        "    plt.subplot(1, 3, 2)\n",
        "    plt.imshow(result[0].semantic_segmentation[z], cmap='turbo')\n",
        "    plt.subplot(1, 3, 3)\n",
        "    plt.imshow(instance_segmentation[z], cmap=label_cmap)\n",
        "    plt.show()\n",
        "\n",
        "# Create a slider\n",
        "z_slider = widgets.IntSlider(min=0, max=demo_image.shape[0]-1, step=1, value=demo_image.shape[0] // 2)\n",
        "\n",
        "# Display the slider and update the plot when the slider is changed\n",
        "widgets.interact(update_plot, z=z_slider)"
      ]
    },
    {
      "cell_type": "code",
      "execution_count": 8,
      "metadata": {
        "colab": {
          "base_uri": "https://localhost:8080/",
          "height": 424
        },
        "id": "Tw5exJ5EAm-1",
        "outputId": "5ddb1416-198e-4090-9e14-74ec214e8b68"
      },
      "outputs": [
        {
          "data": {
            "application/vnd.google.colaboratory.intrinsic+json": {
              "summary": "{\n  \"name\": \"data\",\n  \"rows\": 322,\n  \"fields\": [\n    {\n      \"column\": \"Volume\",\n      \"properties\": {\n        \"dtype\": \"number\",\n        \"std\": 54.38970963263131,\n        \"min\": 8.0,\n        \"max\": 252.0,\n        \"num_unique_values\": 157,\n        \"samples\": [\n          14.0,\n          124.0,\n          169.0\n        ],\n        \"semantic_type\": \"\",\n        \"description\": \"\"\n      }\n    },\n    {\n      \"column\": \"Centroid x\",\n      \"properties\": {\n        \"dtype\": \"number\",\n        \"std\": 31.084053076294715,\n        \"min\": 5.405263157894737,\n        \"max\": 122.52380952380952,\n        \"num_unique_values\": 321,\n        \"samples\": [\n          73.65806451612903,\n          60.0,\n          81.18303571428571\n        ],\n        \"semantic_type\": \"\",\n        \"description\": \"\"\n      }\n    },\n    {\n      \"column\": \"Centroid y\",\n      \"properties\": {\n        \"dtype\": \"number\",\n        \"std\": 25.419664210044758,\n        \"min\": 0.0,\n        \"max\": 85.0,\n        \"num_unique_values\": 320,\n        \"samples\": [\n          0.6310679611650486,\n          1.7452229299363058,\n          13.709401709401709\n        ],\n        \"semantic_type\": \"\",\n        \"description\": \"\"\n      }\n    },\n    {\n      \"column\": \"Centroid z\",\n      \"properties\": {\n        \"dtype\": \"number\",\n        \"std\": 27.685581861438635,\n        \"min\": 0.12903225806451613,\n        \"max\": 93.0,\n        \"num_unique_values\": 320,\n        \"samples\": [\n          12.174757281553399,\n          10.108695652173912,\n          70.51282051282051\n        ],\n        \"semantic_type\": \"\",\n        \"description\": \"\"\n      }\n    },\n    {\n      \"column\": \"Sphericity (axes)\",\n      \"properties\": {\n        \"dtype\": \"number\",\n        \"std\": 0.12590741777097128,\n        \"min\": 5.583882595237912e-06,\n        \"max\": 0.9900749841550203,\n        \"num_unique_values\": 318,\n        \"samples\": [\n          0.8007911710122612,\n          0.8283576063212563,\n          0.7547372074750549\n        ],\n        \"semantic_type\": \"\",\n        \"description\": \"\"\n      }\n    },\n    {\n      \"column\": \"Image size\",\n      \"properties\": {\n        \"dtype\": \"category\",\n        \"num_unique_values\": 2,\n        \"samples\": [\n          \"\",\n          [\n            124,\n            86,\n            94\n          ]\n        ],\n        \"semantic_type\": \"\",\n        \"description\": \"\"\n      }\n    },\n    {\n      \"column\": \"Total image volume\",\n      \"properties\": {\n        \"dtype\": \"date\",\n        \"min\": \"1970-01-01 00:00:00.001002416\",\n        \"max\": \"1970-01-01 00:00:00.001002416\",\n        \"num_unique_values\": 2,\n        \"samples\": [\n          \"\",\n          1002416\n        ],\n        \"semantic_type\": \"\",\n        \"description\": \"\"\n      }\n    },\n    {\n      \"column\": \"Total object volume (pixels)\",\n      \"properties\": {\n        \"dtype\": \"date\",\n        \"min\": \"1970-01-01 00:00:00.000033504\",\n        \"max\": \"1970-01-01 00:00:00.000033504\",\n        \"num_unique_values\": 2,\n        \"samples\": [\n          \"\",\n          33504.0\n        ],\n        \"semantic_type\": \"\",\n        \"description\": \"\"\n      }\n    },\n    {\n      \"column\": \"Filling ratio\",\n      \"properties\": {\n        \"dtype\": \"date\",\n        \"min\": \"1970-01-01 00:00:00\",\n        \"max\": \"1970-01-01 00:00:00\",\n        \"num_unique_values\": 2,\n        \"samples\": [\n          \"\",\n          0.03342324942937862\n        ],\n        \"semantic_type\": \"\",\n        \"description\": \"\"\n      }\n    },\n    {\n      \"column\": \"Number objects\",\n      \"properties\": {\n        \"dtype\": \"date\",\n        \"min\": \"1970-01-01 00:00:00.000000322\",\n        \"max\": \"1970-01-01 00:00:00.000000322\",\n        \"num_unique_values\": 2,\n        \"samples\": [\n          \"\",\n          322\n        ],\n        \"semantic_type\": \"\",\n        \"description\": \"\"\n      }\n    }\n  ]\n}",
              "type": "dataframe",
              "variable_name": "data"
            },
            "text/html": [
              "\n",
              "  <div id=\"df-771410ea-c211-457a-8970-5844a0b94410\" class=\"colab-df-container\">\n",
              "    <div>\n",
              "<style scoped>\n",
              "    .dataframe tbody tr th:only-of-type {\n",
              "        vertical-align: middle;\n",
              "    }\n",
              "\n",
              "    .dataframe tbody tr th {\n",
              "        vertical-align: top;\n",
              "    }\n",
              "\n",
              "    .dataframe thead th {\n",
              "        text-align: right;\n",
              "    }\n",
              "</style>\n",
              "<table border=\"1\" class=\"dataframe\">\n",
              "  <thead>\n",
              "    <tr style=\"text-align: right;\">\n",
              "      <th></th>\n",
              "      <th>Volume</th>\n",
              "      <th>Centroid x</th>\n",
              "      <th>Centroid y</th>\n",
              "      <th>Centroid z</th>\n",
              "      <th>Sphericity (axes)</th>\n",
              "      <th>Image size</th>\n",
              "      <th>Total image volume</th>\n",
              "      <th>Total object volume (pixels)</th>\n",
              "      <th>Filling ratio</th>\n",
              "      <th>Number objects</th>\n",
              "    </tr>\n",
              "  </thead>\n",
              "  <tbody>\n",
              "    <tr>\n",
              "      <th>0</th>\n",
              "      <td>190.0</td>\n",
              "      <td>5.405263</td>\n",
              "      <td>69.157895</td>\n",
              "      <td>36.210526</td>\n",
              "      <td>0.778113</td>\n",
              "      <td>(124, 86, 94)</td>\n",
              "      <td>1002416</td>\n",
              "      <td>33504.0</td>\n",
              "      <td>0.033423</td>\n",
              "      <td>322</td>\n",
              "    </tr>\n",
              "    <tr>\n",
              "      <th>1</th>\n",
              "      <td>18.0</td>\n",
              "      <td>5.833333</td>\n",
              "      <td>85.000000</td>\n",
              "      <td>83.944444</td>\n",
              "      <td>0.000007</td>\n",
              "      <td></td>\n",
              "      <td></td>\n",
              "      <td></td>\n",
              "      <td></td>\n",
              "      <td></td>\n",
              "    </tr>\n",
              "    <tr>\n",
              "      <th>2</th>\n",
              "      <td>67.0</td>\n",
              "      <td>7.283582</td>\n",
              "      <td>65.492537</td>\n",
              "      <td>92.059701</td>\n",
              "      <td>0.867751</td>\n",
              "      <td></td>\n",
              "      <td></td>\n",
              "      <td></td>\n",
              "      <td></td>\n",
              "      <td></td>\n",
              "    </tr>\n",
              "    <tr>\n",
              "      <th>3</th>\n",
              "      <td>108.0</td>\n",
              "      <td>10.324074</td>\n",
              "      <td>84.342593</td>\n",
              "      <td>68.861111</td>\n",
              "      <td>0.672490</td>\n",
              "      <td></td>\n",
              "      <td></td>\n",
              "      <td></td>\n",
              "      <td></td>\n",
              "      <td></td>\n",
              "    </tr>\n",
              "    <tr>\n",
              "      <th>4</th>\n",
              "      <td>35.0</td>\n",
              "      <td>9.428571</td>\n",
              "      <td>84.314286</td>\n",
              "      <td>92.600000</td>\n",
              "      <td>0.649649</td>\n",
              "      <td></td>\n",
              "      <td></td>\n",
              "      <td></td>\n",
              "      <td></td>\n",
              "      <td></td>\n",
              "    </tr>\n",
              "    <tr>\n",
              "      <th>...</th>\n",
              "      <td>...</td>\n",
              "      <td>...</td>\n",
              "      <td>...</td>\n",
              "      <td>...</td>\n",
              "      <td>...</td>\n",
              "      <td>...</td>\n",
              "      <td>...</td>\n",
              "      <td>...</td>\n",
              "      <td>...</td>\n",
              "      <td>...</td>\n",
              "    </tr>\n",
              "    <tr>\n",
              "      <th>317</th>\n",
              "      <td>11.0</td>\n",
              "      <td>122.363636</td>\n",
              "      <td>14.727273</td>\n",
              "      <td>25.000000</td>\n",
              "      <td>0.951651</td>\n",
              "      <td></td>\n",
              "      <td></td>\n",
              "      <td></td>\n",
              "      <td></td>\n",
              "      <td></td>\n",
              "    </tr>\n",
              "    <tr>\n",
              "      <th>318</th>\n",
              "      <td>24.0</td>\n",
              "      <td>122.166667</td>\n",
              "      <td>26.083333</td>\n",
              "      <td>38.083333</td>\n",
              "      <td>0.990075</td>\n",
              "      <td></td>\n",
              "      <td></td>\n",
              "      <td></td>\n",
              "      <td></td>\n",
              "      <td></td>\n",
              "    </tr>\n",
              "    <tr>\n",
              "      <th>319</th>\n",
              "      <td>16.0</td>\n",
              "      <td>122.125000</td>\n",
              "      <td>34.125000</td>\n",
              "      <td>36.500000</td>\n",
              "      <td>0.944672</td>\n",
              "      <td></td>\n",
              "      <td></td>\n",
              "      <td></td>\n",
              "      <td></td>\n",
              "      <td></td>\n",
              "    </tr>\n",
              "    <tr>\n",
              "      <th>320</th>\n",
              "      <td>13.0</td>\n",
              "      <td>122.076923</td>\n",
              "      <td>43.538462</td>\n",
              "      <td>53.615385</td>\n",
              "      <td>0.939852</td>\n",
              "      <td></td>\n",
              "      <td></td>\n",
              "      <td></td>\n",
              "      <td></td>\n",
              "      <td></td>\n",
              "    </tr>\n",
              "    <tr>\n",
              "      <th>321</th>\n",
              "      <td>21.0</td>\n",
              "      <td>122.523810</td>\n",
              "      <td>49.666667</td>\n",
              "      <td>36.238095</td>\n",
              "      <td>0.895437</td>\n",
              "      <td></td>\n",
              "      <td></td>\n",
              "      <td></td>\n",
              "      <td></td>\n",
              "      <td></td>\n",
              "    </tr>\n",
              "  </tbody>\n",
              "</table>\n",
              "<p>322 rows × 10 columns</p>\n",
              "</div>\n",
              "    <div class=\"colab-df-buttons\">\n",
              "\n",
              "  <div class=\"colab-df-container\">\n",
              "    <button class=\"colab-df-convert\" onclick=\"convertToInteractive('df-771410ea-c211-457a-8970-5844a0b94410')\"\n",
              "            title=\"Convert this dataframe to an interactive table.\"\n",
              "            style=\"display:none;\">\n",
              "\n",
              "  <svg xmlns=\"http://www.w3.org/2000/svg\" height=\"24px\" viewBox=\"0 -960 960 960\">\n",
              "    <path d=\"M120-120v-720h720v720H120Zm60-500h600v-160H180v160Zm220 220h160v-160H400v160Zm0 220h160v-160H400v160ZM180-400h160v-160H180v160Zm440 0h160v-160H620v160ZM180-180h160v-160H180v160Zm440 0h160v-160H620v160Z\"/>\n",
              "  </svg>\n",
              "    </button>\n",
              "\n",
              "  <style>\n",
              "    .colab-df-container {\n",
              "      display:flex;\n",
              "      gap: 12px;\n",
              "    }\n",
              "\n",
              "    .colab-df-convert {\n",
              "      background-color: #E8F0FE;\n",
              "      border: none;\n",
              "      border-radius: 50%;\n",
              "      cursor: pointer;\n",
              "      display: none;\n",
              "      fill: #1967D2;\n",
              "      height: 32px;\n",
              "      padding: 0 0 0 0;\n",
              "      width: 32px;\n",
              "    }\n",
              "\n",
              "    .colab-df-convert:hover {\n",
              "      background-color: #E2EBFA;\n",
              "      box-shadow: 0px 1px 2px rgba(60, 64, 67, 0.3), 0px 1px 3px 1px rgba(60, 64, 67, 0.15);\n",
              "      fill: #174EA6;\n",
              "    }\n",
              "\n",
              "    .colab-df-buttons div {\n",
              "      margin-bottom: 4px;\n",
              "    }\n",
              "\n",
              "    [theme=dark] .colab-df-convert {\n",
              "      background-color: #3B4455;\n",
              "      fill: #D2E3FC;\n",
              "    }\n",
              "\n",
              "    [theme=dark] .colab-df-convert:hover {\n",
              "      background-color: #434B5C;\n",
              "      box-shadow: 0px 1px 3px 1px rgba(0, 0, 0, 0.15);\n",
              "      filter: drop-shadow(0px 1px 2px rgba(0, 0, 0, 0.3));\n",
              "      fill: #FFFFFF;\n",
              "    }\n",
              "  </style>\n",
              "\n",
              "    <script>\n",
              "      const buttonEl =\n",
              "        document.querySelector('#df-771410ea-c211-457a-8970-5844a0b94410 button.colab-df-convert');\n",
              "      buttonEl.style.display =\n",
              "        google.colab.kernel.accessAllowed ? 'block' : 'none';\n",
              "\n",
              "      async function convertToInteractive(key) {\n",
              "        const element = document.querySelector('#df-771410ea-c211-457a-8970-5844a0b94410');\n",
              "        const dataTable =\n",
              "          await google.colab.kernel.invokeFunction('convertToInteractive',\n",
              "                                                    [key], {});\n",
              "        if (!dataTable) return;\n",
              "\n",
              "        const docLinkHtml = 'Like what you see? Visit the ' +\n",
              "          '<a target=\"_blank\" href=https://colab.research.google.com/notebooks/data_table.ipynb>data table notebook</a>'\n",
              "          + ' to learn more about interactive tables.';\n",
              "        element.innerHTML = '';\n",
              "        dataTable['output_type'] = 'display_data';\n",
              "        await google.colab.output.renderOutput(dataTable, element);\n",
              "        const docLink = document.createElement('div');\n",
              "        docLink.innerHTML = docLinkHtml;\n",
              "        element.appendChild(docLink);\n",
              "      }\n",
              "    </script>\n",
              "  </div>\n",
              "\n",
              "\n",
              "<div id=\"df-7e4c3755-0180-4922-ac06-a5a080bc0857\">\n",
              "  <button class=\"colab-df-quickchart\" onclick=\"quickchart('df-7e4c3755-0180-4922-ac06-a5a080bc0857')\"\n",
              "            title=\"Suggest charts\"\n",
              "            style=\"display:none;\">\n",
              "\n",
              "<svg xmlns=\"http://www.w3.org/2000/svg\" height=\"24px\"viewBox=\"0 0 24 24\"\n",
              "     width=\"24px\">\n",
              "    <g>\n",
              "        <path d=\"M19 3H5c-1.1 0-2 .9-2 2v14c0 1.1.9 2 2 2h14c1.1 0 2-.9 2-2V5c0-1.1-.9-2-2-2zM9 17H7v-7h2v7zm4 0h-2V7h2v10zm4 0h-2v-4h2v4z\"/>\n",
              "    </g>\n",
              "</svg>\n",
              "  </button>\n",
              "\n",
              "<style>\n",
              "  .colab-df-quickchart {\n",
              "      --bg-color: #E8F0FE;\n",
              "      --fill-color: #1967D2;\n",
              "      --hover-bg-color: #E2EBFA;\n",
              "      --hover-fill-color: #174EA6;\n",
              "      --disabled-fill-color: #AAA;\n",
              "      --disabled-bg-color: #DDD;\n",
              "  }\n",
              "\n",
              "  [theme=dark] .colab-df-quickchart {\n",
              "      --bg-color: #3B4455;\n",
              "      --fill-color: #D2E3FC;\n",
              "      --hover-bg-color: #434B5C;\n",
              "      --hover-fill-color: #FFFFFF;\n",
              "      --disabled-bg-color: #3B4455;\n",
              "      --disabled-fill-color: #666;\n",
              "  }\n",
              "\n",
              "  .colab-df-quickchart {\n",
              "    background-color: var(--bg-color);\n",
              "    border: none;\n",
              "    border-radius: 50%;\n",
              "    cursor: pointer;\n",
              "    display: none;\n",
              "    fill: var(--fill-color);\n",
              "    height: 32px;\n",
              "    padding: 0;\n",
              "    width: 32px;\n",
              "  }\n",
              "\n",
              "  .colab-df-quickchart:hover {\n",
              "    background-color: var(--hover-bg-color);\n",
              "    box-shadow: 0 1px 2px rgba(60, 64, 67, 0.3), 0 1px 3px 1px rgba(60, 64, 67, 0.15);\n",
              "    fill: var(--button-hover-fill-color);\n",
              "  }\n",
              "\n",
              "  .colab-df-quickchart-complete:disabled,\n",
              "  .colab-df-quickchart-complete:disabled:hover {\n",
              "    background-color: var(--disabled-bg-color);\n",
              "    fill: var(--disabled-fill-color);\n",
              "    box-shadow: none;\n",
              "  }\n",
              "\n",
              "  .colab-df-spinner {\n",
              "    border: 2px solid var(--fill-color);\n",
              "    border-color: transparent;\n",
              "    border-bottom-color: var(--fill-color);\n",
              "    animation:\n",
              "      spin 1s steps(1) infinite;\n",
              "  }\n",
              "\n",
              "  @keyframes spin {\n",
              "    0% {\n",
              "      border-color: transparent;\n",
              "      border-bottom-color: var(--fill-color);\n",
              "      border-left-color: var(--fill-color);\n",
              "    }\n",
              "    20% {\n",
              "      border-color: transparent;\n",
              "      border-left-color: var(--fill-color);\n",
              "      border-top-color: var(--fill-color);\n",
              "    }\n",
              "    30% {\n",
              "      border-color: transparent;\n",
              "      border-left-color: var(--fill-color);\n",
              "      border-top-color: var(--fill-color);\n",
              "      border-right-color: var(--fill-color);\n",
              "    }\n",
              "    40% {\n",
              "      border-color: transparent;\n",
              "      border-right-color: var(--fill-color);\n",
              "      border-top-color: var(--fill-color);\n",
              "    }\n",
              "    60% {\n",
              "      border-color: transparent;\n",
              "      border-right-color: var(--fill-color);\n",
              "    }\n",
              "    80% {\n",
              "      border-color: transparent;\n",
              "      border-right-color: var(--fill-color);\n",
              "      border-bottom-color: var(--fill-color);\n",
              "    }\n",
              "    90% {\n",
              "      border-color: transparent;\n",
              "      border-bottom-color: var(--fill-color);\n",
              "    }\n",
              "  }\n",
              "</style>\n",
              "\n",
              "  <script>\n",
              "    async function quickchart(key) {\n",
              "      const quickchartButtonEl =\n",
              "        document.querySelector('#' + key + ' button');\n",
              "      quickchartButtonEl.disabled = true;  // To prevent multiple clicks.\n",
              "      quickchartButtonEl.classList.add('colab-df-spinner');\n",
              "      try {\n",
              "        const charts = await google.colab.kernel.invokeFunction(\n",
              "            'suggestCharts', [key], {});\n",
              "      } catch (error) {\n",
              "        console.error('Error during call to suggestCharts:', error);\n",
              "      }\n",
              "      quickchartButtonEl.classList.remove('colab-df-spinner');\n",
              "      quickchartButtonEl.classList.add('colab-df-quickchart-complete');\n",
              "    }\n",
              "    (() => {\n",
              "      let quickchartButtonEl =\n",
              "        document.querySelector('#df-7e4c3755-0180-4922-ac06-a5a080bc0857 button');\n",
              "      quickchartButtonEl.style.display =\n",
              "        google.colab.kernel.accessAllowed ? 'block' : 'none';\n",
              "    })();\n",
              "  </script>\n",
              "</div>\n",
              "\n",
              "  <div id=\"id_ea054bb9-cae0-496d-9174-34f29fafa246\">\n",
              "    <style>\n",
              "      .colab-df-generate {\n",
              "        background-color: #E8F0FE;\n",
              "        border: none;\n",
              "        border-radius: 50%;\n",
              "        cursor: pointer;\n",
              "        display: none;\n",
              "        fill: #1967D2;\n",
              "        height: 32px;\n",
              "        padding: 0 0 0 0;\n",
              "        width: 32px;\n",
              "      }\n",
              "\n",
              "      .colab-df-generate:hover {\n",
              "        background-color: #E2EBFA;\n",
              "        box-shadow: 0px 1px 2px rgba(60, 64, 67, 0.3), 0px 1px 3px 1px rgba(60, 64, 67, 0.15);\n",
              "        fill: #174EA6;\n",
              "      }\n",
              "\n",
              "      [theme=dark] .colab-df-generate {\n",
              "        background-color: #3B4455;\n",
              "        fill: #D2E3FC;\n",
              "      }\n",
              "\n",
              "      [theme=dark] .colab-df-generate:hover {\n",
              "        background-color: #434B5C;\n",
              "        box-shadow: 0px 1px 3px 1px rgba(0, 0, 0, 0.15);\n",
              "        filter: drop-shadow(0px 1px 2px rgba(0, 0, 0, 0.3));\n",
              "        fill: #FFFFFF;\n",
              "      }\n",
              "    </style>\n",
              "    <button class=\"colab-df-generate\" onclick=\"generateWithVariable('data')\"\n",
              "            title=\"Generate code using this dataframe.\"\n",
              "            style=\"display:none;\">\n",
              "\n",
              "  <svg xmlns=\"http://www.w3.org/2000/svg\" height=\"24px\"viewBox=\"0 0 24 24\"\n",
              "       width=\"24px\">\n",
              "    <path d=\"M7,19H8.4L18.45,9,17,7.55,7,17.6ZM5,21V16.75L18.45,3.32a2,2,0,0,1,2.83,0l1.4,1.43a1.91,1.91,0,0,1,.58,1.4,1.91,1.91,0,0,1-.58,1.4L9.25,21ZM18.45,9,17,7.55Zm-12,3A5.31,5.31,0,0,0,4.9,8.1,5.31,5.31,0,0,0,1,6.5,5.31,5.31,0,0,0,4.9,4.9,5.31,5.31,0,0,0,6.5,1,5.31,5.31,0,0,0,8.1,4.9,5.31,5.31,0,0,0,12,6.5,5.46,5.46,0,0,0,6.5,12Z\"/>\n",
              "  </svg>\n",
              "    </button>\n",
              "    <script>\n",
              "      (() => {\n",
              "      const buttonEl =\n",
              "        document.querySelector('#id_ea054bb9-cae0-496d-9174-34f29fafa246 button.colab-df-generate');\n",
              "      buttonEl.style.display =\n",
              "        google.colab.kernel.accessAllowed ? 'block' : 'none';\n",
              "\n",
              "      buttonEl.onclick = () => {\n",
              "        google.colab.notebook.generateWithVariable('data');\n",
              "      }\n",
              "      })();\n",
              "    </script>\n",
              "  </div>\n",
              "\n",
              "    </div>\n",
              "  </div>\n"
            ],
            "text/plain": [
              "     Volume  Centroid x  Centroid y  Centroid z  Sphericity (axes)  \\\n",
              "0     190.0    5.405263   69.157895   36.210526           0.778113   \n",
              "1      18.0    5.833333   85.000000   83.944444           0.000007   \n",
              "2      67.0    7.283582   65.492537   92.059701           0.867751   \n",
              "3     108.0   10.324074   84.342593   68.861111           0.672490   \n",
              "4      35.0    9.428571   84.314286   92.600000           0.649649   \n",
              "..      ...         ...         ...         ...                ...   \n",
              "317    11.0  122.363636   14.727273   25.000000           0.951651   \n",
              "318    24.0  122.166667   26.083333   38.083333           0.990075   \n",
              "319    16.0  122.125000   34.125000   36.500000           0.944672   \n",
              "320    13.0  122.076923   43.538462   53.615385           0.939852   \n",
              "321    21.0  122.523810   49.666667   36.238095           0.895437   \n",
              "\n",
              "        Image size Total image volume Total object volume (pixels)  \\\n",
              "0    (124, 86, 94)            1002416                      33504.0   \n",
              "1                                                                    \n",
              "2                                                                    \n",
              "3                                                                    \n",
              "4                                                                    \n",
              "..             ...                ...                          ...   \n",
              "317                                                                  \n",
              "318                                                                  \n",
              "319                                                                  \n",
              "320                                                                  \n",
              "321                                                                  \n",
              "\n",
              "    Filling ratio Number objects  \n",
              "0        0.033423            322  \n",
              "1                                 \n",
              "2                                 \n",
              "3                                 \n",
              "4                                 \n",
              "..            ...            ...  \n",
              "317                               \n",
              "318                               \n",
              "319                               \n",
              "320                               \n",
              "321                               \n",
              "\n",
              "[322 rows x 10 columns]"
            ]
          },
          "metadata": {},
          "output_type": "display_data"
        }
      ],
      "source": [
        "# @title Display the statistics\n",
        "# @markdown This cell displays the statistics of the post-processed result.\n",
        "import pandas as pd\n",
        "data = pd.DataFrame(stats.get_dict())\n",
        "display(data)"
      ]
    },
    {
      "cell_type": "code",
      "execution_count": 9,
      "metadata": {
        "colab": {
          "base_uri": "https://localhost:8080/",
          "height": 617
        },
        "id": "0NhZ-YksAm-1",
        "outputId": "d57db1ad-3ff5-4a35-9c4c-75fe52ecc2f2"
      },
      "outputs": [
        {
          "data": {
            "text/html": [
              "<html>\n",
              "<head><meta charset=\"utf-8\" /></head>\n",
              "<body>\n",
              "    <div>            <script src=\"https://cdnjs.cloudflare.com/ajax/libs/mathjax/2.7.5/MathJax.js?config=TeX-AMS-MML_SVG\"></script><script type=\"text/javascript\">if (window.MathJax && window.MathJax.Hub && window.MathJax.Hub.Config) {window.MathJax.Hub.Config({SVG: {font: \"STIX-Web\"}});}</script>                <script type=\"text/javascript\">window.PlotlyConfig = {MathJaxConfig: 'local'};</script>\n",
              "        <script charset=\"utf-8\" src=\"https://cdn.plot.ly/plotly-2.35.2.min.js\"></script>                <div id=\"ae0acab7-6b0c-472b-9f00-8e379a41574b\" class=\"plotly-graph-div\" style=\"height:600px; width:600px;\"></div>            <script type=\"text/javascript\">                                    window.PLOTLYENV=window.PLOTLYENV || {};                                    if (document.getElementById(\"ae0acab7-6b0c-472b-9f00-8e379a41574b\")) {                    Plotly.newPlot(                        \"ae0acab7-6b0c-472b-9f00-8e379a41574b\",                        [{\"marker\":{\"color\":[0.778113390202937,6.558316081073915e-6,0.867751475892805,0.6724900551194709,0.6496490311342586,0.8246136966402009,0.7564260205176848,0.8271111699393157,0.8070813964957488,0.7840060626353534,0.8089985632004811,0.8588506896200916,0.6987396275295018,0.7889248536597118,0.7854836813370756,0.7394830976269474,0.8659601816206957,0.7878115144422543,0.7521520338211111,0.5570379015948256,0.7318612535524267,0.7262666341866264,0.7083224324907276,0.9248958719841396,0.7647267562412867,0.7547372074750549,0.7693309055842059,0.7781185148003501,0.7962006819979509,0.6649216461488935,0.7725328820841297,0.842399311969007,0.8452056340289527,0.7806666258821982,0.5667397622079641,7.940489013120586e-6,0.8176156092253656,0.7242677866127719,0.8201079089322325,0.7810788653636126,0.8488492112479908,0.8210911487736938,0.6957888294756901,0.8602101234784469,0.6871667277409662,0.7669035105871386,0.7731588551377598,0.7425174395529056,0.77768152786344,0.8811555134259321,0.8052242846571472,0.8795104733644415,0.7250436239874803,0.8503350980256531,0.7534658674063914,0.8170659689860806,0.6806824652877743,0.6401202553198899,0.8590750987922077,0.794377177731228,0.7779788855778988,0.7813735157594324,0.8951453908958751,0.633227242278556,0.8340711142728079,0.7330275786854215,0.8018412299847716,0.6743652292152279,0.8499244557640541,0.7497650828484949,0.8281814846290728,0.8739214958223238,0.6119729239288948,0.8007911710122612,0.7392870697671103,0.6970050432220537,0.8436131718960269,0.7571491153660286,0.7820761638796572,0.7620077386388721,0.8328302064016561,0.8871059807542431,0.7160098125382697,0.8553881511030408,0.868777140652046,0.8022420014627172,0.830113939976319,0.7793760640557921,0.7883007432602178,0.9338888651344114,0.8081082931399346,0.8174294872540653,0.7023696337309762,0.7632613998483894,0.6355088679759815,0.81573788846251,0.7909892735959708,0.832383007975085,0.8824729922804135,0.8065083021144972,0.780843787108465,0.7747858820561124,0.6287183856709879,0.7482765345192566,0.8520915320695746,0.7685246588756106,0.8165255682790422,0.8084477448724405,0.7211011956290346,0.8584734207950676,0.8217691171733087,0.7235325702030203,0.6604403694587387,0.7381310115585034,0.7489281354250643,0.5945891947030343,0.8649104048121596,0.6804773863424775,0.8114039553027084,0.7967987047891946,0.8428103560559458,0.7459430890826151,0.874679379730978,0.7392380873630052,0.9040334481361451,0.8552670614370991,0.9241377861198946,0.6624390541163084,0.7929275888603069,0.6978989404786817,0.9259756147470455,0.8263404755621953,0.703329247227603,0.91903304391195,0.8550555092038198,0.9404425207814228,0.5419800741729619,0.8284575495139794,0.972774248269205,0.9562509202340264,0.886472334719427,0.761813436774737,0.9381318651589121,0.961524272919319,0.8722737181828836,0.5903286692377033,0.6780307898287445,0.8110059733757264,0.7522635012666123,0.8670359829514068,0.846690569649179,0.8940458821079014,0.7381531838318729,0.8010761916386313,0.9068780826807774,0.9282364352259017,0.8675469907491342,0.8281889026884831,0.9367699361070071,0.8639987736304167,0.9062794315225641,0.7591915183667288,0.8359966193342523,0.8759028205233381,0.7905614083817938,0.7362743161869206,0.5572087841505454,0.7054983536058135,0.7887824292688123,0.814810692590067,0.8127053251049775,0.8475395962667132,0.828326197395962,0.7624425593351521,0.8259625202511736,0.8533435299422558,0.9740195368989969,0.7876297844581062,0.8247915360240446,0.7839015626697039,0.6198837265530422,0.8890263811760847,null,0.7979693612714966,0.8337842214849572,0.7624935081922793,0.7688585249695061,0.9558005500101587,0.7548868685903825,0.7724867786074615,0.8070810644906504,0.732602481074811,0.8595035801463005,0.6753116202648566,0.7548376961947919,0.9449210138026739,0.8936340256404057,0.8281889026884831,0.7931521369510885,0.8337476179497025,0.8011609622174488,0.881710599475175,0.8142547487644628,0.6964884834386188,0.7454754368548142,0.827829423263016,0.73463404655604,0.6808217886559998,0.8249234486672644,0.9015807287768421,0.7713257023563137,0.8835216183731868,0.7872383869148422,0.7565313456274333,0.7901530802925946,0.773810232567798,0.8127095426499865,0.7627105948699767,0.753870912074412,0.7724721070098893,0.7822571915931414,0.9398515888365079,0.713440735965567,null,0.6041424902867837,0.7275405936438452,0.6885781845007924,0.850437600779349,0.7840976559052786,0.5553255720610456,0.9088515140762067,0.8749112664751952,0.7254347427185602,0.7689305572372894,0.7923589565084141,0.863873697577161,6.71331380035703e-6,0.7192740614815127,0.5571031469746139,0.7733184898876263,0.7959519968683676,0.5752785943785209,0.751302730749892,0.7668542610127224,0.5906950913060239,0.794294554572267,0.8173452577313502,0.7645672787327557,0.733039147040728,0.7716646096063902,0.7520063304524814,5.583882595237912e-6,0.7973077446818124,0.7183447982043774,0.7447116166746873,0.844129125786452,0.7352167623155893,0.7868829969761904,0.734875499714706,0.6006375393661342,0.8424287120810539,0.7839961084795855,0.8037261499562866,0.7395324243595747,0.7262949827743476,0.802500012929287,0.8809378060153551,0.7543454148591262,0.7523090786288549,0.7958175426759204,0.749723784743812,0.6513870665380144,0.8242624064255487,0.8155352305519566,0.9197573952862466,0.7956156214155228,null,0.7766822051296737,0.9330814272359151,0.7905863373483205,0.837978207195673,0.8283576063212563,0.7494975771645394,0.7342884533350307,0.7739485134155895,0.8585209951159908,0.8960508966122267,0.9681327202074939,0.811919201082691,0.9074639550955422,0.8292449596599585,0.7906422126616623,0.6436912736364125,0.6091041209085813,0.8184803524992673,0.8612338677746867,0.8913225163756873,0.8375171306304823,0.8653165099441623,0.9084291694718984,0.7816307121264733,0.9142951206988724,0.9067334402135291,0.9049284454999488,0.958810386411596,0.8843543816951562,0.9452545732695448,0.9218788058297961,0.9489110329218354,0.9580572953515045,0.8465986705667612,0.9535777516317652,0.9540929717363331,0.915457237420048,0.9563544358908617,0.9321321315305359,0.9563388726186385,0.9516514280931873,0.9900749841550203,0.9446720778043645,0.9398515888365081,0.8954372940602553],\"colorbar\":{\"title\":{\"text\":\"Sphericity\"}},\"colorscale\":[[0.0,\"#7a0402\"],[0.07142857142857142,\"#b11901\"],[0.14285714285714285,\"#d93806\"],[0.21428571428571427,\"#f36315\"],[0.2857142857142857,\"#fe9b2d\"],[0.35714285714285715,\"#f3c63a\"],[0.42857142857142855,\"#d1e834\"],[0.5,\"#a4fc3b\"],[0.5714285714285714,\"#61fc6c\"],[0.6428571428571429,\"#24eca6\"],[0.7142857142857143,\"#1bcfd4\"],[0.7857142857142857,\"#39a2fc\"],[0.8571428571428571,\"#4675ed\"],[0.9285714285714286,\"#4145ab\"],[1.0,\"#30123b\"]],\"line\":{\"color\":\"rgb(140, 140, 170)\"},\"size\":[190.0,18.0,67.0,108.0,35.0,121.0,32.0,92.0,132.0,103.0,137.0,48.0,111.0,104.0,56.0,142.0,116.0,126.0,109.0,92.0,88.0,123.0,122.0,40.0,137.0,117.0,152.0,129.0,147.0,189.0,100.0,90.0,129.0,130.0,31.0,13.0,92.0,154.0,123.0,82.0,93.0,137.0,126.0,104.0,207.0,178.0,139.0,128.0,140.0,36.0,165.0,93.0,125.0,91.0,124.0,95.0,78.0,21.0,55.0,94.0,100.0,170.0,95.0,165.0,83.0,171.0,117.0,46.0,24.0,123.0,86.0,42.0,53.0,96.0,130.0,179.0,46.0,135.0,130.0,120.0,124.0,93.0,156.0,33.0,110.0,122.0,23.0,156.0,99.0,39.0,202.0,121.0,36.0,105.0,33.0,98.0,99.0,110.0,91.0,131.0,168.0,150.0,37.0,172.0,23.0,150.0,47.0,127.0,127.0,141.0,123.0,52.0,148.0,118.0,138.0,43.0,114.0,137.0,133.0,133.0,118.0,133.0,129.0,131.0,37.0,98.0,19.0,180.0,113.0,116.0,70.0,120.0,170.0,63.0,155.0,112.0,25.0,25.0,51.0,79.0,34.0,187.0,8.0,44.0,174.0,62.0,168.0,107.0,232.0,109.0,17.0,144.0,141.0,106.0,20.0,26.0,79.0,18.0,77.0,73.0,63.0,221.0,170.0,86.0,117.0,147.0,32.0,103.0,202.0,134.0,133.0,30.0,92.0,137.0,155.0,11.0,21.0,118.0,147.0,104.0,99.0,108.0,8.0,74.0,130.0,157.0,154.0,12.0,160.0,175.0,151.0,126.0,45.0,252.0,162.0,24.0,47.0,18.0,224.0,135.0,168.0,14.0,147.0,212.0,132.0,170.0,149.0,139.0,170.0,49.0,155.0,163.0,166.0,175.0,129.0,170.0,125.0,143.0,116.0,163.0,120.0,13.0,169.0,12.0,45.0,157.0,199.0,22.0,133.0,45.0,18.0,157.0,138.0,8.0,167.0,137.0,11.0,119.0,43.0,166.0,118.0,42.0,125.0,165.0,52.0,20.0,93.0,202.0,144.0,134.0,123.0,16.0,117.0,130.0,165.0,136.0,222.0,190.0,107.0,27.0,105.0,137.0,123.0,177.0,192.0,164.0,149.0,140.0,135.0,170.0,99.0,96.0,145.0,156.0,64.0,145.0,8.0,105.0,15.0,126.0,124.0,137.0,150.0,151.0,163.0,124.0,85.0,13.0,146.0,121.0,107.0,123.0,49.0,62.0,12.0,113.0,117.0,100.0,80.0,83.0,61.0,96.0,75.0,72.0,103.0,51.0,101.0,44.0,54.0,44.0,26.0,25.0,27.0,14.0,28.0,25.0,17.0,11.0,24.0,16.0,13.0,21.0],\"sizemin\":20,\"sizemode\":\"diameter\",\"sizeref\":30},\"mode\":\"markers\",\"x\":[5.0,5.0,7.0,10.0,9.0,12.0,12.0,14.0,16.0,17.0,20.0,16.0,20.0,20.0,20.0,22.0,21.0,23.0,22.0,26.0,25.0,26.0,26.0,23.0,27.0,27.0,28.0,29.0,29.0,31.0,29.0,28.0,30.0,30.0,28.0,28.0,31.0,33.0,31.0,31.0,31.0,31.0,33.0,31.0,36.0,34.0,34.0,34.0,33.0,31.0,35.0,33.0,37.0,35.0,38.0,35.0,37.0,34.0,36.0,37.0,40.0,41.0,38.0,43.0,39.0,43.0,42.0,40.0,38.0,44.0,42.0,41.0,42.0,43.0,44.0,45.0,42.0,45.0,44.0,45.0,44.0,44.0,47.0,43.0,45.0,46.0,44.0,49.0,48.0,45.0,49.0,49.0,47.0,50.0,47.0,49.0,50.0,51.0,50.0,52.0,53.0,53.0,50.0,54.0,50.0,54.0,51.0,53.0,54.0,52.0,52.0,53.0,57.0,55.0,55.0,53.0,56.0,57.0,57.0,58.0,56.0,58.0,58.0,59.0,56.0,58.0,56.0,63.0,60.0,61.0,59.0,61.0,64.0,60.0,62.0,61.0,59.0,60.0,60.0,61.0,60.0,66.0,58.0,60.0,64.0,64.0,67.0,63.0,66.0,65.0,62.0,66.0,67.0,65.0,63.0,64.0,65.0,63.0,64.0,65.0,65.0,70.0,69.0,65.0,69.0,70.0,68.0,72.0,71.0,70.0,70.0,68.0,70.0,72.0,73.0,69.0,69.0,73.0,72.0,73.0,75.0,73.0,70.0,74.0,75.0,76.0,76.0,72.0,77.0,78.0,78.0,79.0,76.0,81.0,80.0,75.0,77.0,77.0,81.0,80.0,82.0,77.0,82.0,86.0,83.0,81.0,84.0,83.0,83.0,81.0,84.0,84.0,84.0,86.0,85.0,87.0,85.0,86.0,85.0,87.0,88.0,83.0,88.0,84.0,87.0,90.0,92.0,86.0,90.0,89.0,87.0,90.0,92.0,88.0,93.0,93.0,90.0,94.0,92.0,94.0,94.0,95.0,97.0,97.0,95.0,94.0,96.0,100.0,100.0,99.0,98.0,95.0,101.0,102.0,104.0,100.0,106.0,104.0,103.0,101.0,102.0,106.0,105.0,107.0,107.0,108.0,106.0,107.0,107.0,107.0,106.0,108.0,108.0,109.0,108.0,109.0,104.0,110.0,108.0,111.0,112.0,112.0,113.0,113.0,113.0,114.0,113.0,112.0,116.0,113.0,116.0,117.0,116.0,116.0,115.0,119.0,119.0,119.0,120.0,120.0,120.0,120.0,120.0,120.0,120.0,120.0,120.0,121.0,121.0,121.0,121.0,121.0,121.0,122.0,121.0,121.0,122.0,122.0,122.0,122.0,122.0,122.0],\"y\":[69.0,85.0,65.0,84.0,84.0,49.0,60.0,68.0,21.0,78.0,47.0,49.0,75.0,66.0,34.0,55.0,70.0,77.0,82.0,84.0,63.0,77.0,80.0,32.0,58.0,13.0,61.0,46.0,49.0,80.0,22.0,68.0,18.0,53.0,71.0,58.0,62.0,78.0,81.0,57.0,62.0,63.0,71.0,71.0,16.0,35.0,51.0,52.0,73.0,7.0,40.0,44.0,40.0,64.0,63.0,72.0,24.0,50.0,48.0,68.0,44.0,57.0,63.0,71.0,76.0,43.0,77.0,83.0,39.0,67.0,23.0,46.0,49.0,49.0,80.0,83.0,17.0,20.0,36.0,40.0,79.0,13.0,73.0,3.0,51.0,63.0,5.0,7.0,23.0,48.0,75.0,12.0,24.0,41.0,84.0,23.0,68.0,71.0,13.0,23.0,41.0,45.0,83.0,12.0,26.0,36.0,54.0,71.0,74.0,78.0,50.0,84.0,13.0,30.0,41.0,84.0,20.0,68.0,15.0,21.0,24.0,31.0,31.0,57.0,39.0,43.0,15.0,35.0,47.0,84.0,17.0,69.0,81.0,83.0,26.0,32.0,84.0,2.0,9.0,20.0,39.0,41.0,47.0,61.0,72.0,47.0,54.0,80.0,83.0,22.0,42.0,35.0,52.0,80.0,9.0,19.0,20.0,54.0,8.0,17.0,61.0,75.0,76.0,83.0,8.0,26.0,81.0,0.0,13.0,57.0,67.0,34.0,66.0,67.0,33.0,49.0,25.0,56.0,71.0,73.0,7.0,21.0,85.0,5.0,8.0,10.0,41.0,18.0,27.0,18.0,38.0,7.0,7.0,12.0,2.0,35.0,1.0,26.0,76.0,3.0,8.0,70.0,4.0,9.0,15.0,35.0,61.0,9.0,36.0,52.0,70.0,3.0,68.0,19.0,26.0,29.0,32.0,51.0,60.0,82.0,24.0,51.0,52.0,18.0,41.0,69.0,3.0,62.0,82.0,4.0,76.0,1.0,38.0,33.0,44.0,64.0,0.0,4.0,6.0,32.0,23.0,0.0,20.0,50.0,84.0,31.0,40.0,15.0,28.0,48.0,53.0,85.0,6.0,73.0,29.0,64.0,2.0,8.0,57.0,63.0,69.0,22.0,22.0,55.0,68.0,3.0,37.0,37.0,44.0,45.0,54.0,0.0,62.0,10.0,61.0,65.0,66.0,15.0,15.0,78.0,20.0,26.0,28.0,33.0,81.0,43.0,38.0,22.0,37.0,62.0,82.0,35.0,57.0,84.0,73.0,74.0,5.0,27.0,10.0,14.0,42.0,52.0,78.0,13.0,20.0,21.0,40.0,22.0,42.0,46.0,60.0,5.0,6.0,24.0,31.0,68.0,70.0,14.0,26.0,34.0,43.0,49.0],\"z\":[36.0,83.0,92.0,68.0,92.0,86.0,86.0,76.0,76.0,37.0,88.0,66.0,19.0,28.0,62.0,81.0,74.0,85.0,34.0,10.0,34.0,54.0,6.0,11.0,60.0,70.0,30.0,79.0,53.0,41.0,44.0,67.0,60.0,91.0,0.0,93.0,44.0,26.0,4.0,54.0,85.0,72.0,17.0,66.0,13.0,28.0,76.0,33.0,89.0,84.0,90.0,68.0,13.0,69.0,55.0,64.0,0.0,0.0,60.0,85.0,53.0,38.0,89.0,37.0,19.0,37.0,15.0,92.0,64.0,64.0,54.0,17.0,92.0,42.0,20.0,58.0,18.0,41.0,65.0,26.0,48.0,32.0,9.0,67.0,78.0,81.0,90.0,61.0,47.0,10.0,71.0,26.0,21.0,10.0,27.0,28.0,16.0,72.0,33.0,85.0,89.0,21.0,0.0,15.0,8.0,36.0,17.0,49.0,27.0,50.0,78.0,52.0,71.0,0.0,40.0,30.0,35.0,65.0,81.0,58.0,22.0,70.0,62.0,91.0,45.0,71.0,53.0,3.0,10.0,71.0,19.0,32.0,28.0,35.0,23.0,59.0,53.0,80.0,71.0,38.0,47.0,56.0,82.0,53.0,40.0,0.0,16.0,7.0,84.0,14.0,16.0,61.0,21.0,3.0,49.0,0.0,37.0,6.0,71.0,19.0,53.0,31.0,83.0,35.0,57.0,1.0,0.0,12.0,74.0,40.0,17.0,51.0,91.0,44.0,32.0,92.0,46.0,11.0,38.0,90.0,92.0,11.0,19.0,15.0,42.0,68.0,3.0,73.0,60.0,1.0,70.0,4.0,73.0,34.0,36.0,42.0,27.0,6.0,28.0,9.0,57.0,89.0,43.0,14.0,56.0,32.0,21.0,86.0,63.0,56.0,28.0,70.0,43.0,68.0,71.0,36.0,73.0,39.0,3.0,72.0,63.0,87.0,26.0,93.0,0.0,19.0,82.0,7.0,80.0,0.0,88.0,72.0,10.0,14.0,64.0,14.0,92.0,12.0,92.0,57.0,74.0,42.0,33.0,37.0,29.0,65.0,1.0,71.0,62.0,1.0,44.0,89.0,37.0,1.0,35.0,13.0,67.0,85.0,8.0,0.0,90.0,49.0,59.0,35.0,23.0,50.0,38.0,48.0,34.0,56.0,21.0,43.0,77.0,33.0,45.0,52.0,70.0,75.0,92.0,11.0,16.0,48.0,82.0,55.0,52.0,28.0,37.0,9.0,12.0,45.0,33.0,82.0,0.0,69.0,10.0,46.0,54.0,4.0,59.0,9.0,8.0,34.0,28.0,46.0,16.0,25.0,25.0,5.0,59.0,31.0,32.0,85.0,24.0,13.0,25.0,30.0,72.0,25.0,38.0,36.0,53.0,36.0],\"type\":\"scatter3d\"}],                        {\"template\":{\"data\":{\"histogram2dcontour\":[{\"type\":\"histogram2dcontour\",\"colorbar\":{\"outlinewidth\":0,\"ticks\":\"\"},\"colorscale\":[[0.0,\"#0d0887\"],[0.1111111111111111,\"#46039f\"],[0.2222222222222222,\"#7201a8\"],[0.3333333333333333,\"#9c179e\"],[0.4444444444444444,\"#bd3786\"],[0.5555555555555556,\"#d8576b\"],[0.6666666666666666,\"#ed7953\"],[0.7777777777777778,\"#fb9f3a\"],[0.8888888888888888,\"#fdca26\"],[1.0,\"#f0f921\"]]}],\"choropleth\":[{\"type\":\"choropleth\",\"colorbar\":{\"outlinewidth\":0,\"ticks\":\"\"}}],\"histogram2d\":[{\"type\":\"histogram2d\",\"colorbar\":{\"outlinewidth\":0,\"ticks\":\"\"},\"colorscale\":[[0.0,\"#0d0887\"],[0.1111111111111111,\"#46039f\"],[0.2222222222222222,\"#7201a8\"],[0.3333333333333333,\"#9c179e\"],[0.4444444444444444,\"#bd3786\"],[0.5555555555555556,\"#d8576b\"],[0.6666666666666666,\"#ed7953\"],[0.7777777777777778,\"#fb9f3a\"],[0.8888888888888888,\"#fdca26\"],[1.0,\"#f0f921\"]]}],\"heatmap\":[{\"type\":\"heatmap\",\"colorbar\":{\"outlinewidth\":0,\"ticks\":\"\"},\"colorscale\":[[0.0,\"#0d0887\"],[0.1111111111111111,\"#46039f\"],[0.2222222222222222,\"#7201a8\"],[0.3333333333333333,\"#9c179e\"],[0.4444444444444444,\"#bd3786\"],[0.5555555555555556,\"#d8576b\"],[0.6666666666666666,\"#ed7953\"],[0.7777777777777778,\"#fb9f3a\"],[0.8888888888888888,\"#fdca26\"],[1.0,\"#f0f921\"]]}],\"heatmapgl\":[{\"type\":\"heatmapgl\",\"colorbar\":{\"outlinewidth\":0,\"ticks\":\"\"},\"colorscale\":[[0.0,\"#0d0887\"],[0.1111111111111111,\"#46039f\"],[0.2222222222222222,\"#7201a8\"],[0.3333333333333333,\"#9c179e\"],[0.4444444444444444,\"#bd3786\"],[0.5555555555555556,\"#d8576b\"],[0.6666666666666666,\"#ed7953\"],[0.7777777777777778,\"#fb9f3a\"],[0.8888888888888888,\"#fdca26\"],[1.0,\"#f0f921\"]]}],\"contourcarpet\":[{\"type\":\"contourcarpet\",\"colorbar\":{\"outlinewidth\":0,\"ticks\":\"\"}}],\"contour\":[{\"type\":\"contour\",\"colorbar\":{\"outlinewidth\":0,\"ticks\":\"\"},\"colorscale\":[[0.0,\"#0d0887\"],[0.1111111111111111,\"#46039f\"],[0.2222222222222222,\"#7201a8\"],[0.3333333333333333,\"#9c179e\"],[0.4444444444444444,\"#bd3786\"],[0.5555555555555556,\"#d8576b\"],[0.6666666666666666,\"#ed7953\"],[0.7777777777777778,\"#fb9f3a\"],[0.8888888888888888,\"#fdca26\"],[1.0,\"#f0f921\"]]}],\"surface\":[{\"type\":\"surface\",\"colorbar\":{\"outlinewidth\":0,\"ticks\":\"\"},\"colorscale\":[[0.0,\"#0d0887\"],[0.1111111111111111,\"#46039f\"],[0.2222222222222222,\"#7201a8\"],[0.3333333333333333,\"#9c179e\"],[0.4444444444444444,\"#bd3786\"],[0.5555555555555556,\"#d8576b\"],[0.6666666666666666,\"#ed7953\"],[0.7777777777777778,\"#fb9f3a\"],[0.8888888888888888,\"#fdca26\"],[1.0,\"#f0f921\"]]}],\"mesh3d\":[{\"type\":\"mesh3d\",\"colorbar\":{\"outlinewidth\":0,\"ticks\":\"\"}}],\"scatter\":[{\"fillpattern\":{\"fillmode\":\"overlay\",\"size\":10,\"solidity\":0.2},\"type\":\"scatter\"}],\"parcoords\":[{\"type\":\"parcoords\",\"line\":{\"colorbar\":{\"outlinewidth\":0,\"ticks\":\"\"}}}],\"scatterpolargl\":[{\"type\":\"scatterpolargl\",\"marker\":{\"colorbar\":{\"outlinewidth\":0,\"ticks\":\"\"}}}],\"bar\":[{\"error_x\":{\"color\":\"#2a3f5f\"},\"error_y\":{\"color\":\"#2a3f5f\"},\"marker\":{\"line\":{\"color\":\"#E5ECF6\",\"width\":0.5},\"pattern\":{\"fillmode\":\"overlay\",\"size\":10,\"solidity\":0.2}},\"type\":\"bar\"}],\"scattergeo\":[{\"type\":\"scattergeo\",\"marker\":{\"colorbar\":{\"outlinewidth\":0,\"ticks\":\"\"}}}],\"scatterpolar\":[{\"type\":\"scatterpolar\",\"marker\":{\"colorbar\":{\"outlinewidth\":0,\"ticks\":\"\"}}}],\"histogram\":[{\"marker\":{\"pattern\":{\"fillmode\":\"overlay\",\"size\":10,\"solidity\":0.2}},\"type\":\"histogram\"}],\"scattergl\":[{\"type\":\"scattergl\",\"marker\":{\"colorbar\":{\"outlinewidth\":0,\"ticks\":\"\"}}}],\"scatter3d\":[{\"type\":\"scatter3d\",\"line\":{\"colorbar\":{\"outlinewidth\":0,\"ticks\":\"\"}},\"marker\":{\"colorbar\":{\"outlinewidth\":0,\"ticks\":\"\"}}}],\"scattermapbox\":[{\"type\":\"scattermapbox\",\"marker\":{\"colorbar\":{\"outlinewidth\":0,\"ticks\":\"\"}}}],\"scatterternary\":[{\"type\":\"scatterternary\",\"marker\":{\"colorbar\":{\"outlinewidth\":0,\"ticks\":\"\"}}}],\"scattercarpet\":[{\"type\":\"scattercarpet\",\"marker\":{\"colorbar\":{\"outlinewidth\":0,\"ticks\":\"\"}}}],\"carpet\":[{\"aaxis\":{\"endlinecolor\":\"#2a3f5f\",\"gridcolor\":\"white\",\"linecolor\":\"white\",\"minorgridcolor\":\"white\",\"startlinecolor\":\"#2a3f5f\"},\"baxis\":{\"endlinecolor\":\"#2a3f5f\",\"gridcolor\":\"white\",\"linecolor\":\"white\",\"minorgridcolor\":\"white\",\"startlinecolor\":\"#2a3f5f\"},\"type\":\"carpet\"}],\"table\":[{\"cells\":{\"fill\":{\"color\":\"#EBF0F8\"},\"line\":{\"color\":\"white\"}},\"header\":{\"fill\":{\"color\":\"#C8D4E3\"},\"line\":{\"color\":\"white\"}},\"type\":\"table\"}],\"barpolar\":[{\"marker\":{\"line\":{\"color\":\"#E5ECF6\",\"width\":0.5},\"pattern\":{\"fillmode\":\"overlay\",\"size\":10,\"solidity\":0.2}},\"type\":\"barpolar\"}],\"pie\":[{\"automargin\":true,\"type\":\"pie\"}]},\"layout\":{\"autotypenumbers\":\"strict\",\"colorway\":[\"#636efa\",\"#EF553B\",\"#00cc96\",\"#ab63fa\",\"#FFA15A\",\"#19d3f3\",\"#FF6692\",\"#B6E880\",\"#FF97FF\",\"#FECB52\"],\"font\":{\"color\":\"#2a3f5f\"},\"hovermode\":\"closest\",\"hoverlabel\":{\"align\":\"left\"},\"paper_bgcolor\":\"white\",\"plot_bgcolor\":\"#E5ECF6\",\"polar\":{\"bgcolor\":\"#E5ECF6\",\"angularaxis\":{\"gridcolor\":\"white\",\"linecolor\":\"white\",\"ticks\":\"\"},\"radialaxis\":{\"gridcolor\":\"white\",\"linecolor\":\"white\",\"ticks\":\"\"}},\"ternary\":{\"bgcolor\":\"#E5ECF6\",\"aaxis\":{\"gridcolor\":\"white\",\"linecolor\":\"white\",\"ticks\":\"\"},\"baxis\":{\"gridcolor\":\"white\",\"linecolor\":\"white\",\"ticks\":\"\"},\"caxis\":{\"gridcolor\":\"white\",\"linecolor\":\"white\",\"ticks\":\"\"}},\"coloraxis\":{\"colorbar\":{\"outlinewidth\":0,\"ticks\":\"\"}},\"colorscale\":{\"sequential\":[[0.0,\"#0d0887\"],[0.1111111111111111,\"#46039f\"],[0.2222222222222222,\"#7201a8\"],[0.3333333333333333,\"#9c179e\"],[0.4444444444444444,\"#bd3786\"],[0.5555555555555556,\"#d8576b\"],[0.6666666666666666,\"#ed7953\"],[0.7777777777777778,\"#fb9f3a\"],[0.8888888888888888,\"#fdca26\"],[1.0,\"#f0f921\"]],\"sequentialminus\":[[0.0,\"#0d0887\"],[0.1111111111111111,\"#46039f\"],[0.2222222222222222,\"#7201a8\"],[0.3333333333333333,\"#9c179e\"],[0.4444444444444444,\"#bd3786\"],[0.5555555555555556,\"#d8576b\"],[0.6666666666666666,\"#ed7953\"],[0.7777777777777778,\"#fb9f3a\"],[0.8888888888888888,\"#fdca26\"],[1.0,\"#f0f921\"]],\"diverging\":[[0,\"#8e0152\"],[0.1,\"#c51b7d\"],[0.2,\"#de77ae\"],[0.3,\"#f1b6da\"],[0.4,\"#fde0ef\"],[0.5,\"#f7f7f7\"],[0.6,\"#e6f5d0\"],[0.7,\"#b8e186\"],[0.8,\"#7fbc41\"],[0.9,\"#4d9221\"],[1,\"#276419\"]]},\"xaxis\":{\"gridcolor\":\"white\",\"linecolor\":\"white\",\"ticks\":\"\",\"title\":{\"standoff\":15},\"zerolinecolor\":\"white\",\"automargin\":true,\"zerolinewidth\":2},\"yaxis\":{\"gridcolor\":\"white\",\"linecolor\":\"white\",\"ticks\":\"\",\"title\":{\"standoff\":15},\"zerolinecolor\":\"white\",\"automargin\":true,\"zerolinewidth\":2},\"scene\":{\"xaxis\":{\"backgroundcolor\":\"#E5ECF6\",\"gridcolor\":\"white\",\"linecolor\":\"white\",\"showbackground\":true,\"ticks\":\"\",\"zerolinecolor\":\"white\",\"gridwidth\":2},\"yaxis\":{\"backgroundcolor\":\"#E5ECF6\",\"gridcolor\":\"white\",\"linecolor\":\"white\",\"showbackground\":true,\"ticks\":\"\",\"zerolinecolor\":\"white\",\"gridwidth\":2},\"zaxis\":{\"backgroundcolor\":\"#E5ECF6\",\"gridcolor\":\"white\",\"linecolor\":\"white\",\"showbackground\":true,\"ticks\":\"\",\"zerolinecolor\":\"white\",\"gridwidth\":2}},\"shapedefaults\":{\"line\":{\"color\":\"#2a3f5f\"}},\"annotationdefaults\":{\"arrowcolor\":\"#2a3f5f\",\"arrowhead\":0,\"arrowwidth\":1},\"geo\":{\"bgcolor\":\"white\",\"landcolor\":\"#E5ECF6\",\"subunitcolor\":\"white\",\"showland\":true,\"showlakes\":true,\"lakecolor\":\"white\"},\"title\":{\"x\":0.05},\"mapbox\":{\"style\":\"light\"}}},\"height\":600,\"width\":600,\"title\":{\"text\":\"Total number of cells : 322\"}},                        {\"responsive\": true}                    ).then(function(){\n",
              "                            \n",
              "var gd = document.getElementById('ae0acab7-6b0c-472b-9f00-8e379a41574b');\n",
              "var x = new MutationObserver(function (mutations, observer) {{\n",
              "        var display = window.getComputedStyle(gd).display;\n",
              "        if (!display || display === 'none') {{\n",
              "            console.log([gd, 'removed!']);\n",
              "            Plotly.purge(gd);\n",
              "            observer.disconnect();\n",
              "        }}\n",
              "}});\n",
              "\n",
              "// Listen for the removal of the full notebook cells\n",
              "var notebookContainer = gd.closest('#notebook-container');\n",
              "if (notebookContainer) {{\n",
              "    x.observe(notebookContainer, {childList: true});\n",
              "}}\n",
              "\n",
              "// Listen for the clearing of the current output cell\n",
              "var outputEl = gd.closest('.output');\n",
              "if (outputEl) {{\n",
              "    x.observe(outputEl, {childList: true});\n",
              "}}\n",
              "\n",
              "                        })                };                            </script>        </div>\n",
              "</body>\n",
              "</html>"
            ]
          },
          "metadata": {},
          "output_type": "display_data"
        }
      ],
      "source": [
        "# @title Plot the a 3D view, with statistics\n",
        "# @markdown This cell plots a 3D view of the cells, with the volume as the size of the points and the sphericity as the color.\n",
        "import plotly.graph_objects as go\n",
        "import numpy as np\n",
        "\n",
        "def plotly_cells_stats(data):\n",
        "\n",
        "    x = data[\"Centroid x\"]\n",
        "    y = data[\"Centroid y\"]\n",
        "    z = data[\"Centroid z\"]\n",
        "\n",
        "    fig = go.Figure(\n",
        "        data=go.Scatter3d(\n",
        "            x=np.floor(x),\n",
        "            y=np.floor(y),\n",
        "            z=np.floor(z),\n",
        "            mode=\"markers\",\n",
        "            marker=dict(\n",
        "                sizemode=\"diameter\",\n",
        "                sizeref=30,\n",
        "                sizemin=20,\n",
        "                size=data[\"Volume\"],\n",
        "                color=data[\"Sphericity (axes)\"],\n",
        "                colorscale=\"Turbo_r\",\n",
        "                colorbar_title=\"Sphericity\",\n",
        "                line_color=\"rgb(140, 140, 170)\",\n",
        "            ),\n",
        "        )\n",
        "    )\n",
        "\n",
        "    fig.update_layout(\n",
        "        height=600,\n",
        "        width=600,\n",
        "        title=f'Total number of cells : {int(data[\"Number objects\"][0])}',\n",
        "    )\n",
        "\n",
        "    fig.show(renderer=\"colab\")\n",
        "\n",
        "plotly_cells_stats(data)"
      ]
    }
  ],
  "metadata": {
    "accelerator": "GPU",
    "colab": {
      "gpuType": "T4",
      "provenance": []
    },
    "kernelspec": {
      "display_name": "Python 3",
      "name": "python3"
    },
    "language_info": {
      "name": "python"
    },
    "widgets": {
      "application/vnd.jupyter.widget-state+json": {
        "14688e5b41f646449485e9aa4f724724": {
          "model_module": "@jupyter-widgets/controls",
          "model_module_version": "1.5.0",
          "model_name": "VBoxModel",
          "state": {
            "_dom_classes": [
              "widget-interact"
            ],
            "_model_module": "@jupyter-widgets/controls",
            "_model_module_version": "1.5.0",
            "_model_name": "VBoxModel",
            "_view_count": null,
            "_view_module": "@jupyter-widgets/controls",
            "_view_module_version": "1.5.0",
            "_view_name": "VBoxView",
            "box_style": "",
            "children": [
              "IPY_MODEL_4a4f13871b914dc98610387a36dbac5b",
              "IPY_MODEL_d39fe022444544f296e5ada5630ca7e8"
            ],
            "layout": "IPY_MODEL_b0887fa3ae9842c2ac012521f0e4b954"
          }
        },
        "15f5f78501fd408bb6477c02adff73fa": {
          "model_module": "@jupyter-widgets/base",
          "model_module_version": "1.2.0",
          "model_name": "LayoutModel",
          "state": {
            "_model_module": "@jupyter-widgets/base",
            "_model_module_version": "1.2.0",
            "_model_name": "LayoutModel",
            "_view_count": null,
            "_view_module": "@jupyter-widgets/base",
            "_view_module_version": "1.2.0",
            "_view_name": "LayoutView",
            "align_content": null,
            "align_items": null,
            "align_self": null,
            "border": null,
            "bottom": null,
            "display": null,
            "flex": null,
            "flex_flow": null,
            "grid_area": null,
            "grid_auto_columns": null,
            "grid_auto_flow": null,
            "grid_auto_rows": null,
            "grid_column": null,
            "grid_gap": null,
            "grid_row": null,
            "grid_template_areas": null,
            "grid_template_columns": null,
            "grid_template_rows": null,
            "height": null,
            "justify_content": null,
            "justify_items": null,
            "left": null,
            "margin": null,
            "max_height": null,
            "max_width": null,
            "min_height": null,
            "min_width": null,
            "object_fit": null,
            "object_position": null,
            "order": null,
            "overflow": null,
            "overflow_x": null,
            "overflow_y": null,
            "padding": null,
            "right": null,
            "top": null,
            "visibility": null,
            "width": null
          }
        },
        "4a4f13871b914dc98610387a36dbac5b": {
          "model_module": "@jupyter-widgets/controls",
          "model_module_version": "1.5.0",
          "model_name": "IntSliderModel",
          "state": {
            "_dom_classes": [],
            "_model_module": "@jupyter-widgets/controls",
            "_model_module_version": "1.5.0",
            "_model_name": "IntSliderModel",
            "_view_count": null,
            "_view_module": "@jupyter-widgets/controls",
            "_view_module_version": "1.5.0",
            "_view_name": "IntSliderView",
            "continuous_update": true,
            "description": "z",
            "description_tooltip": null,
            "disabled": false,
            "layout": "IPY_MODEL_15f5f78501fd408bb6477c02adff73fa",
            "max": 123,
            "min": 0,
            "orientation": "horizontal",
            "readout": true,
            "readout_format": "d",
            "step": 1,
            "style": "IPY_MODEL_a8a98fa6693c4271abb49e5dc59f3e99",
            "value": 62
          }
        },
        "6bafd832de8f433fa7439b505e2fe922": {
          "model_module": "@jupyter-widgets/base",
          "model_module_version": "1.2.0",
          "model_name": "LayoutModel",
          "state": {
            "_model_module": "@jupyter-widgets/base",
            "_model_module_version": "1.2.0",
            "_model_name": "LayoutModel",
            "_view_count": null,
            "_view_module": "@jupyter-widgets/base",
            "_view_module_version": "1.2.0",
            "_view_name": "LayoutView",
            "align_content": null,
            "align_items": null,
            "align_self": null,
            "border": null,
            "bottom": null,
            "display": null,
            "flex": null,
            "flex_flow": null,
            "grid_area": null,
            "grid_auto_columns": null,
            "grid_auto_flow": null,
            "grid_auto_rows": null,
            "grid_column": null,
            "grid_gap": null,
            "grid_row": null,
            "grid_template_areas": null,
            "grid_template_columns": null,
            "grid_template_rows": null,
            "height": null,
            "justify_content": null,
            "justify_items": null,
            "left": null,
            "margin": null,
            "max_height": null,
            "max_width": null,
            "min_height": null,
            "min_width": null,
            "object_fit": null,
            "object_position": null,
            "order": null,
            "overflow": null,
            "overflow_x": null,
            "overflow_y": null,
            "padding": null,
            "right": null,
            "top": null,
            "visibility": null,
            "width": null
          }
        },
        "a8a98fa6693c4271abb49e5dc59f3e99": {
          "model_module": "@jupyter-widgets/controls",
          "model_module_version": "1.5.0",
          "model_name": "SliderStyleModel",
          "state": {
            "_model_module": "@jupyter-widgets/controls",
            "_model_module_version": "1.5.0",
            "_model_name": "SliderStyleModel",
            "_view_count": null,
            "_view_module": "@jupyter-widgets/base",
            "_view_module_version": "1.2.0",
            "_view_name": "StyleView",
            "description_width": "",
            "handle_color": null
          }
        },
        "b0887fa3ae9842c2ac012521f0e4b954": {
          "model_module": "@jupyter-widgets/base",
          "model_module_version": "1.2.0",
          "model_name": "LayoutModel",
          "state": {
            "_model_module": "@jupyter-widgets/base",
            "_model_module_version": "1.2.0",
            "_model_name": "LayoutModel",
            "_view_count": null,
            "_view_module": "@jupyter-widgets/base",
            "_view_module_version": "1.2.0",
            "_view_name": "LayoutView",
            "align_content": null,
            "align_items": null,
            "align_self": null,
            "border": null,
            "bottom": null,
            "display": null,
            "flex": null,
            "flex_flow": null,
            "grid_area": null,
            "grid_auto_columns": null,
            "grid_auto_flow": null,
            "grid_auto_rows": null,
            "grid_column": null,
            "grid_gap": null,
            "grid_row": null,
            "grid_template_areas": null,
            "grid_template_columns": null,
            "grid_template_rows": null,
            "height": null,
            "justify_content": null,
            "justify_items": null,
            "left": null,
            "margin": null,
            "max_height": null,
            "max_width": null,
            "min_height": null,
            "min_width": null,
            "object_fit": null,
            "object_position": null,
            "order": null,
            "overflow": null,
            "overflow_x": null,
            "overflow_y": null,
            "padding": null,
            "right": null,
            "top": null,
            "visibility": null,
            "width": null
          }
        },
        "d39fe022444544f296e5ada5630ca7e8": {
          "model_module": "@jupyter-widgets/output",
          "model_module_version": "1.0.0",
          "model_name": "OutputModel",
          "state": {
            "_dom_classes": [],
            "_model_module": "@jupyter-widgets/output",
            "_model_module_version": "1.0.0",
            "_model_name": "OutputModel",
            "_view_count": null,
            "_view_module": "@jupyter-widgets/output",
            "_view_module_version": "1.0.0",
            "_view_name": "OutputView",
            "layout": "IPY_MODEL_6bafd832de8f433fa7439b505e2fe922",
            "msg_id": "",
            "outputs": [
              {
                "data": {
                  "image/png": "iVBORw0KGgoAAAANSUhEUgAABLkAAAFoCAYAAAC7YSngAAAAOXRFWHRTb2Z0d2FyZQBNYXRwbG90bGliIHZlcnNpb24zLjguMCwgaHR0cHM6Ly9tYXRwbG90bGliLm9yZy81sbWrAAAACXBIWXMAAA9hAAAPYQGoP6dpAADbkUlEQVR4nOy9eZikVX32/629urq6a7pnH2YGhk1AARUJjKAxihI1RgIa42t+MUo2XyQqZuN91cTESGIWjWbUJK/BmGiMxt0YjWLEDRBRI4qsggPMvvRSXV1LV9Xvj4Hnub939XNqGqaHrp77c11zXc+Zc55zvmfvqan77lS32+2aEEIIIYQQQgghhBADTPqxDkAIIYQQQgghhBBCiEeLPuQSQgghhBBCCCGEEAOPPuQSQgghhBBCCCGEEAOPPuQSQgghhBBCCCGEEAOPPuQSQgghhBBCCCGEEAOPPuQSQgghhBBCCCGEEAOPPuQSQgghhBBCCCGEEAOPPuQSQgghhBBCCCGEEAOPPuQSQgghhBBCCCGEEAOPPuQSQgghhBBCCCGEEAPPon3ItW3bNjvhhBOsWCzaeeedZ9/61rcWqykhhBDHILpnhBBCLCa6Z4QQYvBIdbvd7pGu9N/+7d/sV37lV+y9732vnXfeefaOd7zDPvrRj9odd9xha9asCb7b6XRsx44dNjIyYqlU6kiHJoQQxxzdbtemp6dtw4YNlk4vjy/wPpp7xkx3jRBCHGmW212je0YIIZYWh33PdBeBn/qpn+peccUVUbrdbnc3bNjQveaaa/q+e//993fNTH/0R3/0R3+O8J/7779/MY78x4RHc890u7pr9Ed/9Ed/FuvPcrlrdM/oj/7oj/4szT/97pmsHWGazabdcsstdvXVV0d/l06n7aKLLrIbbrihp3yj0bBGoxGluw99saxSqUT/69HpdHryH4b/ZySTySTGhu9infPVE/pkkN+tVCrRczbrh3Rqasqlm81mYj2hNhhsh8eE09gX7ieXRdrtdmI9ZuGxxvjn5uYOu81WqxVsM5/PJ8aH64jfzeVyifFhnWa9/cKyOH/zEVqrzNDQUGLZ2dnZxHi4L9jPUqmUGI+ZX4/9+lIsFqNnnkMc+0KhEIwP55TrYbDe0Do28+PHefV63aVxv/AeRXi8eOxDc7qQ/cxrDsG557I8ftxPnAuMtdvtWqPRsJGRkcR2B4mF3jNmyXfN+X+63bLFUTMzmyskz2834/Oy9XjNtXM+L9OKz9lu8jFpZmapdnLeXNGvm8ZwvGdnRmsub/SAn9tUO44v2/D7A/uC/TDr7UsoL1/jeuPnTtqXDb3LY9TOJe+lVNvfYaF4uxQDjgO/x2VTnbidNIXToR8P8F18j/MycxR7ltbN3OF/0wPf5TZDcD/buXgBpqmebIPuQuh3J9emPN4D8bvdDP281fYDiPGH5oHz5gotKnv43xxq55I3HsZ+qN04/k4mfK8juYa/a9JQ78zYjI8n68/2UF+yrSyl43r5Pe6La5PGAMs2S/7ngw5tgmxCve3Zabv1N09ZFnfNkbxnhBBCHFn63TNH/EOuffv2WbvdtrVr17q/X7t2rd1+++095a+55hp785vf3PP3qVQq+kAm9BVfzjvcrwP3ew//0dzvgzUsy//Y5jS+u5B+LTT/kbTZr42FjPXRaPNIlX009TCPpq9HIr5+8oBH2pelMH5HI4ZHep4cyXqPVD8XGuMgsdB7xiz5rskWRy07dOhDLlvIh1wp+M8D/pAre2Q+5DL6kGsO/uGZGfYVZ+qjLp3GD7nSgQ+5UnRHBT404rxs9/A/5Aq9y2OUWsCHXKF4e+YsnTxnXBbb6fshF7zL8WEefvg5XwycHwLf5TZDcD8t9CFXOvlDrnbeL9wUf6AIH4J06EOuNH/I1cb9kjwPnNd9FB9y2SP8kCu1gA+5Mhn/I3amGdebKdGiz9GHXO3kvmToQ65M4EOupA+jDrXpxwDLtulDrhRtgtCHZ2bL4645kveMEEKII0u/e+YxF8xfffXVNjk5Gf25//77H+uQhBBCLDN01wghhFhMdM8IIcTS4Ih/k2vVqlWWyWRs9+7d7u93795t69at6ylfKBR65E5m/ttTKNFhuQ5/iocSK5YEoWSI5UP8DRiUNHFZljvhV5NrNS8hYbCv3BeUj7EUj9vEelhSFZIH8nhxvfjuzIz/On3oG22cF5L48VhjX/t9Khsqy/MdqgvHrN+awvyQlDHUhllvv1HGx+OHUrx+Ejoc32q16vJCcxZa89wuS0Fx/fF4seQ0NNah8QutKc7nNcYxhdYN1stjwMayOL4cD/eb5YJJeVxXKD5e4yF5b2h/DjoLvWfMku+auUI3+gZX6Z74zGtuLLtyjTLJ7SYD3zZqxPPSLpO8uBX65hGdzzWfHtoXxz9aKLq8FIWD7dAXrmyuBN8+9kuoR/qWm4S90/L3UjdNa7UEMnrqS6ZO/e7Edc2V+Vtp9I1o6Euj4rJs6GAa8kgW12LpVvKdkCZJJ34Tjd/r+eZZ6Nt4AEskiyT3RLlstkFj65eRZWjeQvGEvmFXmI4zeS1kqyRJLOC373xAbdpa2GY7F77XMzBPLFXFPO4XzwuWbRV8PfzNMwt8EylX9/dADtZGs0TfYKNv0eEXnkJS4FX3eplF55V/6dK3P/C06HnNXWf4svTNuOLB+OeFHEuIae83S2CpUGAZadzv4QP+fGkO+7ubv40X1dHIzfv3g8iRvGeEEOKx5k0PvNal/3jjOx6TOI4WR/ybXPl83s455xy77rrror/rdDp23XXX2datW490c0IIIY4xdM8IIYRYTHTPCCHE4HLEv8llZnbVVVfZy1/+cnvKU55iP/VTP2XveMc7bGZmxl7xilcsRnNCCCGOMXTPCCGEWEx0zwghxGCyKB9yveQlL7G9e/fam970Jtu1a5c98YlPtM9//vM95o0hOp3OvMbzC/lNc6HfHtfvt7yhvCfUhpn/bWj9fgMh5rMkMSSbCknJmJAZNb/HMjQcl4VInDg+HPuQbNQsbPLP4xf6jY48p1gvt4my1n5yQGQh0jyeXwbj4zHC8eN4uE1Mh+Ix8/OEY8DxmPn4eQ/g1/FD65hj6PdbQ0NzxmOE7YbklAzXi2ONMlGz3n6vX78+er733ntdXui3QfIYhdY5z0NI+hv67Y/Lwfg3xJG4Z8wOmW0/bLjdWh9LFBtllk358aytTTb+zrTitTq7wu9Jlou534xGR0Z5Z3Lc2SrJscjIOtWO25nxqlsndZsZ9/HNlv1v91z5YKwPzE/S2iQZGkqjmiMk512b/Nv4siSTYzlWrg7nKkn+msNxWf6Nk/xb6JD0AkzK0zS//Bv2MJ/z8LfSsQk4l8XfxjczHv4ZJamNefNhPPN1f6ahUTkbz3fW8s8A8Ntvqc3QmDSLvAf8u0NV+E3DlDcH5ui8LloFfx4WavAbgcnInecb5XZctlWg34rYSS7L44l9ZUlfYTY+F5rDLsv+tv5vLn3viZ+Int/3tx9zeRMXrPTxFtvzPpuZtbMkr4S+8Lxg3tQqfw4w+UbcF5zrdjugox1AjtQ9I4QQSw2ULy5H6eKifMhlZvbqV7/aXv3qVy9W9UIIIY5xdM8IIYRYTHTPCCHE4PGY/3ZFIYQQQgghhBBCCCEeLfqQSwghhBBCCCGEEEIMPIsmV3y0pFKpyFMGfWfYy4a9btBniMvW6/Xomb122MsI3+3nDYSwFxD74tRqtcQ8jCnUBsMePthPM+9V1c9TKuSJxGOG9XIMofc4Bhxr9hwK+Ttxm+ynFPJswjz2NeKyodg5HfKcYt+yw/Wam5mZOex6OJ6Qv1O/tYD5of0S8p0z8/Pbz1MP126lUnF5uHfM/DxxPbz3sS88flg2dGaYmVWr1eg55C3HbfbzZ8O6Qr5+2D63YebPjZDXnZifTCN5nNivKAUeXRk6MjqwHPMztN7IuyjTAo+ckl8nzQp5rkEyP+nrqa3y7+ZrcG9mfF6mFreZq/v4yvv8vsvUwXusTj5R7FfZissWyL8rW/fpxkjynhiaoLumCOcW+WPlwOdq2EouL9NM9ldk2nkaI3iXLa/YFwxjahX9GBVayXc5+k0x6M81H+hpljFaJ+yXBV5L+VpyPDwGhZqPAfudaofjw3Wea9D9UfB3DXqVzfmilu505y1n1ut5xfnIUNV7UM6W47N9dN+Iy2uW6OcQ6Euh5n/G47HGfD4zkOK07+g/rzjbpT++69Lo+fGrx3085OuHMaTIe4y90gzOAvasw3rQc2s+kjzX2p3l5cklhBDLleXow4Xom1xCCCGEEEIIIYQQYuDRh1xCCCGEEEIIIYQQYuDRh1xCCCGEEEIIIYQQYuBZsp5cnU4n8pth3xkEPbjMvG8Pe9ugXxbnsQ8T+uCwVxGD8bGHD3vhoPcO+25hHr/HXl9Ytp/PUajfBw8etCRCPltm4XHB+Hls2WvpwIED0TPHzn3Dfs/Ozro8HiOMgfPw3dHRUZdXLpddGn2QeF44BlwLPL88XthXXuPYbx4T9ncK+ZSF9g4T8tIK5XE8oXXN88Dzi3DspZL328F2+RwIjRG3iTHxe3v27Emsl9dCyEeP87hvIY84HL+REe8dE1o36Jknkumku5HHTbsQj2c3k+yvZ+b9iboZ8usKWLCxn5NZst8U+1ahh1Or4K9v9ODiGArTyfssXyMPuHqyL9lchfwVaYhqq+J3i5O+L9mar3dmHL2BfHzNkq+YvaJ84eS+ZVqpxDS3waCnVCvfZy0U4vjYfwrnjD2a2JuqNDkEZX0btYq/RztQIM0+TPQyjm/Ie6yfhxmuTx5b9E1jQt5jXG+a9pJB7DxeIQqz/szlGHDMquPke9k6/B+N2QMLaWeT9y+P9R3/969d+oxyvBamTvJttHPeMwzJzfG+Sx4H9gWrj8Tj2xjxY5KhMRmu+fs4iq2em/fvhRBCPLYsdw8uRt/kEkIIIYQQQgghhBADjz7kEkIIIYQQQgghhBADz5KVK6ZSqUiKg7IblO6YmTWbyV/bZinP1NRU9MzyJpaE4bss++EYstl4GFnWxWmUE7F0C6WWLG1jqdbQ0FBi2ZC8jfvC0jysKxQf18USKxw/ngeWdI6Px78ee2aGZANZv0SxHZZBstQsNC8oUeQx4fHEelieyPViWa6H5W3YLvcTx4j7FVpjodg5zfXwXgpJ80JSxpBEksea5zAk+WNQusd7MrRnuS+hfvK65vFEQjLNfns0JA3G+PpJQ7EebIPHR8SkO6lIRtaF6WbpYI8EEaYsU7dE0i3eD8lznaE2slVftlWK62L5Wr425NIoJWyU/fwPHYzrzUyTBCxD0uRcnM7WfD0s0yxOxmXTLTrvSiTRDcj4jFRz6faR+f+42RVxX7nOVoHODJD8sfSNQYliJyBzZfkaywyRRsnHk26z9DJuk2V8LP/MzIGknfqNsszeNe/TaQOZeo/s1hOSIPJ0orqSt1kXMrlfLEHEfjL8bqMU759CjewMyv6ebxXiuzE75++A0uSwS+Na7vTsdZAbF/38bn+Wn8PhyXjN5Rq+ntKkjzcEL7ECyA5RnmhmVqjFeVMrw3J3HPs6jGXbGvMVF0IIIY4q+iaXEEIIIYQQQgghhBh49CGXEEIIIYQQQgghhBh49CGXEEIIIYQQQgghhBh4lqwnVzabjbx90Cuon0cO+gGxvw7617AHDvtEYVn2wWF/LHyXPXJC3lrsgYSxcxshTx0eE/Y5Qm8e9iKbnp52aewrx87tIEfKlynkjcZwX0KeSFwPluV+hfynGPYtw7p4bfIchnzLcBx4THhecB2F2uD4OC+U5npxvnl8OD4s269NjA9908x65xf926rVqssLxcTjGfLrYnDtcj95jLAvXC/vffTY4zWF+4Pb5LLYTmj9i5h0yyz90Fbt5JLLpegIztWSx3RmdTxP+ZnwNZsBzy72OWqVks/9XMPXi35TZmYjO+L8PJ3PXUg2V/lOZ8hSJ9WOY+qmyaOpRr49hbiu+jjvJZ8e2Rev+WbJ37HsBeVqyfh6Qn5Oc8Xk8WPvLPa8SreT77tMk+4MiInzWiPxgM7lyBPzgPdzCoG+X2bkedXh2JP//5LH1sXeSs4z8+uT/bDQO8vM+2OxF1mH6m0VeeaSy/o83ya2w+M1W/Y/46HP1t6T7nB55dV3+3pvvyB67mZ8vY2S34dDVf9zCYK+YOyjlmv4+61ZjPN5DDLkL4ZeWnyG8HxPrYrvzT2n3ObyxrafHD2v2LvCt0nrempV/LNjsxR7mLW7AYNCIYQQ4iihb3IJIYQQQgghhBBCiIFHH3IJIYQQQgghhBBCiIFnycoV2+12JLFB2Q9LjUKypOFhLwXAelhex9IylCWxnC0kzWMpXkhCx21ivSx9CsmouB4eI5R9TUxMuDyWMWEM3Bfud7lcTswLySs5D9tB2ZZZr1QU55f7zWmUeXGbmMfv8Xzjuzy2Ibje0FrlsQ69F2qH5WshySSPLc8hrl2OLzS/HG9IKsdjjW2uWbMmMc/MbO/evYnxcLzYV+43xtBP7olj1E+a/EjlgjwPKF2u1Wouj2WPSfs3NF/HOt10LN/LgNKmVZi//MOgtJGljCgXKx70eXMlvxbqlXg95mt09nCsIFvK1Um6X/frJt2C9UdyNoyXY0d54qE243czdSqcobsQsguTPm/OK/B9NSSTC0muuJ9IJ01SRlLBoZxt+CDLykgWXgiccT3yMZCekzysNBkvpHbOnxnpwLZkCWJIwsn9bgx5yRjK+lhOh2uV+8VgDK2yP+9aRX8WlSbjn79SHVqbtLIxfpY9hsi2yK4C2uHx4vg23RT/XPTxM65weWvv9/WetSUuW7jtPJfXSR++ZHIOkulOeKwLs2CpQFLBdt4vbN4vIXBtFCq7XN7ME/bEdd5xrstb+eBql8axr8MYLGT+hBDiWOF5X3xLMP9zz37DUYrk2EHf5BJCCCGEEEIIIYQQA48+5BJCCCGEEEIIIYQQA48+5BJCCCGEEEIIIYQQA8+S9eRCXx/0FWI/Hfa6Qe8Z9shZiCcX1sM+R6F6OR700+GyXA/Sz8MH42P/IY63Xo89GPp5SmFdHAOnsa5+XkZIseg9QXBM+nk/Yb3cBvsThTyJsM2Qb5qZX4s8flwW07zGQmle11hPPz+lkCcXjzWO0czMjMvjvuEY4RrimDh2BvP77btKpRI9n3baaYl5ZmY/+MEPEuML+eaF4l3I+cJ+Yjx+uP7YpyzkH8fgu1yOY8CyPAZiftq5rqUe8rRB76riZLLflFnYYwq9tVJtOnv8UrVsAc6BXHivo88Qezblqsm+PKnwFnW0i77eTD2ut1kh377JBfgneTs552mWIZ+tNtllpeGqbJXIAymX7OdUmPZn+9ABmJc+85mvxTE1RuhcaCd7iKVo26HPFXuPZVq0xtr4HPYpa5biszxf8/1kGiXwp0zzOsGBCJ8Z6O1Vq0y7vHzN+2m2CvGksTdVZo48psDHai6XvFizLf8e14P+YvURf1aO7fT3x/ZX/Wv0fPz/3e7yJn9Sdel7f/tPoufz6l92ec2C/7ljeiwelxV7V7i8kF8V983NE3lwsR9foxTfNXwutAv+3fFd49Hz9lUnubzCdDxGxar3tJ0t+4ML4y3MxnPfnk3+uVYIIY4l+vlwJZWVP9eRQf8KEkIIIYQQQgghhBADjz7kEkIIIYQQQgghhBADjz7kEkIIIYQQQgghhBADz5L15Mpms/P6OvXzqkLYvwbfZe8i9rbBNPv0sP9PKL7Z2VmXxnbZpwffZT8dLot+SuwpxX3BetnfiePDfPYN4r7h+PIYDQ3FHg0cX8h/KjQPZt5Tqp8XFMIxILWaN4sJlWXPMAbHjD2kQu1yvbjGeO45jfCYsO9byCeKPc0wzesR54XrCfmU9Vur5XI5ej7rrLNc3plnnunSo6Oj0fP+/ftd3uTkpEvjvCzEP24h/l2hsjx+HAPOE6+FkM8WzxmWxT3Yz9ftWCbTSlkme2gNoCdS1y9N5yFl5j1zMj3+SeCZWKK577FFjOvp0H87BSx8LDft9136gPfYa6+KPXW4LyHSZKnTzYAPYo+PFZ0LDehLjr29uDPxu6k2n2n+XYyfvaoK4OdVmCafPPIpm10F3lltbsOXzUB86EX1UKYD10KhRT9WgUcSe3DVR/xgo9cSl003yO9zX/yzxAMv/5DLa3X8Obv2Py+Lnrmf6IGVadI6ziefaeWD4fsNvarYbyrd8psAvbQYF99ceCH3zBMwtM/37VO1d0bPu34w4fK+9kN/rj43e1v0/Ecf/RmX9yef/qpLt3Px+d0Y8vWkYYOn24f/syz7qNXLvt4U1MtlUx32fYvbXX/XyS5vdiT+eXBy9V6Xt/r+DS5drMZrrANrqj3rYxNCLA9mD3w3mD80/qSjFMnyh7285NH1yFjwN7m++tWv2gte8ALbsGGDpVIp++QnP+nyu92uvelNb7L169fb0NCQXXTRRXbXXXcdqXiFEEIsc3TPCCGEWEx0zwghxPJlwR9yzczM2Nlnn23btm2bN/9tb3ubvfOd77T3vve9dtNNN9nw8LBdfPHFwW8/CSGEEA+je0YIIcRiontGCCGWLwuWKz73uc+15z73ufPmdbtde8c73mFveMMb7IUvfKGZmX3gAx+wtWvX2ic/+Un7pV/6pcNuZ2RkJJLmVKvxr3NmCSLLnVDOwzIkLNtPvoP1cNmQfCwkdTPzkqZ+EqYQWJYlSyxRQ7gsjxHLOENlUQLGEivsZygeLstjEoqB5ZQMtstSslwulktwv/pJ/kLg/PNa4PnFueB1HVoLoXpD88Bl+8k9Q+MbGr9Q7FyW+4I/PN5+++0uj9cmSnZDckomlMdt8LxgmtvkvmBdIQki1xWSJHI9nC6VSvO+F5K4LkWO1j1jZja9ZtYypUPreWx7LPFkaV6znDyGLAdEqRnLE1kOmAEZWrvAskdaJx2UDlI8LM/vxHLFFG11jInbyJJUkONNqofLplskiyNpI+ZzWU6jZHKOriiO39VTYEkYyKoC75mZ5aAvKCM065USNkvxAIfq7ZD+lKVlrWJcD8spce7NzOZKcfqplZtc3p31LS49fHssjZ8+reTy0jC2PZLNpu83yhdZbtehd4s1OP9y7WDZQi0+O1lel+Z1jvFkfb0hOeOOMydc+qrVz4+eP37+Tpf35Opulx7dMhI978n58RvZ7c/92XLyvRmSKPIYYb953fTUC2VzDd8+S0F5jpGh6fj8m8v6u2Wm4uXQXiLZmfd5qXM07xkhhBBHlyNqPH/vvffarl277KKLLor+rlKp2HnnnWc33HDDkWxKCCHEMYjuGSGEEIuJ7hkhhBhsjqjx/K5du8zMbO3ate7v165dG+UxjUbDfTtiamrqSIYkhBBiGfFI7hkz3TVCCCEOD90zQggx2BzRb3I9Eq655hqrVCrRn02bNj3WIQkhhFhm6K4RQgixmOieEUKIpcER/SbXunXrzMxs9+7dtn79+ujvd+/ebU984hPnfefqq6+2q666KkpPTU3Zpk2bbHh4OPLOqdViP4l+nlcIl0VfGvamCvljsccQe/qEvIvYgwjT6Gtk5v112C+J28R6OD7uC/v2hPLw3X7+RDie7PmDPlYL8Rrj2EMeXf18hjCffbUwzfPA8xkaa07jePL/4HG9OKc8v7g+Q3Nv5vvJ6ya0jkJr0yy877AeHltucyF7Fsfsa1/7msu7++67E8uib59Z2KOL48F1zX0J7fXQPPC7PCYcX8gfbWgo9knhPcj7Fz3NsP1B8+QK8UjuGbPku2bXWTdbeuSQf9WqH16Y+H6m4M8J9F4K+VYx7N91uHlMuuYb7e7f6/ObcX79if7bCLkaeFwVeW3Quoalyv1Mtf276GPG/mLcty56TJEHV7vo9we2w55C6F1VH/EBzhUD3nwtOv8CfklMO0f3QCZOs48VxoueVma9PlvsnxRqM5WO3/3Kjb9LZf04bDo19pEKeTL1A/vG/axVZl26UCvGsZLPVrbl38Xx47xHGh/7dTGtt//f6Pn0S17h8r55+Utc+h8fV46e//Kb73N5q1f7sW6W4nFIV4ddngX6hmNgZpZrxOdNxmhNsbcbzCmvIa4XfeDqJX+fDFXjuyY7F/7nwWw57mc7Bz+7dhvzFR84jvQ9I8SgMzT+pMc6hIHjc89+Q2Le8774lkf0njh8jug3ubZs2WLr1q2z6667Lvq7qakpu+mmm2zr1q3zvlMoFGx0dNT9EUIIIebjkdwzZrprhBBCHB66Z4QQYrBZ8De5qtWq+0bFvffea9/73vdsfHzcNm/ebK997WvtLW95i51yyim2ZcsWe+Mb32gbNmywSy655EjGLYQQYpmie0YIIcRiontGCCGWLwv+kOvb3/62/czP/EyUfvhruS9/+cvt/e9/v/3e7/2ezczM2G/8xm/YxMSEXXjhhfb5z3/eisViUpVCCCFEhO4ZIYQQi4nuGSGEWL6kukvMrGVqasoqlYqdfPLJkafMgQMHonz2oGFfHIS7FvJ3Cnlyhbyo+F32d+KvKqOnT7lcdnkTExPRM3sDcb/Rs4k9hvhdjI/7yd5k6MPFZdHvx8yPEXsKYbw8R+gxxDGwxxX7WOH4cuyhpbyQPG4TvanYo4njxb4txLuNPaWwnzwPvB5xfHke+vluIbzGQp5OuK45HhwvM3M/EHIbw8PeswT7zeuNPeKQfr55GCP/gIpjz3tnfHzcpXEceM54jLAvobHl+PvNIRIqy5559XrdJicnJZ94iIfvmtP+/SeWKR0akw23jkT5qUm/jmfA18jMLNOK92WK7H/QuypFloRduoY6cGXMFcl3qc2+VvGcDt/rz7+d5/q1+4znvi563tq53eW9+wOx3x17NGG/zMxy03E+94XhviHtou9Ltgbrs2dM6NyCdqtr6X4DD6JsnTwdyfMK/YgKk77NuVLyPquu8mdRZi7ZWynkBTWX83nou2Rm1ob80qQ/78jWys3byAM+dvY0mzwujj9fo58XivHZxOPFfcF+9/N+WghYF9eDMXDszZLfAziePNbFaT/WQ3vidvb/zQtdXuVM79GVO/X86Ll12nEub2Kj9yJD0rR/Maahqr+HJtZMuHSmFf+8MHLQ/6zIfcN5C3nCmfnxbRXoXgLPMPb94jYbpXhNpWFxtmem7I5Lt+iueYiH75nlyqf+38HEvBf+2thRjEQIcazR7555zH+7ohBCCCGEEEIIIYQQjxZ9yCWEEEIIIYQQQgghBp4Fe3IdLarVaiTTQkkOS3dYIoRplh6hRIhlhSx3SnrPLCyZ5Ho5vlIplrywfA3lWNwGS9awTc7jNlHWx31h8N3QmHAMLEHEOWPZGUuscEx4zrgsys6436FxCElV+411SO4Zmheul8G+8VjjnLG8juWBOPYs4cSxNfNj0m8t4Prk+FCS2E8qmFSnWViSyF9B5TTKBbnfLOFFeH+E4uW+4bv9zhBcy7yOmZAkEevlNcX14loJyU1FTPlg2bKNQ3Kg1ghIz62U9IqZmbVz8bxk6P+LWjnYZ61k6d2hekAOSPImfhdnu1v06y/b8nN8UesH0fN4w6+TB07fHj0fd6f/9fatgg+wk4b7rebjSVOb2DeWILKkM9XGd1mWaYlplmOhqoqlWSkavy6MNc61mZcymvl5CckT+V2WIC4ElLdh+2ZhiVp1PY8JnckQf67h+51pgUR8xN+/KdZIAq2CL8tSwnY+jpeljdyXTBPkdm3qC7zL88ssRDJZPQ7avOt5Lm/b1Ntc+pLbPxs9r77ftzG10su1itVYgj885c8Q7Dfv9TX3rUyMdd9m38Zc1t8Dhdn43M/X6V6iMcs14jt4Lkc/+0BMPEetor9jh6rzn4/t2ea8fy+EEMcy9/3Px4P5J5x96VGK5NhB3+QSQgghhBBCCCGEEAOPPuQSQgghhBBCCCGEEAOPPuQSQgghhBBCCCGEEAPPkvXkarVakd8R+h6xfw77E6H3DPv/oEcO18P+Ouh9w1477J+DvkccT8hDh+PDdzk+9hgKeV6xPxGOH3v4hLx62G8q5E8U8jUaGRkJ1hPy9uLxxDSPLc9hyOcIx4h9wDg+rJfnLORHxXncF5xTHmtsh+Njjy7MD3mEmfk54zxuB/N5/WHfFuJvx/FxvZhet25dsCyu+37+Z9guxxfywuO9hX3lvRMae143ob0V8gzjfcb7OckTTp5cyWTmUpH3VQeXcsuPbSftxx79gbJ+mVimnXz2ZOo8F3HZDtk5zRXpDCnFc5qv+v2w+j93ufTfbL8xen7gCXtd3infGo+eq8f5Ntn3KFOL12q94uMpTpIPYsC6ij25rANnEWV10+z9lRxfthY3yj5WHA9aTGUpnnaBPLnAU6pNhdmrqgvGYJ0M+ahxQwGwXvZsSlO96AMWdgwzy8/AfVJIPp+zLfIfJV8m7Avn5WheQv3G8TLzYx2Cvb3Y/wzHrFGZDdb1wJnfj563f/2fXV5mysdzzqV/Hpf9oPfrKh+suDT6XPEYjOyLf1ZETzUzs+JO/3Nbc1W8vzfcusLHfvYBl25Dm52Wv2syNKe4btrkyTUH48tjy/5dCHp5dQNnn1h+vPDXxh7rEIRYFqBnl/y5jgz6JpcQQgghhBBCCCGEGHj0IZcQQgghhBBCCCGEGHj0IZcQQgghhBBCCCGEGHiWrCdXp9OJfGTYzyYEetSwXw36PfXzqAnVw6BvD/sc8bvT09PRM3sZYXycx2OA3jx79uwJlj1c7yczs6mpqei5XC67vJCfEvcT6w15eZmFvchC/kTcJreDMbDXEtbbzzMMYd8qHr+QD1MI9pvCfrKXF9eL44D+Uv3gMeF6Mf1ovKkwvn5lkX379rk09w3HiPNCPmscA8bXb3+gHxrvdfbCCxGKgfNwnvp5wuG7Sc/C00nHXk0h+6SHfbseBoum/XJz3lWFKnm10fHShex2jjz+Wv5d9PGZHaOKLjzeJYf3xHO+6X9WubwObJehg75fd154h0uP7dwQPa//jt9nB07zIaCn09ABf5anW34NpiZnouduZdjnJR/BPXi/rmTfKjOzPPiLhfzDzMxydfBXLJHXF3lKoT8Ve1WlwWeL/ZHYlwk9p9inKtOkdzPJe5q9yTrF5IWNvlGZObp/qZ8daLMwSz6NGfLa7CSf7dwO9o37jWPSswdzyWPA8eTqdB9DfB95ts97yk7ynkvFZ/veTftd3pr7/N6qj4BHZic53nSDPDHH/HiOXP6m6Pml6S+7vDfe8BGXXn3/2riegj+MGiXyAq3Hd3eG/LvSgTnjvLS8t4QQYqCpTrcS88ojucS8QUHf5BJCCCGEEEIIIYQQA48+5BJCCCGEEEIIIYQQA8+SlSuaxXIglOSwRIjlbQjK/8y8ZIfzWBKG7bB0sFarJZZlWEaF0iOWN5VK8a+X3rBhg8s7/fTTXXrXrvjXxbNkaf9+/3V6bAflVma9MqbR0dHEerkvKO3istjPfrI4lJbxfPLYYzv9pHlYlmVoOA4ce0h6GZIn8rvcJvcN0zwPOGecNzub/KvRuc3DlbPNFx+OfUgmx22GxqSfHBVlkVwvr6PQWIdkhyxlDMkBeY2htJXLVqtVl8Z56rcHcDxDslvO43TSXpJcMZluumvdh2RYzVI8nnkqlyV5URekWy2Ss6GsKjdJUrE01xOnWZ7YI188TFmXmdksqKiG7/V3Tffu26Pnv/+T33J5mz58wJc9czx6ftpJ33B5lQd8m40KvEdXc8fonlwT7yWWJ2Zryes1RTKp5kiytpHHE9vh+FDKaGY2Mx6PGUvA5nIkfwdpHEvAsGw2HZaHFWrxqkO5pJlZtu7LYvwpWmIs48M1xnm4bhqlsOQaJWosBe2RXnYOvyzuJS7bGIrvhFyDbBxI/on1DE+WXB7P70k3PzF6/ou7P+/ydp32A5deed2p0XOhR+Ln+4IxsbwSKe70Y337xQ+49PUP/lf0PDzj+7ntyf/m0kPfem30fPAE3w6fCx031sl7p02y2zateQPZo6szIKMVxy5vedeLDrvsG67890WMRIjHhhPOvvSxDmFBsJRxEOWL+iaXEEIIIYQQQgghhBh49CGXEEIIIYQQQgghhBh49CGXEEIIIYQQQgghhBh4lqwnVz6f7/HVMev19GH/pJAXFHoFsS8P+xyhDw63mc97txbMZ58t9szBsuxdhD5hF198sct76Utf6tJf//rXo2f2AuI20W8slGfmPYd4THg8cX5CvmQh3yUz7/3Uz3MIx76fPxa2w/3EvvD8cr3YT+4Lr6OQ9xGvZ167h1sPx4f1hNZbvzY4HhwzbjPkU8Z7AOcl5CHFdYX2NtfLc89ebtgO14vvch73BfdaP8+w0J7gdzFergfXcb9+oocYlu12uzY9PZ0Yz7FMtpG27EPzUbpnJs7gvVSi8wa8btjfaa4Q763GquQ9yLC3kpEFAlropMmzib2WGqV4HZWKvqK7rhiLnsf/8B6X9/kve0+us0/fET1/9q+e7vLO2/RRl16xJ/bvKu/z/o+5A36vt8bjmHLT5OlYIh8hCB/9r8zMMg24U/t4U7XKcZo9zfIzfn6L03Gj7MnFDE3Hd3e95O+aLHg4sacU+x7NQTpb57IBryP6UWmuSGME3lDs7YU0vI2V5Rp0F8KaZ2+0LnkxdTIBr7Rm8p4o1pN9t3p9yajNwH/b8vhhWfZG2/Q/T/IxwVpoDpM3FYHjwmPkA/Ljc/KNJ7r0L1/+kui5Ojfi8ho3/IJLry1Dm9SXdMf3G+e0WfD3G3vNuffq/udeXMu4P7qhPgtxGLB/lzy6hDj6DKIHF6NvcgkhhBBCCCGEEEKIgUcfcgkhhBBCCCGEEEKIgUcfcgkhhBBCCCGEEEKIgWfJenKNjo7O6yfEfk7s8YM+NOxtg2XZa4fBfPbgCnkQ9fNoKpVi04ti0XuWoCfX6tWrXd5JJ53k0vfdd1/0PDo66vLYp6dWq0XPPCbM5ORk9NzPfyrUZsj/jOcVfYQYnl8co5UrVwZjmJiYiJ6xX2Z+TNiHif2SQr5W3LeQzxaD9fKawrFnbzQG4+3nyRXyx+L5xjT3M7TPQp5cPD7cb44Jwbnnevv1BWNcyBzx2KNPGa+3UL+5bGie+LzBse/nWYdluR4xP/c87RuWHhk2M7M1a58c/f36L9Wp5IglkZskn7dyPJ9tf8xbJ01eeOAVlE5e/g+9Gz8Xqv6cShV8vTOV+Iyb3OKDeNeTfzF6Pnj/jMv7kbfkso1743V9+l6fV1vr/2L1/Wuj52aJ9uRauiNgyJoV8hGiqwY9z9jnCOthLyom14jbQZ8qM7OhPf7d5ljc6AfO+xmXN1rz8T5r5PVxPTc/x+Whz1Fh1u/JdMDzKujBZb1+VIdLuhPwCqSxxXjM/Nizp1ljKNnfiT2vurTQ0UeqS3eW90Pza4jnEKtlfy4eTxy/4rT/GYTrzTbidLpDMdAx0SzF9c4FfMraJ/m1UN7uF/3wWy6PnlOn+LNnvObjm9gY31Pso2YtP548p4cL+3XhvKCXHPvMiWMX9tYSYb68+tOHXfaZe39+ESMRxwrLwXcrhL7JJYQQQgghhBBCCCEGHn3IJYQQQgghhBBCCCEGniUrVyyXy5GEB6VGLJtiuQ7KiRiUBLFkieVNIYkal0VZEkuEWKaE8iyuB/ty8803J7ZvZvbjH/84et63b5/L4zEKSbVYmheSvnFZjD8kDWVJGssTsV6WpHGbxx9/fPT8nOd4WcjIiP9K//XXXx8933TTTS4PZa84fxy7WVjiGZLXcew8DpjPZTE+XkOhtct94XWMMfTbOyFZH44Jr2PuC8YU2jv94gtJErmfLB3EvnBZrIffC50LPF5cL54FIanvQuCx5fMG0/2kyeIQb9v4ZiuNHlp3Hz7uGdHfz3z99125zHYvzcuMr4ie22W/R1Fex/LEHrnYApZGBrZkl/6Larbi12Nldzl6ZineG+q/Hj1/92XvcnmXzt3p0hvOXRU9f2WrD/a0fzzbxzAOsiWSs3E6PxPvdZaHdQLfoGeZHsrQWkXfRnHaV1Q4EI/Dg0/0EvZKruLS/3XyhdHz7G/d4fJaNd/OXb/+tuj5Kdmfc3mZVvLPEiE5IMPjtzDgXiepYKsYnxOZOZK3B+LhsS3v9ulGJW6nOhaW3HtJ4uHDksSFUJyM+8p7iaWNuB5TNA3d5OntGb904P+VZ9f7nw/auXj/Nkt+bx/Y6MezNDmcHESAfMPfH7g2srRuU8HBlkSxH//zuWttZLjU8/cn/vRLHoNoxFJhIRJFIcTC0De5hBBCCCGEEEIIIcTAs6APua655ho799xzbWRkxNasWWOXXHKJ3XGH/x/Oer1uV1xxha1cudLK5bJddtlltnv37iMatBBCiOWJ7hkhhBCLje4aIYRYvizoQ67rr7/errjiCrvxxhvti1/8orVaLXvOc55jMzPxb2d63eteZ5/5zGfsox/9qF1//fW2Y8cOu/TSS4944EIIIZYfumeEEEIsNrprhBBi+ZLqsunMAti7d6+tWbPGrr/+env6059uk5OTtnr1avvQhz5kL3rRoV8de/vtt9vpp59uN9xwg51//vl965yamrJKpWInnnhi5D+DPjO1Ws2Vn5313gTo28MePuj/wx457D+E3kDsGxTyRGLPHPbpQX8l9lpC2GtnbGzMpdFvp1qtujweI+wr+2ExIf8z9InistwXHPti0f/6+nK57NLopcX9Zh+rc889N3p+zWte4/K4nXe9K/aa+exnP+vy9uzZk9gGj1/IzynkW8ZrgcG+cr0hH7XQ2uX5rVS8zwzOE/4gZxbeS+xVFVq7IR8w3kucxnr7HU2Yz2PEMYS8+jgGhPuN88LrhutBf7mQRxjHy2Wx3pCHnplfG7i+ut2uTU1N2eTkpI2OjtogsRj3jFl816y59dOWHjnkaZPKxOP3hH95ln8h7ee3NRKPfcinp1FO9u0zM8vXoB4qyt5UrULAA5CyclBvveIDLO2LA5wd8y9ec8l5Lv3Z8unR8zf+5f0ur8d3KxunR3f68zjkszVXJP89Ojqxb+y7hWSaft9Xx/0Zd8XzfiF6fsaD08E2T3z7zuj5+o886PKm/VVoz3vx2uj5SX/8Fy5v/D9emhwveZHlanEa/c3mA32s2C+J/ZSy9Ti/Oey9+nDO2JOLPcPmcnHZkd3+rr7nxZ9y6d9fsy16vvbf/f3Lfl4HNk5Ez0PT3pcT28w1/Hvs5YX5PAY81plW8v6dXeHrRf84huutrooXR4f849CfLVf3dbLXXCcTL/pWwc9Zmry+cN5Cc2bmx4XHD9cRj1+oLOa1a1P2g5cep7vmIR6+Z4TnLe96UWLeG67896MYyZHnzv/ZlZj3wEXfWpQ2n7n35xel3qXGPz7wJ4l5r9z4xqMYiVgK9LtnHpUn1+TkIePW8fFxMzO75ZZbrNVq2UUXXRSVOe2002zz5s12ww03zFtHo9Gwqakp90cIIYQwOzL3jJnuGiGEEMno3zRCCLF8eMQfcnU6HXvta19rF1xwgT3hCU8wM7Ndu3ZZPp+3FStWuLJr1661Xbvm/2T7mmuusUqlEv3ZtGnTIw1JCCHEMuJI3TNmumuEEELMj/5NI4QQy4vk72D34YorrrAf/OAH9vWvf/1RBXD11VfbVVddFaWnpqZs06ZNNjk5GUlxQnIiloshLAlCaU9IbmW2MAkixscSJi6LEiLuF8rFWErGaWyH+8n14hix5JDlgQiPEUq1uF1uMyS/YrkdtjM87H8VNkvW8AeL6667zuWxXPGee+45rPi4X6WS/zXPGAOPH48R1htat5zP6xjXAs8Rjx/mc9mVK1e6NI4RSjbni/fh/9U06x0jbIdjX4gCmtvE8eV1w33DdrkejgHTPH44Z7xfee/jvkOZrVnvHsW+hCScHB+vKVwLofPOzEsk+62/QeBI3TNmyXfN6Z95mmWLh77unLkXDIWH/XzWTvHzDcpGS/sl5WSHxUmSlJYOf39kSBZXH4nP3MaQ3x8H13kz5Bc+5a3R8/frp7m85odfHz2Xd7ose9O/3ezjBYnk8B6/pqY2+ndRwjS13gc/ssefzygR6/gjt0e6lWol/38cyrNK+3x85Z3+Ptn6lPhbFVvuoH1WIengcbGs/sSNfPb4+AoXrI+eq3VvLbAqsGVZppnuZBJKmqXayfuZpW8sXcXxZKlgOwd3FrXRzvl+Zg1kcS2fd+/1XkZS/+9Y4rn2nT/t8v7yo34/o0SRJX6tYrzOC7M0Dxnf0UINpPEs6QvICotVX2+u7udhtpIsdx+a9BYBKB3sZPy92SjF9fSTA3oJYrI88VD+/NLBQzH48Ux34rpY5trOJUtkWfZYmgQ5PCy4VCt5DS9lFvvfNMuV6dZ0Yt5IbiQxb9AliY81x4o8cSGwlFHyRfGIPuR69atfbZ/97Gftq1/9qm3cGP+Uu27dOms2mzYxMeH+52P37t22bt26eesqFAp9faKEEEIcWxzJe8ZMd40QQohe9G8aIYRYfixIrtjtdu3Vr361feITn7Avf/nLtmXLFpd/zjnnWC6Xc9+wueOOO2z79u22devWIxOxEEKIZYvuGSGEEIuN7hohhFi+LOibXFdccYV96EMfsk996lM2MjISSccqlYoNDQ1ZpVKxyy+/3K666iobHx+30dFRu/LKK23r1q2H/RuvhBBCHLvonhFCCLHY6K4RQojly4I+5HrPe95jZmbPeMYz3N9fe+219qu/+qtmZvb2t7/d0um0XXbZZdZoNOziiy+2d7/73QsOrN1uR/4z6IsT8sgx89427FWFeewxxPXyu0jI64bz+Fdboja/Wq26vJ07Y3OUkP8V088zDMeIfY74N79gXRw7ewVhXexzhL5W/TybDhw4ED2jDxTHbma2f//+6BnHy6zXs+nBB2NPkOlp7xvQaMTeGBwP9xPnieNhcOz7ralQDOidxV99D8XL8XEaY2LvsVqtlvgujy3G0M+DC+efy/JaxbK8btgPDfvCY8TrEQl51vXrC+5LXLdmvX5yvIcRnhfcS4/mfEH6+XctVY7mPWNm1i6kLFU8NK6dU2MJSodsG9s5P57o8TNHnlILAX2ZMuw9RTFkmvF+yaV95l8/6WUu/Qvb4rO99pTbXd4TT/lf0fPq4lqXl/fHgPPsSh3052ip5NdfF8KfWO89zabXkB9kDbwEa77f7FWF6U6azpBmPA+1VZRHPkyX3P2xuOzm+11edmaFS7efE8f7sV/9TZdXqft4T7r3I9HzCV/0/jv1cry32UsJ59PMrFmK7wiOnf2xcPxyDfZW6lAafi4ibyVsB/2azMzmyPMqC/2uj/t4djzJr8d1peOj56mMP5+Hd/t4a6vivrTz/LNOfBfy3A9P+o2HFlPdHK8hXyv6UTVK/qxmv6xcA+5YmvvmcPI5n2sk/7wwW/b7gdtsZ8HzlLyzeN3gmHHZQsOXRW8tnu8ueH91ydiN/dDQ582t67nB8eQ62nfNciDkwSUOcerZybYJIb68+tPBfPlwCbEwFvQh1+EYSheLRdu2bZtt27btEQclhBDi2ET3jBBCiMVGd40QQixfFuTJJYQQQgghhBBCCCHEUkQfcgkhhBBCCCGEEEKIgWdBcsWjSSqVijx30A+o39eLMZ99b9CjJuTLw7CPFXstcRphH6aJiYl5Y2U4PvYuwjT+amOzXq+lffv2JeaxBxbCHkjoE2Xm+8b+QyGfIx5PfDfkJ2bmx4V9trgs+o1xm1iWPbi4Xuw3zwvXy/Ej6MHF7XK9OCYHDx50eUNDQ4ltcDzs+4bzMjs76/J4nnCMuF+45nmNh7yoOI/7jTGwDxj7bGEM7C3HHl0hLzWcB97LPJ449txvLovx9/NyQ3iscf1xGzxnSXvycGQZxyqp9qE/Zma5B+N11Fk14sq1c7RWYZoy/qi0FFwn6ZYf+/qYL4sWOnx6pMlaDm24CjW/pnZkKz7eU+LnqXF/v43+KA5i5F6f1yn5PdD97nej5+I/fcrl/cXBz7v0r95wffQ8W/bmXrmG389IpuX3a37ax1CvxDFmaZSGDsZlm+WwJ9fJXwGvlMwGl9eq+HrRX+z1Ize6vIk1Ey59/D0ro+fGiD8XilXwziLvsVaJPK9q4OlIcz877ustVJN/7qhTDLl6XC/7vqHPVauQ7MF16N14PAu3eU/Cy1/ycy7dOC6e07l/vsrllWhPoP1Tuk5+WJDu9PlvWfQmY18yfhfXUart10mr6O+pXD3ea+wXl6N4cXw5BgQ9t8y8V5aZ2VA1Pvd5HbOHGMY3RGuMvdycJ1c72eurdwx8P3HMmsOD6f8olibfPfulLv3NS6526SvefNbRDOeoIc+tR8crN77xsQ5BLDH0TS4hhBBCCCGEEEIIMfDoQy4hhBBCCCGEEEIIMfCkuktMxzI1NWWVSsXGxsYi6RBK7PpJmFCiw9IoLMvyxJAsjmVd3CbKnbgelk1h/FxPSE7JUrfh4eHo+eyzz3Z5a9ascenbb49/fTxKF816ZV4YE0u3WCaHS6efdAthGSSOEUsHazUveQnJATle7AvPIY4frwWes9C64fWIaV5/PIchmSvOP6+F0B7g+FieioT2B7fDsWI7PCdcD6b7SX9DUseQ5C90Dpj5vnC8OEa8jhmMl9cUg2uZ1zXPU0gujXlcjvuC8eOYdLtdazQaNjk5aaOjo8G4jxUevmue+s4Jyw4dGpPCblhHOVrXI7RWC/H5x3IilDKiHGw+8N0myde4XpQecR7LqH5y1g+i55O+5eUd+Sq0SRK/EsnQ9lx7SfR8yx/5vDqVPXDVCdHzy66/weUVDvj47n9yLMMenhx2ecMHvTQ+BduSxyhEmoqizGv4gD9HWR7YKsXjcnC9vyeZYg3usIbf6yj562ZYTpksHeT57GR8emgibqdL12J9xHcGZWgMjhFL23iNoeRv5D6yKCj5fs+V4ndZlsn9RlkfSwdxzPg97idKADs01mmql+WBCI91thXfPVwPk68ly3Kbpfj+G5r0P2dwX4rTfjwRXke4risP+Pfq4yRphzmeLfufxXDtdtO8/nw9xek4/nY+Hst2bcpueeVq3TUP8fA9Iw6fbX/4/cMuu1yli0KI/vS7Z/RNLiGEEEIIIYQQQggx8OhDLiGEEEIIIYQQQggx8OhDLiGEEEIIIYQQQggx8Bz+77U/yqTT6cj/Bj2S2C+J/YrQ84fz0BeHvXe4LPtGIewNhHWxxxDXgx5T7NODMXB8nA5ZqXHeyMjIvG3MV2+1Wo2e+3lKYV3sFYR+QP3axHfZW4n7wvlIyJ8IPbjMwmuBfaNCY83zHZpDLotpLot96efPhrBfF68/7AvXy+mQRxzWw+uE1wL2jfvJ72I73BfedzgO/Tz2sF1eJ6F+8pxhPSEfv/neTWqT6w2V5fUf8qhjTy4xP5m6WeahqWuPJPvg5PeRz+CqZO8d9L3JNmhfURMhj6l0h/x/YPp7fcB8+rSvxF6NBzbPuLxsJV43mTnyqKMYcuVN0XOqUnV5czN+/x739din7m9e+FMu7/euvdGlN90U+yjUNvoYmiU6D1thH6SHYa8io/HLtuJ2ejyvqONY14o9Iy4v5CnFeaF42K+tZ76xzYCvVqtAnldUNl9DXzD/LnqRpQo+Hh5P9F6qHZcLljWL0+gZZWaWq9P5DPVy7JjHzIx6z858A7wXW8njZWaWa8RjwuPO88L+VAjvH4RfQx8wbpM9uDCf55cp1OLx5HOgVkn+WZZx+4POKbIpc/ON49XPg1CIIwn7d8mjSwjxMPomlxBCCCGEEEIIIYQYePQhlxBCCCGEEEIIIYQYePQhlxBCCCGEEEIIIYQYeJasJ1cqlerxuDHr9SNijxp8p1gsurzp6enomT1q2CMnlMf1oocT+/Sw5xCWnZ2ddXnlcjnxPfb3wZh27tzp8tjfZ8uWLdHz2NiYy7vttttc+vbbb4+eJyYmXB7HhGPI3kCY5vEbGhpyaZxD7mfIZ4vXAns4oX8bzzemuc3Qmgr5LJn5MeI2Q75WXBb7xt5tIb+pkN8ZpzkeHmuMiccE6wm1MV8aCfnmcb9DflRcT2gOeR1jmtsM+dLxWuD1h/AYhGKY79xLajPk+4brpNvt9njNiUN0M7FPEXpXjezzJk2pNnkowtCzz1bIW4n9ppAOGd+wp0+qnVxvh46meiV+ubLHexJiDLNl79nTOGWlSw+f8vPR85Ne+EyX913b5tK1r8d30Wm3+kH59Auf5tJPPfil6Hn19/yYTJ2a7I3G3k/ZetzxetHvq0wrm1i2Z45yNNiQjx5rD2Umxsf+SRgvzx/3BfN5LeTIYwo9xXr9sDxYtmcN5ZL7ib5VZr1r7HDzmGbJn0W5RvJ8I/Wyfy8daDTko2Vmlq8ln9fGPmCdZN+tdjZ5P3POXC5en/URf0e1CuRb1ojXbrodHtw2hFdbRXdC4MxIt8mfEtZcltZbq0A/A4D3F451v3EXYjGRR5cQ4mH0TS4hhBBCCCGEEEIIMfDoQy4hhBBCCCGEEEIIMfAsWblit9uN5FIos2G5Dsu8kKmpKZdGSRDXwzKlUL0sNULZFL/HEiaUIi1EvsbxISwrXLFihUs/+clPjp6f+tSnurz/+q//cul9+/ZFz/W6l7FUq/7Xx2OM3JeFSK6Gh2MpDcvMWJIYaiMkD+Q8lHn1kxXiHIYkfZxeyFoNrUd+LyRlZfkap0MxcFmMgSWSITlqKIZ+Y41lZ2ZmLERIOsrxIqF4OZ6Q1DIk3zXzsmauh8uGzhCMietZyBoT8zNX6JoVDo0bShRZztZNVixZ2h9bTszWpWWar5FEKB3PWTtH64/eTVtcttkjofOghI2lUZlmHANLxRojfv8OP/8l0fPq3/iWy9v3Ri/pTH8qvjP2fPegy9vS9vF+8PefET3/xoEbKXq/zlFilyX5Fc4TS6xYfpeC8Uw3wmOdacFd3ee/A1vFeMxwPjk+ozXEMjRsk6WWmGfm+1aopxPzOIYUaej82iXpfiFZPssSyZC0tpthWVzyzwf1EX/nNwvxz3/5hv95Kl8nCTFMYjvnO5ph+R1IW0PyYobnN9VhSWfyvsT4WZ6IUkYzswLIKVm6ivvXzI99z5p/hJLOBklKWfaIa7cxFJflcRdiobDEkCWICwHflXRRiGMLfZNLCCGEEEIIIYQQQgw8+pBLCCGEEEIIIYQQQgw8+pBLCCGEEEIIIYQQQgw8S9aTK5PJRH4z6MvUz3MGfaTYx6pUiv1D2PuJ0+iDw7437DkU8icKpUOeQuwNxP4/2DfOY4+uO++8M3pGnyAzs127diXGwL5GnEavNPbvwnnieeB+Y/whXygzPy4hvzOOgWPHstwmz1nIyy20NnheGFw33Bdcj7w2Q/5s/TybMM1lQ3tgaGjI5eHY8tyHxpM9zTg+jiEpHjM/Dvwejz36voU8zjgvtAcKhYLLw/3A9Du3sC8hHzVuk33LQp5/Yn5ytZRlu4fGKt0CT72W3x+zq5LHszDp0ynw+OnQdmVvL+cHlLz8zcz77bAnEoOeSJm2bxT9ndp5369Wge7GkfjOKD7uTJf3tA3/26V/+JQ3R8/N2Z0uL7fO+3ftL8fjO7nW+z2yV1W5FZ8/7DmE9PMuwjFj76Rcg32tkv2KOAasK1c//B+r2nnyL8wlrzGeb/QB4/FKkX9SG7zc2IYpk0EfKxo/8gGbK8b5PNZMOwteh+QLNbLb33fZalx2+mx/jk6t3hs9D01VXN7ofp8OwesaPbCKNX+udmisnT9WmufMp9G7ivvNvlbIcM3vDxz7bJ81hfPCc298/qRxDukuzIH/LcXeLJKv31zApFAIIYR4jNE3uYQQQgghhBBCCCHEwKMPuYQQQgghhBBCCCHEwKMPuYQQQgghhBBCCCHEwLNkPbm63W7kRdPPzwYJeSJhPexNxWVDPkwcD3oOcR57EKGnT8ivi9/jetH/hz182JPrhhtuiJ6/+93vurx9+/a59NTUVPQcGr/50gj2k32N+D2MP+SrZea9q7hsyFOK60EfqX7eRTgOPGfspYX+cezRxHOK6dBYcnwcA44vl2UPJ1zLPL9cFtNcFvvGsXMMmGY/MR4jzA95o3G7C+l3yGeL62G/MayH913ITyw0ZwznYb0LqYfXF65NEdPNxD5ZmT2z0d+3x8iHjvxr0PumQdZAXfAryk/7+yNXp3M0A+dUms6/gH9Xq+DXAntKHS75GTqf6ZxCv6luye+r4//qhS79X298Z/T8U89f7fI2rnizS5/1lnOi56Fz/H0c8phKUTfRY6qvdxHMYY/HVY49r+LzplDz9ZLFmWVb8V+w51UnMC25Oo81tEF+XZmZ5L6xDxPHgB5iHLsZeDRRrN2AR9ds2Z/dpUm/X3DdON+5eWiX4qCGp7w31YYPxn5t1YtPdHmTa70ZXq4O3lnkGTY86eudqdSi52LV3+M8DjgXONdmvZ5c6HOVm6OfUWAeMlTPbNnfNdhOj7cXjSfuF143XVoMcxAv+275cmFPUWwTx7qfV5sQC+WKN5/l0tv+8PuHXVYIceyyoJ+K3/Oe99hZZ51lo6OjNjo6alu3brX//M//jPLr9bpdccUVtnLlSiuXy3bZZZfZ7t27j3jQQgghlie6Z4QQQiw2umuEEGL5sqAPuTZu3Gh/9md/Zrfccot9+9vftmc+85n2whe+0H74wx+amdnrXvc6+8xnPmMf/ehH7frrr7cdO3bYpZdeuiiBCyGEWH7onhFCCLHY6K4RQojlS6q7EC3gPIyPj9tf/MVf2Ite9CJbvXq1fehDH7IXvehFZmZ2++232+mnn2433HCDnX/++YdV39TUlFUqFTv55JMjuQ1KiGZmZlz5Wq3m0igv4q6htIcliCHJGuexTCk0hNwOxsBSKJQisQwuBEuYWKo1PDycGOtCJFcsF+N2Eex3P7nd7GwsEeon98S+9ZM24rvcL4yB+8VjshAZ6ULWAsbP8llshyV9DNbDY1Iq0a8lh3o5Hm5n7dq10fOqVatc3s6dO6PnvXv3uryQtJHlihxvuVyOnnmv89iGJMWcxjnlGEKxh/KHhrw8B9cxt8n1rlixIrFe3vuh+T/cdd3tdq3Vatnk5KSNjo4m1rdUOdL3jFl816z5wScsPXLojBwb2RHlr/7Yr7jyLA9EuVu2nk7MC8nVzMzyNTgr6UjtsmwqF5CIN+g8ROkbvYdyp5Q/7npAyWR+kuqp+fU3sxnk+BQ79tPM7MDG6eh5qOrPP5ZQokxursgSOpBNpcM/zuA4sLyzTdK8tpOWheV2KBfskUEWQR5GMsx+9SI9UsJMcl9Zvhgqi2uX1wm/h1I0nqPiQV/vA2cfiJ4bQ/7ntBP/8h6X/qN/+t3o+an/4n8uuuOS+A577Vs/7vJu/xUvwR7btdaSWLFz2KWnX/p30XP7K7+c+J6Zl/U1C+H7GGHpZauAElh/zudr/meLWgXuTZLhopTWzEsb+62p0HpsFeL9XC/5sWVpY6EW/yyG77VrU/aDlx6nu+YhHr5nhBCPLX/z+XcdVrnX/OyVR6zNcy/6f9HzzV/6tSNWrzhEv3vmERvPt9tt+/CHP2wzMzO2detWu+WWW6zVatlFF10UlTnttNNs8+bNzhOKaTQaNjU15f4IIYQQR+qeMdNdI4QQYn70bxohhFheLPhDrltvvdXK5bIVCgX7rd/6LfvEJz5hZ5xxhu3atcvy+XzPNxTWrl1ru3btSqzvmmuusUqlEv3ZtGnTgjshhBBi+XCk7xkz3TVCCCE8+jeNEEIsTxb8IdfjHvc4+973vmc33XSTvepVr7KXv/zldttttz3iAK6++mqbnJyM/tx///2PuC4hhBCDz5G+Z8x01wghhPDo3zRCCLE8Cf++7XnI5/N28sknm5nZOeecYzfffLP9zd/8jb3kJS+xZrNpExMT7n8+du/ebevWrUusr1Ao9HhImR3yKHrYPwg9dNinh/2T0IuHPXzQ2wa9sczCXkucx55SWFfII4fj5RjYQycpHjPfz5D/kJn3/mIPpJAHEefxu9gu9zPkl8ReRlgvj1/Ih4l9rLidUAw89qF6Qt5jofHj+LhvuK64n41G7IfB9bCXG9bDa3XNmjUujZ5X3Ob+/ftdGj25Nm/e7PLwXX6P1x+nkQ0bNiSmeb2x9xf6guF4mYW9v3jOcC2w/xWvBfQ46+cfh+ucJQt8joX2M6eR0H7GdfsorRePOkf6njFLvmteufFaK44eWi+rbTL6+0898Iv+/Zyf34OnxmPaKPl1U5yO22GPHPY9Qo8p9lJisK6eegrJfkroW7VQ0LOrVfbxZdPsbxe3yX5OHO/YzhHI82cseoaZ9XqVIejDxe8xc+Ap1SyR92ImuZGhA76fXb8UrFEG38aAJxJ6Fx3C14vv8px1CuxFFvARZU8ueBU9mczM2jls079XJ++n4nQcb/GL33F5F37oz1z66i89GD3vWePn/vIzvujST/2n2LNr8ps7Xd7Ju1bECTrXxzDPvDfV2H1+r//hr5/r0me9+r7oeWiTj/2m3/celL/3qZui50yLflZM+3nJNeIYeb75XaQ+4sviWPO6ro77+y47Gd9LvM94TtEXLE3rpAN7tp3zc59ueA+xbEJf0o1kz8ulyNH6N81/vePDNjxU6vn7C37z5x99J4Q4RpiaTvaNZkZH/Fn0igt+K3q+9hvvPWIxIejBtZA8M3l2LQaP/Cffh+h0OtZoNOycc86xXC5n1113XZR3xx132Pbt223r1q2PthkhhBDHKLpnhBBCLDa6a4QQYnmwoG9yXX311fbc5z7XNm/ebNPT0/ahD33IvvKVr9gXvvAFq1Qqdvnll9tVV11l4+PjNjo6aldeeaVt3bp1Qb/xSgghxLGL7hkhhBCLje4aIYRYvizoQ649e/bYr/zKr9jOnTutUqnYWWedZV/4whfs2c9+tpmZvf3tb7d0Om2XXXaZNRoNu/jii+3d7373IwqsVqtFMh2UAbHUiL8WjBKdkCyJJUAhuRgTksWxtI3lREmxcgwcD5ddiLyJ5W3I7OysS+MYcezDw/5XcOMYhfqSz/uvuYdkXTxnC5Gdcb0ok2PJH8bH9aAkzezQryh9GJYccnxYV0jeyXDs+C7L/bheTHM/zznnHJd+/vOfHz0/+OCDLu9zn/ucSx88GP9OePaVQIliPzkvxhfaD2Z+XnjdTk9PuzSONcfAclQce55vbJPHmtduaP1x30Iy19AY8TrBvvGYhM4pjL3b7fbs9aXK0bxnzMyu/dHvWvohGW9xcjz6+y3f/m9XLrNivUuPH4wNhSfO9b/CuD4Sz0uu4ddirp4sWWKJX7ZO9xS8yhImlO2ZeclaKyB1y5KcqRv4fnealALdjH83V4O9XgjLplCmyRKrXM0lXUwdii+HfaH35kgdhGPSK/fjsY5j6pACK5O87SzboHMfXm6WfBssZ+vAXmdZYX6G7A1g/PI1uvtyyWcPr7+QRDZX923mq1C248+/N/zFrS79k8/8JHpe8zi/Pz758p916VseH0/UOau2uLx7LozHr/E5L78vTfp+NkE23C74fpWaAXnnkO/n/1e/2qWPr8XzdnC9v4dG9/u+4VzM5fwcosSP93Z9xJfF9demc2GoSlYIPTLYmFSbfv6CGHh+kTmWK7bp517oG0o2Wb65lDmad81zXvtLRzJ0IUQfFiJtFMuTBX3I9b73vS+YXywWbdu2bbZt27ZHFZQQQohjE90zQgghFhvdNUIIsXx51J5cQgghhBBCCCGEEEI81uhDLiGEEEIIIYQQQggx8CxIrng0mZiYiLxp0LOJPZDGx8ddGj1r9u3b5/JCHjnsxRMi5P3EHmEhHyb28MF62GuH68Gy3C8eI0z38+UJeRexHxW2yx5IIX8xjgHj47HlNtFziucs5OfF3kpYL+ex71HIsynkGcb95DnEtdJsNl0ejiePH4NjVqlUXN7oqPcLOffc+Neo474yM1uzxvud7N27N3q+9957XR76Y3HsoXXNYzAxMeHSWBfPJ3qjmfk55H3H8xQaQyzbz18M55v7wmVDayzk1xbyC+T4eH5x/PAM6beGjmVOvvFMyw4dGsfC7Xuiv29M7XTlXvmpt7r09XZm9Nx9+W+4vAO/cFr03M76tdguk9dSLV4bbGfDHlhN8GFiTx/21kphM+RNhX5U7MHFflPoR9XNcFm/rjDeTi7sv1eYTL4b2UvLtdnjpRVo4wDtSbBVC3mEmfWOL9L2x43lwbOJxxPHpDCd7MdmZtbJxDGwxxrH5+IhDy72LcN1xf5n+VZcmL3b0OPKzCxfi+/f4ge+4PIar/Xn85596FU65fJOvNWX/cXHvTl63jxzqcsr/nnsHZnb4mPft9n7Y40cLMexj/i+/OpN17n0ae/70+j5hltf4fJO/33fzvSz483UzvlN2RjyY4T7Hfe2Gfls0Tywl1V+Gual5MsO7/U/d9Qr6OVGP7dRulGKN/jwAR+fw/9oba2i76f3BYvbTzXIwE4siJlqso/QcFljK44tFstX6zU/e+Wi1Hvzl37Npc+96P8l5onFR9/kEkIIIYQQQgghhBADjz7kEkIIIYQQQgghhBADjz7kEkIIIYQQQgghhBADz5L15Op0OpGPDHrmsAfNhRde6NIzMzPR8w033ODypqZiX4h+HjWYz/45/C76J7H3DvsKoW9PqN5yuezy2JuqWq0mtlkqeUOTkCcS1xvyJmPfLUxzP7Ee9q0KxdCvbMg/iecFxyXUT66H/Z3wXR5b9Agz835ePCYhr6qQpxR7hIXiw/VvZnbrrbe69L/9279FzwcPHnR5Bw4ccGlsl8cP54X7xesx5GnG3nPoY9avXsznejleLMvzjX3hseU1xfUmtcGwXxeva4yJ28R1FPL4M/P7B+Ppdrs93mniELWxpmUe8h7KT8deQXe++xxX7mee99su/dOd70bPV33O30vdd14TPVfX+7lPtekcyMP5XCe/R3+8ONg7q1FJbge9gMzM5jIBjzry0so2kv272gUqW0NPKV82bb5ssxzHgG0cepe8vjqw18nLqG3gWUc+Wu2iT+dgzNhfjOcFYT8sjqE4GVeWqfs89Cbj8ev1/YrT9RF/1szl/BmXbcVtcjxMK5/s9ZUqJPc7M0dnJYRU/ec3ubzOr/yXSz+hlewhZqv8OTs7HftBFr/3oMtrnHlcXG6FH5NuxrfRAA+x4QN+8xRqvs2Jt/1J9HzCev+zzR2v8h6UxWp8N5YPet/LNK2bDuwt9jTD8cy0/dimaMOgFx77x4XOBdwr84FeWuz5h95f3nOr11uwk5l/fnlOxJGD/brk0SWWO6Mjfo0vlkfXYiEfrscWfZNLCCGEEEIIIYQQQgw8+pBLCCGEEEIIIYQQQgw8S1auiKAUadWqVS5v/fr1Lo2SqxUrVrg8lGexBIzlRCgfYolQSELHcB62E5J1sSyK01iWJX4MttlPjoXSqH71olwxNH4sc2RZF6anp/2vBB8aGnLpkASR5wWlcKF56NdPzOe+8Phh2X6SWIwp1BeWRIbq5fG76667XBplrjy23M6mTZsS692zZ09iPJzGtVCr1VwezwumeU2x/BPnol8MWG9I1spwDLim+smYMd7QmJj5+Q6dJ7zGeUyw3uHh4ei50+k4ubaIyTaylk0fWktz278f/f3997zNlfvk92ZdugjHxj/d+HWX98J2PN8jD/h1MrvKp9OdZNlZhr6ZzxJApFHya6GbjtduserXeK52+P+/lYLl2KGjkhRXlq2CdLBFa7WYLGPqkESSyw7vhv0ROK5Zgtgc8fXkp+N6crd6SZqNeMlp/bSV0TP3pU3SwbkCzlsqMY9lmQz2G+WIC4Wll04al/exo5Q1Xwu3WQdJ7Mh9fr1dtvPLLv3Gv74gej7lAT9pud0+vge/f1X0/PVr/B743zfEMsg194y5vMaQX9cdWPO8l1oFv5nuPy/+GTBNG6uyd7VL5+tx/LmG7wtLCVtFuNcLfozMwCahSXYLab9Wq6vi+Hj/8jlQH4nvpQytm1zd/8zSziffL9gXlrWGzpB6Be7ttv7vfCGwBFEIkcyRki/+3QPeruU3N44llBSDjG4jIYQQQgghhBBCCDHw6EMuIYQQQgghhBBCCDHw6EMuIYQQQgghhBBCCDHwLFlPrna7HXneoF8Re/r84Ac/cGn0HOKy6KHDHjnNpv9Vz+VyOXoO+U2ZhX162MMJ+8L+OthOP7+pUqmUmMc+PVgv53G86E/E/Qz1jfPQV4jz2AML/dHYM2xkZMSlQ/5O3DecU55vHJOQrxa3yWV5nkLeTyFvt5A3Feexh1TIpwz3g5nZjh07omf25Bob85p0HPvQmgqtY7Owh1jIK43r4b2E+477zWUxxpCnHscT8u/iejgGjL+ff1dorYbgPYppPCN4LEVMJ9eOfGq6nXgOv/M0P2YXnjvs0qXVsYfdWy/c6PK634rnu1UmfySykOh24nz2esr6I86apXhtsD9WuuPb6cD/YbGHTzfw31spWiroc5XxVpbW9jZ+NldO9nTK1pM9utj/h8uma/H5kxlJNuXifrH3WAvGL1dZ4fK+/6veo6ubvTt6ftxXzwvGh/5PPA/oeTXnr7eesuilxV5PzWH2d4rh8Utn6M6tx/OSmaGzsZPsw8QxYD9nNvt6Srt9TH/wiZui54PrJ13ePz/5Ypd+wv/Ec1qc8z+Loc9W75pPXsjNkq+HPc6yk34/I5k5XxbHhb295nLJMXTIZysN3mjsjcVtIuyx1s3Rz6TQN/bgSvN+Bs+smdW+L7hOeG3yXsK9NrFmInpuz3j/TiGEWCzYowthv65/nawmlBTLFX2TSwghhBBCCCGEEEIMPPqQSwghhBBCCCGEEEIMPPqQSwghhBBCCCGEEEIMPEvWk6vT6UQ+NuiTg55CZt6Xx8x7B01MTLi8kO9NP18rju2RlkVvnpAfUci/idPcPteL/kQhDykz74nFbTIhLzKMicea09hmyJuKY2I/Ih4H7HfIJyrk18VpHhOOIeSnxF5fWJb7yWVD8YX8z9hrLpTHHmehtYDriOtBjzWG4+N0aH5DZdnLLbRf+q0bhOvFNbWQM4MJzWFojfUbP06L/jSGmpYZOrSGV/z0pdHf/58rTnHlnvWZP3bpD05eEj1v+K1nuLy5J8bzgN5TC4U9iNCbp1H29bYKfv3lGrBWAyF0M+F0upWc1+Ol1Ulef+z1hR4/7KXF7bTBd6NNfkTOx4q8i3j8sg3wn1q7wuUNHVzt0rNje6PnWoU8O/d5X0T2L0LQxypF/Uw3kv27rJXsq8XUyz6+Vo68tZrgyeWvGje/qTTH48t2O+BNVfQVHTjJp8v7YsO2tXd6v8c/uPkbLv2DF94Wv/f9tS5v5Z4V88ZqZjayz/tKzozFdw97XLWz1HEgRd5eXBbzuSx7fXUyncQ8V4591AJrqD5CnpPsLxZoh/28DNYGrgsum27THUpjPzsW97M+HHvddEy+NwthuOwPqZlqK6Fkb1khRDIhvy5xbKBvcgkhhBBCCCGEEEKIgUcfcgkhhBBCCCGEEEKIgWfJyhXT6fS80huWQu3Zs8elUQLG8iGUWHFeSErGcYQkdAxLo5CQzBBlURwPp7n9kBSK6+H4Dlc2xXWFJH79ZGchOSDPN6b7yTTz+VhSwuOJbS6knn59GRqK5RMs/+N2sC7u9+zsbGJesVh0aVzXHF9IZshrgeNDOSrvDxwjlsBym6G9xH0JrQWWJh9ufGZ+Xnit4rs8BqG9NTMz4/J4HBYi/cUYuOxCpKu4znENcTkRk2vkLJM5NMb7z4jHaeX0ia7cf//hv7r0+OZS9Lz3ubMur5OO18bIvpLLa+eSJc3ZOq03mvqQ7LBQ8xI6J+Nr+XpROsgyQpYOzhWS43XyOjNrF0COz5K5VrIULuuPyiA99WKdJPnqkYQZxFfwZU/47iZfb2NjXE8uLIN0kk4aP5zTfNXXk530MsN8Ka54dhWPn68YJZTjt/tz/8Bp/vxrluKyuQb9rJM5PKklM1tOlqWbmc2uiGMqTvs2Mw1/H5/6jbOjZ5b3Ygz1iu9Xq+DP3DzsAd4rnRKt1VxcV26OfsZjWWlASjiXS5ZBNot0J9TAmoHfI8khttmlzsyxDBfe5X7zHkXaebJJaCTfNW2v3Hf1VvauisvROSQWhiSJQghxZNA3uYQQQgghhBBCCCHEwKMPuYQQQgghhBBCCCHEwKMPuYQQQgghhBBCCCHEwLNkPblSqVTk3xPyn2JfoZDnEPoBoc/SfKA3D7cZioF9edALqB8YXz8PnZBPD/sRYXzoE8Rtmvm+cT3siYRjyPHi+HFes+l9SEI+aiFPM653Pg+3pDzs58jISGIew3k8njjfHHu1mvyrtblsyCeK1zX6WrH3GPoymfk55fllQmUxvn6edThPHDvvw9C65zWPY8bvsZfb4c5pyHfOzPussZ8Ylw31hctiDDwmOP88vzzWvFYOJ5ZjnXQnFfnfoBdPa/OYK9elo2h6Vby32A8LfZjYz6fbOXyPq3SDPabidK9PUPIct3OcB2s+bK3k2uF60PeLyVLsaX819vhaIc0ynRNV9Bfz9aJXVYqONPTgMvP+Yhwfx1OvYAwUTy35PGEfK++t5MvObPb7uVGKB2lq5aRv88mfdenfHXl/9Px//+fvXd4p33ycS09sjNcqe0jNluM2Oxk/v6P7hl26eCDuS6tA5/Gc3yDohza5xvsXFkbyiWVzdT8mhem4Xvbr6tB5jWujPuIXHPt3IY0h/zPJXM6fo/kG+HKSd1aW0jOVwzOYa5T8xsu0qN/g38Vjy2C/O7TG+EzBcShW2ccvfuZ1kmc/Utj7OAapVjhWIcTSpdOZ/2dIM7N0esl+ZCDEvDyqb3L92Z/9maVSKXvta18b/V29XrcrrrjCVq5caeVy2S677DLbvXv3o41TCCHEMYjuGSGEEIuJ7hkhhFhePOIPuW6++Wb7u7/7OzvrrLPc37/uda+zz3zmM/bRj37Urr/+etuxY4ddeumljzpQIYQQxxa6Z4QQQiwmumeEEGL58Yg+5KpWq/ayl73M/uEf/sHGxmJJx+TkpL3vfe+zv/7rv7ZnPvOZds4559i1115r3/zmN+3GG288YkELIYRY3uieEUIIsZjonhFCiOXJIxLYXnHFFfb85z/fLrroInvLW94S/f0tt9xirVbLLrrooujvTjvtNNu8ebPdcMMNdv755x92G5lMJvKpQf8a9qRhsCx7PyHs0cO+QpgOeVwxIe8nMx9/qF5ug7120B8r5FvFMfXz8EFPKfZA4ndD/l0I9yXk2cTjxd5K6FfE/ea1genQ/HKb7KuGMZRKJZfHnlzYJueF6mWwb+zRxPMyPj4+b/tmZvfff79L49izTxO/i2uD5wzHj9/jfmI9IV8tM7+uefx4raLHGc8vzxO2Uy6XXR7OP/vO8RmCZdlvj+PFd3lMeBxwj3BfMHauJ+RJiOMVOrOWKkfjnjEzy9Wylu0eWsNpMGZKkY1Vq+THEL152JsKfXDYDYs9m9C/i/PQQ6of7MXj2sz7/Vsvx2szT35ihaqvyHt2+Tz26Oqi/xRdSyEPrmyNxqSR7PXV00+IoeO3YI93VibgIcbeZOh/1lPWHxPWqMQx1Co+E9dJueXHOj/t4yt9+c7oecVZj/fxbN3j0ivm4nae9IQPurx9P/wjl8414jM60/QT0+vtFjO1yntpffbMn00s+8LvfMOlW4V4TNrk75Ru0zrKxucWr1U8gdO0mYYm/KJqluIChZq/l0qTfuyLO+Oap0/wZavj5CFWS/ZwnS2T/yP0jT3OZsuxN9rovlGXF/LyCrVhZtZJx+PA81k6QBuvEj/maH/geTO6M+xbOzMWj18KNmUqdBAtQY7WPSPEoMN+XYvl0fWVb38yMe8ZT7lkUdoUy5MFr9APf/jD9p3vfMduvvnmnrxdu3ZZPp+3FStWuL9fu3at7dq1a976Go2G+4fl1NTUQkMSQgixjDjS94yZ7hohhBAxumeEEGL5sqD/crn//vvtNa95jX3wgx/s+c1ij5RrrrnGKpVK9GfTpk1HpF4hhBCDx2LcM2a6a4QQQhxC94wQQixvFvRNrltuucX27NljT37yk6O/a7fb9tWvftX+9m//1r7whS9Ys9m0iYkJ978fu3fvtnXr1s1b59VXX21XXXVVlJ6amrJNmzZZNpudV67IUh6WUaG0KyQd5PdCMiCWszEh6RunUSLGkiUsy/GwtAylUCxnY2kS1huS7Zl5iRO3uRCZJkrYeAy439gOy9dYLsbjEqoX05yHUsFQnfwurxuWHOIYhWR7Zn5cQpJTbmP16tUu/bjHPS6x7MGDBxNjCElMzfy88PyGpHi8bkZHY1kGryGeF5T89ZMm4xnDfeHxxBi5XpwHjod/kxKOH/c7dIZwvSH5Io8R/gA+Ozvr8nh/VCqxFmViYiKxzqXMYtwzZsl3DYKStUyd5Lw5kpZ14nOXZXsoQWTZYzeTLA9jORbKHhmWQTZLyfJ8liRWx2Kp79SqCZe35r41Lo19SdNRmW75Meku4L/NUM7YLiSPSb96MxBDp0B3VkDJz/PSpn/nonQ01yB7g7afl7sv/Gb0PDTiZYWrrv+56Lmf/LR7/hPiNif9mVb99FUu/b+fdmb0vOJ/LnB5Yy2Wz8JdQ3npTjxIxU9+1eW97QO/69LTl9wWt7l52OXd86efc+kz/iWWNqZJR8qy3MxcHAPLKXFdYzkzvzbNvNQxM+PP+foInbnTOcgjW4Q63QPH74jbnPN5lT3jLp0FeereTf7+6KTj+Jolf5aXD1ZcGuuxGulwiS4eHB2yACj7hd4qxONQavmy9VUgdy/6vJF7fT08F1EsAfnrUuKxvGeEWKoslgQxREieKMSjYUGr+VnPepbdeuut7u9e8YpX2GmnnWa///u/b5s2bbJcLmfXXXedXXbZZWZmdscdd9j27dtt69at89ZZKBR6vGyEEEIcmyzGPWOmu0YIIcQhdM8IIcTyZkEfco2MjNgTnvAE93fDw8O2cuXK6O8vv/xyu+qqq2x8fNxGR0ftyiuvtK1bt8qkUQghRF90zwghhFhMdM8IIcTy5oh/L/Htb3+7pdNpu+yyy6zRaNjFF19s7373u490M0IIIY5RdM8IIYRYTHTPCCHE4PKoP+T6yle+4tLFYtG2bdtm27Zte1T1JvkBsd8Pp9Ezhz2Q0AeH32NfK/T4YT8i9vvBsqF4zMxKpVL0zDr94eHY4+Kee+5JbINj6DcmIe8n9vTBdkIeUmZhnyNMs48Q9wXL4m+lMev1EsJ3Qx5cZmZDQ0PRM4/JzEz8K8JDc8/5PCbsgYVjwrGzDxN+pZ3bDPWTwd/ew/MZ8qXjtYBjwjGE9gD3k8dzIfsX9wDXw2Bfed3wmsMYajX/q9pD/ntcL9ZTrVZdHo8nemnxvHA7GEO/MwThfTc5OZlYdpBZrHuGQQ+nTs6v+XqFzmDwNkq1yduwGM9hh/yk2BMJfbcy5HHVSXcTy6bJ+yZFDe3esj16/ssnvtzltVJx2df/+M9dXmlyhNLxOdrrTWWJsB8W+3lhfqtEPpLUtw54WYV8yhj2YUq3wb8r4/dZru4DxnkqHPBlD27xe3Lz2u9Hz/vr3jNx/Pq90XPrtONc3uw4r6k4hsYqH095t08/7t+fFz3PlVxWj0dcvha/2+rxLYP1t+5EHw8NNfpwlU73XlRMuwgeo0XybUwnzzfPb8ivq7qqnliW11Bx2t+j9z0l9tn6tQtf5fIK5uP98x//n+i58pPHubwuGelNrYrv0VzDy9bKB+O91Sj5uyVD/lh4phRa/pyvVfy7BfDca5A3X6uQfH+w1x36gKF3l5nZ5Mnkcwn1Yuw8t4PE0bpnlit37n8wMe/Ulccl5omFM/MfP3Hp4ecf/xhFIg6X7+z5STD/yWs0h0eaBf12RSGEEEIIIYQQQgghliL6kEsIIYQQQgghhBBCDDxH/3eFHiaZTCaS9KBEiGVdIRkVl0VJEEvAWD6E+SG5ELfJki+ODyVMKM0yMyuXy9Ez/3YWllhhvJzHbWL82L5ZrzSKJVcIx4T1smwPZVQcD8vbMM2SPo4H6wpJvsy8RCw0hzwGHC/2hfvJbYba4Xixb6Ex4rW6e7f/teTYT46H1wb2NTQPZl4uiNJPrpf7xWnch/3GC8ea2wzJZXndcL+xLt6jWG+/vY7x8V5i6WBSG2bhsedzKzRnLIPENRWSzoqYbCNl2fSh/Zepx+OU8sdCjyQR0yxBxBnMkKSPZVTpBsh5w8pkJ2dkqSDXmwWpVKnt1/WBbLx2R8a3u7w1t3tT5dlVEB9JkTI0JgjHx9KoDBylqVxyPWZmaUuWhqIMstBiOSWdGSWUhibfdWZm7Rz0teU7w9K3B259fvS8ZvsGl9fZEp8LbX9k9IBrrlnyC7BNa4OlraE8N9Y0Jo2RuG/1cza7vD/+3//g0j/9z38cPX+5fp7Le9w/PM+lZ8fi+NtZkmXOkTS0iTJDl2WpNkjjScrIEt0QxXumXLq8phI9/9J9/k4tkiz3L0diafrq+1e6vGydJMYBOS3u0XQ7HHsTZIfTY9Mub3R/hYtHFKfpZ8eKl+7nGvFCYpkwylpnKv4ONZJwDlXjxTzIEkUhBpHlJE98xlMucemvfPuTj0kcYvmhb3IJIYQQQgghhBBCiIFHH3IJIYQQQgghhBBCiIFHH3IJIYQQQgghhBBCiIFnyXpytVqtyKcIvW7YPynkNYMeVwz76UxPe88D9CMK+X5xWfYC4rJTU7EvxI9+9COXh75B7P0UIuRbxfnsXcS+YBgf54X8lEL+Z+zlxR5TWE8/fydkZGQkMc/MrFqNfTR4jELebTx+OBeheszMGo34V3v38yLDsqExmpiYcHmjo6MuPTk5aUmwxxTGwHk8L1gWY2W4nyGfKB4v3s84F7wH+F1sh2PgvY99CZ0hPEfss4Vp3Pfzgfm8jnnsZ2dj3xRej6H3uN+IPLkOj04u9sJKg7dWlyybcg0/1q0CmQcB6B3EHlI9/jXgR1Uf8ecz0yrE8z+623vW5Wf8Wl25Y230/KoffsDXU9kbPa/74ZNcXnW9bzMDIZXu8/4+zfUll54rgLdczvczRz5HOHpp6jZ7V+GYsWcTvps94M+MA4+n+yTgidTJ+IpHdsTjWd3sF0OXyp7y5diHq7nKn6Mza+Ky6U6yBxKTr5FPaNW/Wx/DMQl7muF4ZuhHi+JkHEN+p//5Zfris1z6um0fj56bI34M6sf5itGbqkOThr5Q/WAfLqRQ82u+VUw+O7tj/k6o7InH9wsn+Lz1zapLH/+R5yS2MbXKezzm63Hf2J8r5F01W55NzBue8vG1Cn7DVMGzqz7sY2ePODwnmsP+PsHzhWnnksv287cTxwanrjzusQ5BLAPYo0uIR4q+ySWEEEIIIYQQQgghBh59yCWEEEIIIYQQQgghBh59yCWEEEIIIYQQQgghBp4l68k1MjIS+digR03If4jLsg8N+uL0887iNMLeReiLg75a88WAfkAcA/oe8XshHzD2BlqIfxJ7dJVKsccKx8BeSyEvLYyJvbM4XvRDY28qbhPbYX8iBsc6NJ7s0cTpkO8Rx4CeTSEPM06HPJN4vc3MeA8QjI/Lsr9TyO8p5EfFedgm5/Ga4phC4Lvsk8fzgOs85O1lFvZ2C40Jr0fe3wjPL7bJHoC8rrHf3JeQ912o3/084cQhHjh9u6WHD51RW245Pvr73D17XLnq+WMunWmC11yLzghIp8hDqktLEfMr91Jm2td7cEs8h7MraJ/V/R1R3hefs2Ml78vT3rcmei7M+vN4eI9vs7o+DnDvk33e+L1+TXUhXvbkCvmNlQ74M4I9utC3rEX1ZvfF9+j9r/t3l3dV5f0u/e5P/0diDMVpv9fbRexreO+wDxeC3lrs88a+bjn4f0f2b5pbRf2uJ9fbziX7xbUp1A4sudZJ/pzqWddAo+TPu8wc/QwF2e1s8hlr5v3auN9YK/vbcXy45moVf8Z20r7jxYNx2Y+860u+LI1RqR6X3XeSrxc9uMzMUjCgaaPzORePA3vAZVvJP46nqd9zgfm1k25xyZmJFS694pb43eY53uurUIvPgkyOfOjSyf3sgudal03zhBBC2JPXHN+/kDii6JtcQgghhBBCCCGEEGLg0YdcQgghhBBCCCGEEGLgWbJyxRNPPDGSS+3dG/+6c5ZC1ev+11ajXIclQSjXYZkPS6pQpsRyO5YsoayKZVEhWSTLCjEPpWIcu5mXIrGkimPAMeF+8jhgOyy/4rHHsiynxHZYqoWSSKZa9b/+muPDGEJy1PneRXD8QmPAcBssCesnoTzcejHdT7aH49tPehlqMzS/oTUVioffDckGOd5+fcF4Q1JQM78+Q3LjhcxvSHJo5vfl+Pi4yxsdHXXpAwcORM8PPPCAyzt48GBimyEprTg8brBfs9GHrsKPvypeJ//8y3/tyrUK/h5ACVam5c9glFGxPLEx4qVbxcm4zd98/YUu72d+6F8+a83/jZ7X3fBMl5czfwbPFeL9Wz4w7GPPxzG0CnTOl/3+KO2L620dR/Kwok+j9LJQ9bHPFXzZ5nDcbr3ix4RlaChTaxXpjM3Fd+WrVnzIZZ054c/OE573luh5/wf+1A4XlBya9UoxcU5DEr9MK01pltt14LkbLItyVZTOmnn5n5mXf7ZK/hwdOhiXnR2j+4Kkg92ROJ1t+TZbBX/+oZyNYdkhShS537XKbPRcmkyWi5v5MUq1/c9Q6Q6N3yq4a6ifvMZQZpimfrFME+sKSTjncr6Noaq/N1HOmJ/xfRn/9N0ubbn4/PnXNX/lsirf+j2X3vXrq6PnX/7yDS6vusr/PO3joZ+3QIqJeVxOHOIvXvccGyr0yppf/WfJEurF4ue++DfB/M8++zVHKRIhhFg89E0uIYQQQgghhBBCCDHw6EMuIYQQQgghhBBCCDHw6EMuIYQQQgghhBBCCDHwLFlPrlNPPdXy+UO/zhh9aNifiL130Eco5GPVz9sGfaPOOOMMlzc87P1N7r479kfYsWOHywt5dLGPFcKxs+8W5nNfGIyBx4t9jjCfx4R9wtCXifMwzX1hL7KQjxp7rmG9IZ8oM9+3UFkeE/ZswjSPCY8fzimXDXlBcb8xJn6PxzrpvfliCPnSheLltYox8HzyfONYcz2h+PqtP+wr53E7WJbjw7L94sO+8Dnw8Hn1MOjld+aZZ7q8k046yaXxDJmYmHB5uDY4Pl43OA79zgVxiNJ3Jqw0dGhcX5gbi/7+gyc+zpUb2+79gKbWx+M7V6RzAPyKOC9b92fR2OWxz9aZT/+uy7v9gN/PP/7b2FPqaXPPdnnsZZQK/BdWrp6Z99nMrEmeTeXJ+Hn8Ln8WtcleMd0CbyXy4MrVfDrdietCL6r56ILPD3srdQtx/O+bepHLu6tyo0vfcOcvRM9nHvBtNit+wBrl5JhCnmEh2PuJyYH3V4bse+ojLUuC/c+Y6TXxPcpeWe1cPH7oA2XW6/XVKME5mqb7g+rFecrU85SXHCvn5RrxQHTJ78nf+N5rjn2smFYRfLbaPnb2G8O+9vOc4vWZRKHmf6bjcyFXi2PYc9Kkyzv4S5tc+jkXvzZ6zl9+l8v78pf3u/Q5398XPf/kPR93eSM3x2dKmzzDCjXvGTaX49E/RCc0ueIxo58PV1JZ+XMJIQYVfZNLCCGEEEIIIYQQQgw8+pBLCCGEEEIIIYQQQgw8+pBLCCGEEEIIIYQQQgw8S9aT68c//nHkCVStVqO/Z88h9lpCDx323kEPon5+P+jJxV47/G4oL+Txw2WxL6E2zMKeUqGYQh5SZr7frZb3AOF28F0eayzLnk2cRp8y9hHiGDB+nhfuG8YU8uQK+Ynxu9wG+2WF/J1wbDm+qakplzc7O5v4Hs8DjhH3k+H4kdC7/epFeEywTfZN4zEKeXKFPMRC/TLzcxryRusXH6459uTitYprGefTrHcP4Lu8/tCPjz3q2KtvaCj2jTpw4ICJ/kz/1ApLlQ+N+T+cE3tydbc94MrNbTnNpUPeO+yPFcr7rbkvRs+tJt9Z/t1uFtZq1q9VTher8Vrt8etqxfuZvbI65AU1uyp+N9MKnwPdNOxJqifdSk6nyBOJfcHQ5of9k7qZuM3yJ1/p8m4qvtylT98bB9UY9/GwLxj6OzH5mu8ce0X5emH8KA89rszMCpl47/NYs3dayAcs/4o/dem1qbgvkx9+g8tzVloUYK6RPC/olXUoXvIvhH7z+GQavqFWIa6X68nV4zGpj/hzszRJXqWwNtgLrzDt22S/MYTbCcH7Ll+L911oXZiF76zptfH9ceDMm1ze2G3nuvS/PvCy6PmPM59zeXXad83ZON5fXv0Rl/cv4+dEz8WZsn+vQP6PrXhe0MuNfd2EEEKIxwJ9k0sIIYQQQgghhBBCDDz6kEsIIYQQQgghhBBCDDxLVq54xx13RBIplBCxJIglTSgnYukbyrxYlsQSsMnJ+Fc233PPPS6P5UQHDx6MnllOxPVifFwP9oXrYUKyx1CaJX4sm0JZGku1QnJFLovyMW4j1O9+0kFsh2VnDErfQvGxFC8kbeQ8lmlivOvWrXN5mzdvdmmUKPIaw3Z4zbP0DWVzPEchWS6X5b7g/uHxwxiKRf+rxXm+sV6eT24T09xvLotSPd7Pof29EOklt4n18h6dmZlxaRz7G2+80eXxfGO9HDvOA48fzyG/K/rz8/d/2jKlUTMzW/nBeE+mVofPl6GJOL9LyqdOOlnil6ej/XVf/0L0fN0Hn+/yTt7p9++WU/4wej7zWl9v7bjDl9ChJIxjT5HaKCS9ZMlmG+rKTdPeKfqycwWQk1M9LFlzUDzNSly2SArdUst3DiWKOEeH0slNsrSNxwxlh6VJf8e2c7C3KXaU4nF+hmRmTHM4bvODP/10lzd6+Z0+/eQ10fPmZ73I5R13xylx+yS966R9fCEJLI8fyinDsj2So9JamK7EdgaVPV4iXh8hO4N08ppqlmitghyV5zdD6wbnqVX0Z262lSx7bBV8fChlLE36/Yr7wcysOB3nF+5/nMvb+J++3tErPx09n/yZT7u8nRf8po9pY2x/8IE9L3V5m38U/4yy85SdLi/X8Osa+92URLEvv/v2/3pM2//ss18TPf/cF//msMsKIcSgom9yCSGEEEIIIYQQQoiBZ0Efcv3RH/2RpVIp9+e002Iz3nq9bldccYWtXLnSyuWyXXbZZbZ79+4jHrQQQojlie4ZIYQQi43uGiGEWL4s+Jtcj3/8423nzp3Rn69//etR3ute9zr7zGc+Yx/96Eft+uuvtx07dtill156RAMWQgixvNE9I4QQYrHRXSOEEMuTBXtyZbPZHq8hs0MeVu973/vsQx/6kD3zmc80M7Nrr73WTj/9dLvxxhvt/PPPX1A7U1NTkacN+kh16Heqs2cO+uBwWYS9qbieWi32gXjwwQddHvsThXx6OAb0EQrFzm2EvJXYY4i9qrgdhD19EB6j0HiGfMDYW4nTCPeF68Vx6ecphWVD9fTzicL5Zd+loaEhly6X41+7vWnTJpf3sz/7sy69a9eu6Bk94MzM7rvvvuiZ1xR6cJl5DyzuC89ZyJMrNPbs9YRjxPHx+kNPqdBa5Hd5nbDHHvYbx32+mEJrF8eTy3G/cf+G1rGZ7+v+/ftdHvuqYb85BmyHz4WQL1ipFHuvdLtdd6YtdY7WPWNmVt5btOzQIV+5uS2xv1yq7ddqq+DnJV9LQ1mqNPDfRx2y+lp3+1j0/PJvftm3ucr73Z3wQBzDxKm+0XSb9nod/BWTw+mJJwR7K6Ub/lzFutiDi5krxvEWptkDyb/bKsXtoteTmVk7F9eTKvHAB8pSPdy32XK8t4aqfh7Qz8nM+xOl6VjI15JHn33BDLzIuJ7Cbt/m91/8neh51V/e5/I++8UJlz7l1uno+fan/obLu/Tu/46em7TemKnxeExG9vm7D8eW6Vh4LbiyNCaFWfBZLfkxyNXJaxOmn+eTfd7SHfAUbfG6Ia80mO8eHzVaC2nY/OhhZmZWmAwcDAWfRL+xjT/yfp4zT/R9m3vqX0bPZ/2p92N75vnfc+n7yj+JnjsP+vsDfdZaBc7z8231BRwcS5ijedcsFeS5JYQ4FljwN7nuuusu27Bhg5144on2spe9zLZv325mZrfccou1Wi276KKLorKnnXaabd682W644YbE+hqNhk1NTbk/Qgghjl2O9D1jprtGCCGER/+mEUKI5cmCPuQ677zz7P3vf799/vOft/e85z1277332tOe9jSbnp62Xbt2WT6ftxUrVrh31q5d676xwlxzzTVWqVSiP/ztFyGEEMcOi3HPmOmuEUIIEaN/0wghxPJlQXLF5z73udHzWWedZeedd54df/zx9pGPfKRHtnW4XH311XbVVVdF6ampKV0KQghxjLIY94yZ7hohhBAx+jeNEEIsXxbsyYWsWLHCTj31VLv77rvt2c9+tjWbTZuYmHD/87F79+559e4PUygUnM/Nw6TT6cgjCD1q2EeIfaNCHlPsOYSwjxC2yV427HuEsE9PyCeKvZXQX4cv2JB/EsfOaXyXPaU4vpB3EdeLcL+xn+ylxOD881oI+TtxvSH/KZ4zjI9j53WCMXEe14seThMTEy6P0xgv93sh/cQ9wB5S7EWG8x3yluP8kDcV5/FaxTEKeXuZ+b7x2PI8Yf709LTL4/EMeeFhvNwmz3fIf4/rxTZ5DkP+YjxnITi+YjH21MF+9fNCW8ociXvGLPmuaZU61h06tO7QmydDvlDFSZ9ujsBarft5QD+gVs6PPXp5mZk1y3F+ukXnwIjf681SvG7Y76c3hviZT/XZFfFeamfJ56jhz1z0y2qWfE13XvADl95wx6lxfNOH79nD9fb6J8XpuQyVbcTxYb/MzDJNf8bh2HOb6MFlZja6L76fW0U6G6neVhHPPPLThFfbubBPFMJeabPr/dm08dazo+ehc9b4vC/vdeliIW4n2yQv0N2xX2CuuNblVdf7MRo+EJ8v7FHHfWFPLIR9t9AfrcdLC8baj7PZHI0R+2WF4vF73ZelbRiMoTTp9yGPC9KGertk1cbx4f7hvA79KItlqxed4fJyDV92yy3HR89T633HJ9fG3qDF6ojLS7WTf37Ogz9Xe4C9uhbz3zRCCCGOLgv25EKq1ardc889tn79ejvnnHMsl8vZddddF+Xfcccdtn37dtu6deujDlQIIcSxh+4ZIYQQi43uGiGEWD4s6Jtcv/M7v2MveMEL7Pjjj7cdO3bYH/7hH1omk7GXvvSlVqlU7PLLL7errrrKxsfHbXR01K688krbunXrQP8WEiGEEEcP3TNCCCEWG901QgixfFnQh1wPPPCAvfSlL7X9+/fb6tWr7cILL7Qbb7zRVq9ebWZmb3/72y2dTttll11mjUbDLr74Ynv3u9/9iAJLpVKRbAclTCzlYfkTpkMSOpY5huoJSb64bEi+xvksOyuVSolthOSK+N586Wq1Gj2z9DIkH+MYUApl5scX5Vb8LsviQjI0HmtuE8eBpVohOSrXG6qH103Se/OVxXG4/fbbXR7LFfEr7SwjxTErl8suj+cQ4TnjfuOa4/XHEjqMgecsJF3lvYVjxG2y5A/j5XXD9WIMXHZ2dtalcZ1zPdgmzy/XG5JDh/K4nlC8IQkn79eQNBnHfZDkikfznjE7JFvKZHvPjkyDzuAS3T0gPcuS3AnlRCgxNDOrVfwcliZjafrURprfOq2buTiNciszs7mi31uNUrwWKg/4ddLOxfXs3+ClbevvWu/bhKP94t94ict7wf6fuPRvn/TS6Ln52Vf7ekjih/K2Hjlgi+TlML4dknC2QIrH45WfprO9FM/Z0EGfV6u4pA3fA43SHTF9EmnNAJYZojSPJX0smfR5dB7P+TbH7ovvj5+t3ezy/uVjP+PSld3x8zufPu7yWrfG0qt9W7zsO0/Ss0wLpPH58JyhBDFtfi+h/JRpkzQP5YH8HkttUdbXIVlrqk1zloO7MB2WiGNfC7Xwj81paJZlhdkaxJfj88SXxb7gWJqZdXMktYW1kuJG6cf8+kjcl9kRf0/m6vH8pnJkzdBK7nfHjbvuGvHoeOVL//2wy/7jv75oESMRQgwyC/qQ68Mf/nAwv1gs2rZt22zbtm2PKighhBDHJrpnhBBCLDa6a4QQYvnyqDy5hBBCCCGEEEIIIYRYCuhDLiGEEEIIIYQQQggx8CxIrng0mZubi7xyQj5W7COE/jrs54R+NkNDQy6PfZmwXvbaCfl39fPeQb8s9s7CeEOeQhwvx86/vhi9oLhsyHMo5E01X0xJ9bIvFM8Z9pvj4XdXrlwZPbOfE49ZyOcI0zwm3K+QNxWvDUyjF5qZ2T333OPSw8Pxr6jnNrFv/TzhsE3eH1wW+9LP8wrzuV5sk9cbl8U0x8OeUqGyPA6YDq1Fs/B6xPnn2LnekD9gqF6G10bICy/k9cVt4vqsVGKToU6nYwcPHkys51gm1T70xyzsmdOl6UR/pfykXzeF78ReVVM/vTnYPnsb+dh8DOhr1SZfHrbimVo5GT3/wSU/7/I2T8dr6n91X+/buO2XXDq7L/YAPK673+WNzPpGf7zrmdHzieSPhR5mZmZokcR+Xc1h8qAEo6t027eZa8TpLNkVVtf6O6x0AHz8an7cW0V/L/3FFRdHz3+58gKXN/WRv3TpLhgx8bwgqQadEVQU53toskBl/bsza+KX8zV/dv/y+z/t0tNnj8WJf/Ft1jfG9yT7LrEPWI/dE8DzG/KmapfYzwvO8lyyp1N+xsc3M073by55L3WKvix6a3XJR4rTuD57xiCwD1vUZn08bjMVvrKc5x6vKT4XcP57fN+Gk++P0uSwS+May7boZ0Ma22YRvDZx/bf9PhLHDu943tMS8177ua8dsXbkwyWEOBz0TS4hhBBCCCGEEEIIMfDoQy4hhBBCCCGEEEIIMfDoQy4hhBBCCCGEEEIIMfAsWU8uBP2J2EeIfW/QV4j9atauXZtYz8zMjEujtw17U7F3EbbDfjoMevps2bLF5WFf2L8p5A3E/j7sedVoNOZ9b756sd/sBRTySAr1u58PE4I+VWbeV8jMrFwuR888Zzt27Ehsl/sZ8uQK+ZbxWuC+4btclv28ajUykEmoh9cxjx+muU1+l+cfYQ87hH23cG2wFxrvLaTfWIc8r0K+eTy//XzCDpfQmu83vxgflw15kYU8zfqNCZbFOep3LolDzJXAk6bGY+bHvngAzr/vfsfl5d7/H9HzONWy75NXu/TQRLwWZlf4dRLyJ2JvoELV/8XxN6yInl/4tb2J9Yy9/oBL5/fRGVeK99LffezzLu8NZ3/Xpc/4ytnR88RGOhfI44c9f1zZJntBgVdahu4w8E7L0v/bFadpn0Hyvq1+TL6x8jKXHv/Hiej5Xc++2eW9aKdvZ3ZV/DMBzwv6O7H9GpfNQD77QoVOsGaJvErRg4vqmi17L8uhanzu52vJ425mlgVPsbkCedZlDv+MKUyT31MR/cVoncAZN1tpuLxcw5+5uXrAOytAj8dVy7+Mnli8J1NUNm1H5qxFz652yddZnPRjVBvHPUteeFm/6FIwMF02hetk5i1nZtYq+v2caqNnWHzXcHti8fjmB/8tMe+pL3vJUYykP+zXFfLokueWEOJIoG9yCSGEEEIIIYQQQoiBRx9yCSGEEEIIIYQQQoiBZ8nKFVutVo80x6y/dAvlOywrRDkRS4JYchWS+oQkflwvS/5QeslytVKplFgP9xvbZNkeS6MwXpQuzlcv5vPYcl9wfENSLZ4HlrNhX6enp10ey7FC8TDYN+5LaExY6obzz2UZfDckdeP8+db6fLHOB44Djxf3G9dGSBbXr12Ml2Pn90JlmZBMM1SWWYg8NSTl47IhiS6ncawXIhfkecAYuF+h+HAPSq6YTDdz6I+ZWRqOzk7Or7/CHi8Dtzqk121yWTPt+Cy/v3a8yzv5Kztdun1q/G6m5M/GTMvH0BxOPvO6tBZmP/XOOPFHq11euhp3dPuOc1zeCqq3sSqOqbzPx/f4z5/n2xyL125x2p+jrIxqFeO1nAtIF828TK6dIzkWyMfmSi7LzaeZWQtkfVs+5vP+6W+8sPTV++PnO0/0537ze3TmgZytR04J8q1UhX5+aSTL4nB8zMzSbdrrILFrFf26CElBUZ7IYPvchpmXezLZuo8PJYhMl8JDZVyKJJI4v5k5sqsIjIlRPT1yyg6uKSrbobsb6k3RtdPzLrST7oTvMITHD5nL+bVQ9y4OTlbaLvlzimWHGFOH/p8b6ylN+p/bRnf6dBdenR2P45ur6f/ORS8heaIQQiwGuo2EEEIIIYQQQgghxMCjD7mEEEIIIYQQQgghxMCjD7mEEEIIIYQQQgghxMCT6i4xs5apqSmrVCo2NjYW+ctgiOz9xGD+0NCQy0OPHPb7YR8r9OgK+TlxmyFfHobrRa8q9uVhLygsy35iPEYYbz8foWIx9uvgfqLHD8fAvluP1OcolMdp9DAzC/ushdYN94u9vkLzwmUxn/vCXmQhnyish+eB28S+sZ8Yt4n08/rC/NA8MLzmMYZ+9eCY8BriMQp5soX8ukJ5/drEeennWYfp0JnBcD0YA8/n6OioS+M+xPXf6XRs165dNjk52fPOscrDd83T3jZh2aFDY5KC7d32W8kK9xx06fb6FdHzPedvd3mnfgTunvEVLm9ms5979PthHyP2RMqD302z5Muy5xD6eZV2ksdQPd6jrVXeo2lmdfKdxWSaYS+t4LsQH8dONkLOu6pVIM86SPJ77AOG9IzJjr2JZe95sa9oxR7v34W+R+yHhf3MtHyA9RE/1rl6/C57PbEvE8LeTzwv7XzgXfC14vXW204w2xHymGKvtHayTZgbo379Yo8uhMcP54l91LgezOc89s3DecvXfLzNUhwDt8l96/EQA7gvzmeLvMhCvmChsit+6Cfph7/1FZd+69o/j55//8E3xnVOz9ieJ/yC7pqHePieEUIIsTCu+dqd0fPVTzu1J7/fPaNvcgkhhBBCCCGEEEKIgUcfcgkhhBBCCCGEEEKIgSes/XsMSaVSkUwHJU0sb2LZD6ZZhlav16NnliFxGmVfLFELSdb6SctQbsQSRIRlU9xvrJdlU9yXhShSQxI1HmseByTUz9BYh+Rr/G5IKmjmpVvcJq4NloDxeLLsC+ExQaneIx13Mz8OIZkjl+U1z+CYcF8WIiPFfobWOMfbb39gOyidnQ+MbyGS4tBYL0ROyWO9EJlwqF7uN87T+LiXSZ1++ukujRLt22+/3cWya9cuE710M4f+mJllGiCXTdOZu3HMpe8+/8fR80nfOtHXORGPfWfzam7RpbINlLOxZKk31odh6VjHfLwo3dtxdtXlFWvxmTuXm3F5uYbfSyFZF4MxsfSN5VchORZLwFhW5cvGHW2XSJbHMj4o21hFFa1a55LtXNyZ4+6gs5GacfNCUryOH04HyhPNzFrFuOJWwZ+NuQbdv4Ex4bFtZ8PS9IdJW7JMz8wsDfGyNLRXLgvt5+hubh3+/69i7NznXN2PSVACm6E1FZAghuSAPfGRrBTXfa2SfB9z7Lyf27A0+sWDY8T7N7QPG0N1lzf24HD0vPJNV7u8rz3r3S794I64b3d94I+i56mZOTvOhBBCiDAoR1xI2fpM1d78s0/u+46+ySWEEEIIIYQQQgghBh59yCWEEEIIIYQQQgghBh59yCWEEEIIIYQQQgghBp4l68nVaDQi3xr06ennn4T+NegbxO+yfw575qBXUD/vopD3EnvvoE8P14t53Ab3G9Ocx3BdoTzsS79+Y5r7GXov5PUV8lgz82PUz3+K10YSPH/s2YQeSRw7xxBqk+cJ6+I2sV6uk2PAenmsuV7cEzy27I+F7fAYYZu8TkJjxHmhPdrPnw3hGHheQvsZ0/18wLAsj1+tVnNp9ADk2DHPzHtphfYzx8ceXTj/GF9ofx7rNModaw8dmtdOLh6/3LSfs5m1ft2su3dT9Jyt+n02+7THRc/sn5OrJc9FqhNOzxXgfKZjnT19kNF9Iy7dzsfxZub8emP/JvQyyjTDd42LKc0eTYe/Brksel51O+S1BO2w/xB6XJmZ5afhzuKxLfl0th6XDXmjmfX6cCHoR9VvzorT8VnPY93jwZZOzmM6fX5GeJjdx+9w6aGZsk9Px+dUvpa3EOhbliXPq+ZIn4CxHh40gPs9V4z/gtcQ+26hJ1er4CeQ28Q9wfOCe8nMrFXy9yhSgDHj90KuaVny6mOPLoy3x7+LvMjQ620u52PN74zvsDfv/LrL2/6gv1Pv2R/vu5+qxc/52uF7kQohhBCLhb7JJYQQQgghhBBCCCEGHn3IJYQQQgghhBBCCCEGHn3IJYQQQgghhBBCCCEGniXrydXpdOb15GLfoNnZWZdG/yLOY38iJOQFxe+FvKrY+4bLhjyHuG9JbXA9/TylQvWEPMPYNyjkDRVqs9+YhDybQt5KIa8xhucXYwh5PXEMPAbsnxSql9P5fOzPwfGFfJkKhUJim41Gw+VxvCFPrtA4hOaB4+F5wZg4HhwDM98XbpP9u9CfistyX7DdkCcXE5rD0Nyb+fEN+bGZ+THkerDNgwcPurw777zTpWdmZqLniYmJxDpFTLoTe/ugj1C76OeovNOv61YZ55R8/GCauuRN1aj49vNV8L6jI61NFnHo75VusNeOn+NcA/zFyDMKvcdSdHTPFZPPnoX4gLE/VsiTC72UzMxsAf5dCPscsQ8Tjif7aPE4tHPxvLGvGpfFecuSJ9FcAebM2KeMvKpK4P3U4jZpTGBdYaxm3m/KzPuWsf/U+Pbh6Ll0YJPLu/u8O1y6VYgXb2WP9wPM1ck/MzB+3G/0LeO+IOxNtRB6xxN8Tclnq1ny9wn61tUq/ufK0uSQL9tMLjtbjn+mKsyGPc1cnT37Idmji+ehm0kez3yDYkjH7bzklv92Wbe86akufcGqeDOdWPmn6LmTqZrZkxPbFEIIIczMrn7aqS59zdfuTCjZW/ZwWPA3uR588EH75V/+ZVu5cqUNDQ3ZmWeead/+9rej/G63a29605ts/fr1NjQ0ZBdddJHdddddCw5MCCHEsYnuGSGEEIuN7hohhFieLOhDroMHD9oFF1xguVzO/vM//9Nuu+02+6u/+isbGxuLyrztbW+zd77znfbe977XbrrpJhseHraLL76451tBQgghBKN7RgghxGKju0YIIZYvqW4/rRbwB3/wB/aNb3zDvva1r82b3+12bcOGDfb617/efud3fsfMzCYnJ23t2rX2/ve/337pl36pbxtTU1NWqVRsZGQkkvSgtIclfSz7QQlTSGbI8iGWTeG7PER8uWFdXC+/i/GynDIkKcJ+mXlJGPczJAFjWOaFdbG0jMuGpJcYH8viGJShDQ0NJeaZ+fFkWRzHh/FzWayX54jnEMckJEnjukJSVTMvUTvxxBNd3qZNsWykWq26vB/96EcujXJAXlPcN9w/5bL/9fC1Ws2lsd+8prAszxmvBYyP6+H9jGW5Hh5rHL+QFLQfGAO3GZIC95N74lxwHo8Zrs+Q3JPrWbFiRWJZbn9mZsYmJydtdHTUljJH454xi++ap/zDfsuWDo1Jtg7zQBKr/CRJwnLJkroOHJ0si2NQ6sbyxEeDk16SBAwlTP1khSglbBXprpkhmXVAZsgxYDpf82ue5Ysob0NJn5mPn6VZhWk6ywMSupDck+dwrhCQ1JGMFMtyfDwmOH79pKH4LksQO9TO8IF4Yf3r07zsrPB7t0XPY09c7fJOvchL1roQRGXvKpc3VPWLF8e+20dl2Eknj2d9JO4bzxnLUUOyPYYliS4eGr/Zcnzfrdizgsr6iZlaORU9Z1o+BpQHZkh62Sh5q4EsvMtle9fuXGJZlnjOVODupjkrHYgPrvy9Xhp/7/N9fJlWXHb97Suj57nZKfva763QXfMQD98zQhxL/PDTXznsso//+WcsWhxiedPvnlnQN7k+/elP21Oe8hR78YtfbGvWrLEnPelJ9g//8A9R/r333mu7du2yiy66KPq7SqVi5513nt1www2PIHwhhBDHErpnhBBCLDa6a4QQYvmyoA+5fvzjH9t73vMeO+WUU+wLX/iCvepVr7Lf/u3ftn/6p0Omk7t27TIzs7Vr17r31q5dG+UxjUbDpqam3B8hhBDHJotxz5jprhFCCBGjf9MIIcTyZUG/XbHT6dhTnvIUe+tb32pmZk960pPsBz/4gb33ve+1l7/85Y8ogGuuucbe/OY3P6J3hRBCLC8W454x010jhBAiRv+mEUKI5cuCPuRav369nXHGGe7vTj/9dPvYxz5mZmbr1q0zM7Pdu3fb+vXrozK7d++2Jz7xifPWefXVV9tVV10VpaempmzTpk02NDQUedOgDw575nCaPX4Q9NBhr6eQ9xMT8n5iQr5R7OkT8gFj361QrCEvKPTsmQ8sy/WwLxjmc3w4JvxeyIuM/c54rLGvIZ8ys8P3cuM2V63yXiPT09PRM3s98bpBnyuul8cT3z3hhBNc3rOe9azoec+ePS5vcnLSpfE3/bDvF6+xmZmZ6JnHlscP4w35sYX8zjiGUBtcL4817zPM77dfVq6MPUN4/HBtcD0cb8iHjscI+8YeXOx/hv5i3M/Q/mW/NgT7sgDrxcecxbhnzJLvmsxcKvJCylfjOW0X/PutcrLfVIr8kpwPU4k8Hct+neRr6NNDnkPkvRPyLuJ3Q/5TxmmA/ZPQp6y3LHl9Qb3scRV6l72p2CcMYQ+kYi3eL7WKH9tUibyLivFe7+fZ5GJdwHfeG2UfX6Eav8z96tCPDs1S8pixH1qmCV6gc37SUh0/nsUvfCt6Xv2jB13eh6+Pz5BTbptxeT96uvccetb22LuI1zGD64jXLa8bHJce/zjwAev0iA86iWXbeT9e7Sx5tEIM7GM1M+bviNX3r7Qkhg74Sfz1F784en7DvX/s8h733xdGz+wtl50suTSOCfuHzZbojgX/ri6ZtzWonXw9jpfnpboKfj6teJ+TYtXfWa1CXPbA5njdtGt+DS1ljua/aYQQ88P+XfLoEkeKBckVL7jgArvjjjvc39155512/PHHm5nZli1bbN26dXbddddF+VNTU3bTTTfZ1q1b562zUCjY6Oio+yOEEOLYZDHuGTPdNUIIIWL0bxohhFi+LOibXK973evsqU99qr31rW+1X/zFX7Rvfetb9vd///f293//92Z26JsNr33ta+0tb3mLnXLKKbZlyxZ74xvfaBs2bLBLLrlkMeIXQgixjNA9I4QQYrHRXSOEEMuXBX3Ide6559onPvEJu/rqq+2P//iPbcuWLfaOd7zDXvayl0Vlfu/3fs9mZmbsN37jN2xiYsIuvPBC+/znP98jLRNCCCEY3TNCCCEWG901QgixfEl1l5hZy9TUlFUqFdu4cWPkh4NeN+x7g142ZmF/HfTQYU8c9i7Cd9k3KFRvP88wTLNvEPrt9KsH+93Pj2h4eHjeNuZ7F9NcD8eAfkXsn4RleY4mJiYSy3Kb/IMEzhP3hb2McN44dmyHfaw4HfKEC62N0Niaef+uc8891+U96UlPip75t/N87Wtfc+kdO3ZEzzy2C1nXPIfYbx7rkB8WzwN6dPHY8rtYlusJ9YU9r0I+ebzG8ExhPzFeuxg/x84ebKGziNvBdRXyAVuIdyDOb7fbtVarZZOTk5JPPMTDd80Fb5+w7NChMclPxmM2Vwqr+dGHa66UXK6w289ZbaPfAx1oJtcgz7qAB1fI18jM+3ClfQgL8pjK1uBMy5APXdnHgL5g7O3FMaBvWU+bjWTvqnbOn1vYbx6TkI8Vw+9iXzo0XvkaeW2ClxZZIlmjFJ8DWfJ+6p2z5DyOj2NC2I8qPxOfnddPPd7lfe1v74yeT9ri79s9/+r9il75zf+Onkf2+UXP8aGXG/tscRr7zf3iepPaMDObK4J/VybsCYfwPpste9/QLtQ1trPi8rY//scuXT7pm9HzxINnu7wTbzkzei494Ododr2/3+oj8YYpTfq7mb3n2IcLKVbpXoexbxX8psw1ku/NRinZgy2Nnmq1Kfver6zTXfMQD98zQhxLsM/WQpAnlzhc+t0zC/LkEkIIIYQQQgghhBBiKaIPuYQQQgghhBBCCCHEwLMgT66jydzcXCTbQblOP7kTS5qSyvLX22Zm/K89xnpYohaSobGciKVHIVkSSvNmZ/3X5VlahnKskLzJzMuzWMbFsk2MgaWCHBP2m8coJNXCPDOzUimWPXDsITkg9/twpVv8bkjKOF+8j5TQutm+fbvLm5yMf4X5/v37XR5LEnHN9ZO54jj0Gz9cKzwGPEZJ8XC9/dYqxsdtcHxYF+9frhdlh6E9yZLNkO8G7wfeW5hmKSPLIBHuJ44Jr2MmSSb8sFxR9FIba1omkuLE88/yug4peVCOl/HTa9nJ+GWWIQ3fPu3S02fEsuWZMV9RSGrEciyW4nU7ID2n2DOt5P/fYulWqghy/ORtb2ZeLpYjSR9LJFGGFpLeMSxBbGfhfgvIrcy8LI7rYVLteDxZ/jcX2IZcL0rJOiT3NFJPdtuoXU2W/5mZpS3O5/nkeKdXxff8tldsdnm//qSx6Pk9T/eyqs++63MuPbQqrne24iXsobWK68LMbC7n40NpLa+/NpTNkNyT9wC+yxK+VIfXY/Ik5hu+L81CLNWrUb/X33O8S7ceOC56Po7idVLBcb9W9//CB1x6YmZd9Hz8V5/l8nC8zMw68P/VLEHk9ZiGNdZheW/h8O+IDoxfphX3hcdZCCFCSJ4oFgvdRkIIIYQQQgghhBBi4NGHXEIIIYQQQgghhBBi4NGHXEIIIYQQQgghhBBi4BkITy5kIR5c/P6GDRuiZ/bEqVarLr1r167omb1sQp5N7AUUgmMI+RyxJxKOA+exbw+mebw4XkxzPENDQy7daDTmfeb4Qn5inOa+sKdUKPaQXxHPYchzLdQXHr+Qb1TIG83Mezqx7xaux+lp7+HTbPpf5Y194/hCXlr9/O0Ot9/cr9B89/NnC8UTml/20uKyOIY837gP2YOL+x3yF2PfLYxhIb5+DL4bKseg395C3jvWSHdSkccN+nDl9ni/wrlVJZdOt2BMv/Utl/f/3vra6Hnj56Zc3t7/z/sevewL34ieq6f6c4o9c3KNeD2yBxdbDKFPE3uGsb8Ykm35tcreZEi+6ss2Y3sxmyuQhx75CLn4qF72ZUL/LvQUYjItbsPXzD5hIVx8VG87l7yfOHb0CeN62C8p1Q7cd/RuqhGnM3XfZqZOE7w6fvyHz33UZf3pKbdFz1v+9Sn+vVXk7TUW30uj+0YSYzXz881+YqFxyLZ4XYNn4gzdQzQP7ZK/G5PqMTNLt5LnhT3O6iNxu+gBZ2bWKvg7bGRf/HMS77tMI4737qf+xOX99ooPu/TXhp8UPe+vPcfloV+cmdnMeNzvoWqRytLazSd7nOEY8T5j/7Mkup3kNSyEODaQz5ZYCuibXEIIIYQQQgghhBBi4NGHXEIIIYQQQgghhBBi4NGHXEIIIYQQQgghhBBi4FmynlyNRiPyokFPGvbIYQ8d9BliD6nTTjtt3mczs9tvv92l0Wfo4MGDLi/kj9XPRwj9iTgPvYG4n+jfxLDfFKexHY4v5BvFeSFvMi6L8XOb7E+EXkacF/Iy4ryQfxLHh35KnDc8PJwYA/eF/bvQLyvksWbm52VmZsbl4XyH5tMs7Eu3EI847hvGz2ONe4DfY3+s0FrgvmC9C/GxCu0PrisUA88Z+5+FPOLYaw49sfjMYD8vTHMe1tvP/wzBue92u8Gy4hBtuE6y9293eY2TTnXpB0+9P3r+tav+3OWN/K87oudvftt7cm36uN8f7/nA1uj5OQ/8m8tbs32DS6MPV67h10mr4Oc3D35A7MGVgWOrutafL0MTvnA38F9hXTpesuATxe/NFckrEvKH95BHU5n2mfNM8vWgP1G97Pcr+mGZmdXXwF3T8QGyF1QHTM665I3GHlPoZdSlMzdfSz6D2SMM56lW8X3hegvT4J9ZDPuo4Zyy19KJN50bPddH/H3GjByMTdfYA477wp5sCPtEsb+cqxfmhdfQXC58x4bAGEJeaGZmuTrE53/ktLmcn6fJNfFdzmtqZE/88tjuNS7vbdt/17e5d1P0fDz5vM2O+XnK1/yZgvA8taCuLmV24P+9O+lHNrbsSSeEEEI8FuibXEIIIYQQQgghhBBi4NGHXEIIIYQQQgghhBBi4FmycsV0Oh1Jg1BexFIelgGFpFtYD0qJzHplZ1iWJULcZki2x/FiWZZ1hQjVE5I+mXmJFfeFy2K/WarFsjksy1It7BvPCY8fyhUZlodhO/1kkNi3kMyMZVw8JtgXjp3nG+Wz/SRqGBOPbUhOyfA4IKG+9ZOG4lrhdcMy4RAhCWJo/XHZ0N7i+DgdkjxjWT4HeG1iDP32OvaF5zc0fjxnGDu/x/Gi5Bnb7Ha7PTGIXtq5eOxTq9e6vKlVXlI8V4jXxj2djS6v247nPp/z67iywcvo/3ttnL/mm16eyNIfXHEpUhMVqsnSt/w+OruL8R4YfcDvh5k1fv1lQCqIcsT5wJhYrtgjCYO+za6is5z6hnJABuObHpum93wQK/asiNss+73dJunb8IF4r3VJ8hUaB5YnYl9Ybsf/z5iBkIbb/ueDxgidcbl4zDgelqemoFmeB1SslSYLLo+Gz8k2WbIZkidirGZ+zszM8iB1ZAlsfSReu+1sWEKHEtTQmjnUDsTUCpfNtJL/PzjT9PsZ62U5ZXVV/DPV6G7/3tinfsalm2WwW6D4WIbbKsZ3bK7u9zPPUycd5zdLJO+Fd1mi2+CyjbisJIpCCCGWGvomlxBCCCGEEEIIIYQYePQhlxBCCCGEEEIIIYQYePQhlxBCCCGEEEIIIYQYeJasJxf62YS8bWZmvE8K+uuwV9Fdd90VPT/44IMub9++fS594MCB6Jn9u9hrCennc4R+O+y9MzY2Fj2zp9DUlP819LOzs9Ez9zPk0cU+QiE/p3K57NI89phmT64VK1ZEz+Pj4y6Px+/gwYPRc8gbzcx7JC3EU4pJWl/z1YPxsk8Zv4tlQ2NrFvaU4rURajOpfbPeeUF4LYQ8xHhN4bvsLcd9qVar0XPIY43r6ucfh/C64ZhwPLkezOu3lzA/dA6Y+b5yP7kdHE/Ow73OnlzsL4ZpfO50Om4eRH+646Muvf6bsy697oH4/Hvg8e9webnXfyd6fsq3Drq8P3n1GS79zde8K3oe2eLnc3Lj4fuo5Q74su2ReM2lan5/7Hpisg/imjv9uT+9Ac40OjNytSPz/2SFSfJ3Kvn8WiU+d0d2+7394Bl7o+fPnvIClzdDHlgvufU/4noOjri82RE/v+g5lGmGfRFDoB8Weztl/Y8Wlm6BJyF7Svlwnc9VP/8p9jjzeQG/M/ZGa8CdQEuzm/H1NEvxy9wGe5NlG8nju+L78drd+VR/No7uG3ZpXEdT6/1dHRoj9p+qD5P3Jsw/+l+Z9XpgdTJx37It3y/0gZsrklcp2TTi3mK/Mx7PQiv5R3kea+4r0s6D12s7vLcxv50F/8d08s8uQiwH/vO+S4P5zz3h40cpEiFECH2TSwghhBBCCCGEEEIMPPqQSwghhBBCCCGEEEIMPEtWrtjpdCK5D0qGWMoTSrM0CqVmLHPcs2ePS6NEkWVJIUkTS/qYkHQQ5Vksi2PZFMuUQvEh3Ca3g31FaaBZr4QO6xod9dKeM86IJTnPeMYzgjHceOON0fMPf/hDl4dSRrPwWLO8Deef2wzFw6BEjNcUSsnmy0d4DrFsSIrXD3yXZXGcxvnlWENrisvimKDM1qx3THDdcF6onZDUkmEZH0uMUXrL66ZQKCTWy2OCa4zjY8kk7h9uIyQp5npRZhiSlJr58cN4+klnj2UK1Zxl271rLbVjl/+LIq2TdLw27njGfS7rni3xufr7Z/8vl9d95WU+/YS10fO+k/y6Har6dZ1pxfOLcjUzs8Za34cMHN/1LSQ9L+yPnnMNL/9rjfi97mRJ1Gan7O+EIsjFMn479MrZ8vFarq4laTJJpVACNbHRnyG3di+Jnmt/cJfLW9ny8f3oF58XPb/o55/j8n5ww5Uu3UmDFC5PEuxVyVJllqihtAznz8ysk0tOd+lKYIkaqsI6afo5iCRpWRjPXIPOnsCPLCGZI8MxYF8XImvldTP1+KHo+fMnP83l3fV0H/xb3/GN6LlQ8Wd3o8RzFg/gHK3rds53vFWYg7JzwbJIoeb3Vmky7gvvpeKkXzcN2Ft5Gj+WIFofuSqC66hYJVk/NMNriPvSKsRj34GynYAcUohBpZ9E8XDLSsq49Pm7734mmP+bT3pBMF8sHfRNLiGEEEIIIYQQQggx8OhDLiGEEEIIIYQQQggx8OhDLiGEEEIIIYQQQggx8CxZTy70kEHPpHw+P1/xed9jTyn0xennDYTtsO9NyHeLvW/Yywg9fTgG9NBhnyiuB+MbGhpyeezbg+1wPSE/Ko6PvYJC/mJr1qyJnn/hF37B5Y2Pj7t0qRT/vvh7773X5e3YscOlQ/5JId8h9lbCsuzlxfWgvxOXZZ8yHBOeh5AfWqgenjOeB5ynkNcTw+s4tI7Yb2p4OParYT8s9nlDP6zQfuA0jx/PPY4Zjy2XxfnnejFeHluel1DsDPab4RhwP3MexsRt8rpO2pOhfhzrpNqx91Bhe+x/ZuMrfMGGX9epkTj/pG+tc3kfPPe06PmBL/5vl7fqAu9hNzMW31PswcU+TOiT0+PRRNdSG6oq7vSxb/5e3GZ3vfdTbPnj2YYOxOso0/BnY7PiY6hXkn2E2N8p04zrTbPFEB1b6B10z3nf8fV8OvYXu+3bky5v37SP9+m5H0fPf/S0L7q8K+/6U5duFeB8aSXPg1nvXCDN4Xg/N0t+EHINf96wL5OLp0jnYS3e+7MVfz4PTfrzr1mK+8JjnQK/Ll5D6RZ5VRXjfnbIxi40JtVVfv1VHqBzFrzIMtM+iPue8z/xe/v8wjgp7c+/77/8q9Hzaf9xkcurjvl6cewbJT9+7AnXKsIdUWcfKz+gWG8nQ4MdsP/s5HwmVtsYIb/RwHprFelnFPJKQ8+42oifl1wj+Z8EubqPL9OKxwHbTAfqEEIIIY4W+iaXEEIIIYQQQgghhBh4FvQh1wknnGCpVKrnzxVXXGFmh745dcUVV9jKlSutXC7bZZddZrt3716UwIUQQixPdNcIIYRYTHTPCCHE8mVBH3LdfPPNtnPnzujPF7946Ov+L37xi83M7HWve5195jOfsY9+9KN2/fXX244dO+zSSw//164KIYQQumuEEEIsJrpnhBBi+bIg8fzq1atd+s/+7M/spJNOsp/+6Z+2yclJe9/73mcf+tCH7JnPfKaZmV177bV2+umn24033mjnn3/+ggIrFAqRvwx627D/D/snoZ8New4dPHgwep6ZmQm2jz497Gu0EH8bfhfj49jRX4f9xNhzaGRkJHru5yOEMfCYcHzoDcTeSvwu+h6xV9qDDz4YPf/oRz9yeSeddJJL7927N3quVqsuL+RjxXkhvyIeI5wHHi/2psI2eQz4XYyJ1yqD73LsIR86HiP0ueJ+clkcE+4n9wVjCnlpTU9PJ8ZjZrZx48bo+b777nN5k5PeQwfhtRny5GIfK3431Bf2tUpqg9/lPcptLmStYl3cJp4THDv6xXEa3wv51S1FjuZd0851LZU7ND73/OxU9PcfOf0SV+6OFX4fvuNj/x09jz7gx/fr/3pt9LzxOxMub/9Wv24Q9vAp1uhsB3+dds63yb5R6K9UO87Xk111XPScm/ZtZmvkw1RIzft8qKxLWicNZSm+fJV8JeH/2DLeEsnmSj5dq4An0oqdLq+5dVX0fMJ1D/j47vcVlzbF9+Z/rVnr8vYf58+iYi0+b8r7/Fme3+nPm9S++GeL5qlrXF59JB4H9uBqFfx9ki2AP1bHj1dpMtmPlONLsRUUrA323Qq9hx5cZt5Xjf+HNN3yf9OFJPqHmZnNldjjDGPwY3TyN8+Jni9+yWUu7/W5j7j0P839n+j5Nac8yeUdd6s3m6utiueF5yFNpnBjOyvxe+R/lmnR2Z5L9qdCH7p2nu6AEfIMAw+sRsn/LFacTvYmZT+xNHnhzeWSvSTxfOmyeRv9OFOcBu8xaLLbChiPLTGO5j0jhFge/N13PxM9/+aTXvAYRiL68Yg9uZrNpv3Lv/yLvfKVr7RUKmW33HKLtVotu+ii2OzztNNOs82bN9sNN9yQWE+j0bCpqSn3RwghhDDTXSOEEGJx0T0jhBDLi0f8IdcnP/lJm5iYsF/91V81M7Ndu3ZZPp+3FStWuHJr1661Xbt2JdZzzTXXWKVSif5s2rTpkYYkhBBimaG7RgghxGKie0YIIZYXj/h3/b7vfe+z5z73ubZhw4ZHFcDVV19tV111VZSempqyTZs2WbFYjOQ/KFNC6aJZr2QIZUAs+0HpFkuUJiYmXBolYixD4jRKiFiGxKCsimNAeVM/CWKjEX9lnmWFLE3CePvJplDuxNIolothX1gWd/fdd0fP//iP/+jytmzZ4tLf/e53521/vjTOC4/f6OioS6NckCV/OGazs7OJbZh5ieLY2JjLYxPS0Frl/9HDdngdc78RnkOcJ14nvI4wzeskJJENrccDBw64PB4/XGM81riOzfyc8vyG5KgsV+S+oTSTpcohOSDXi2PC8XFZbJPj4XZwPEPyaM7jtcAxLAcW+65Jd1KRNKy67r4of8M+P7/TBb9Wp1bG+7k4vdLlDe+O52nqySt83kGWN8XzmyHJF8qHDpV9ZLLTbIPWG2zn1kg6Mc/MS9RYVtil/yZDWRzHymVRotYsk+1A0Z9jwwfiM2XNN57t8p7ZeF70fP3vPM3lrf+J3+sP/nSsg9x249+6vBPvqrh0owJn3EYvyR4tDrt09cw4/cyfe4XL+9DdvxU9n/bf57k8lskhhX30s0SbpNMtkIyf5M/c4T1+vmdBmtchKWiuEU9MfpLXF8nU4UeALqnSeK2yfNbFs8L3e2giXnQ47mZm1bH4zlj75l91eW899wofw8WxTHjTd/xdbS0+G+MOsDyxUPPjWTwAd2za/xzUJCnh8IH4546ZcbpTm8lSPh4/pDTp2+yRKjeSpY1tkieivDLXSP4nAKkerZ319TRL8/8feTfQj6XMYt8zYrB57gkfj57/877D92XD944kn/vGu1z6eRdcuSjtHIv0kyCiXFEsbR7Rh1w/+clP7Etf+pJ9/OPx5l23bp01m02bmJhw//Oxe/duW7duXWJdhUKh58MTIYQQQneNEEKIxUT3jBBCLD8ekVzx2muvtTVr1tjzn//86O/OOeccy+Vydt1110V/d8cdd9j27dtt69atjz5SIYQQxxS6a4QQQiwmumeEEGL5seBvcnU6Hbv22mvt5S9/uZPrVCoVu/zyy+2qq66y8fFxGx0dtSuvvNK2bt2q30IihBBiQeiuEUIIsZjonhFCiOXJgj/k+tKXvmTbt2+3V77ylT15b3/72y2dTttll11mjUbDLr74Ynv3u9/9iAJDHxr0MmJfHvb0QV8h9qvBOtkTh32E0PuGfW5CnlzcJqf53STYZyvk/xPyKuI22VuJ38W+sKcU+z3hu+whhfPy7W9/2+XddtttLo1+XtPT3vuExx6/Bj48PBwsu2rVqnmfzcwZh3K/0IPLzPdzz549ifGY+bHvt8YwXvRv4pjYKyu0/kL1cJr7GSK077hf3CbOKXtT8bvYl5BvFad5TLhvGAPvDyzL88ltcvxJsfeLj9M4vlwPxsvxhPzZ8Lnb7facKUudo3XXZOpmmYeG6ux/fmL091tf/Tuu3JZ/8j4cm3fG51btJL8uJjbH+6O8r+jymiU/h/lavBb6eW6hz1E3Q96LtJ3RW4vzcPWl2sl5zBz5OWX80eTaaZO3V6t0+F49pX3J3kXFqj8zcjB+F+S+4tt88Qdceu6bL46e10z5zlTX+kFKgynRwfU7KArv2/O1tc+NnrO/dbfL+/3X3hE9/0Lp6z72hh8k9E7rFPxMdNl/rxS/m+azMcd+WMlj3yrAz0VlOqdo3bBXWohuJ9mTK1f3fWF/ryQOnOvv/GzLvzj61y+PnqdP4rd92VYxvn/TbR9rqs0ednE6X+N++fVYH4kHjb20WsV4sxWnyeeSvKxwf+N7h+JN3qW5Ov38R/PQKkC/yZML68Vy84HeXzh+7fbh/1yxFDha94xYPiyWz1Y/2IcrKU/+XItLP88usXRY8Idcz3nOcxL/oVcsFm3btm22bdu2Rx2YEEKIYxfdNUIIIRYT3TNCCLE8eUSeXEIIIYQQQgghhBBCLCX0IZcQQgghhBBCCCGEGHgWLFc8WnS73egrxOiZc/DgweB76FnDPkL4lWSu53C9bearF/P7eeZgmj1y2J8IKRbJ1wXe5a9ac7wL8RFCryB+j/uCMc3Ozro8nDP2TUMPLjM/ZtwmeyShTxjXy+9i2dWrV7s89Gjav3+/ywt5ufE88PghMzMzLs2eYZgO+TCxvxTXg+/y2uS+YD6vVfZrQ0J+bLyOQ35T/TzrDrceTvPc87u4FrgvCI91aO8sxG+PfdWY0L4Lef7xusH4sZ5QP451miMd6wwdWhOZRuxpd+ofn+fKddf7tTFzauzphF5ZZt5rKeOPKRtq+HWC3llcD3sVoQcW+y6lWzzHAU+k6XgPcD1zueQY2IMrRVupWU5eZ+znVJyMK85N0t4u+Y43KnCvk29ZBsZvxXZ/htU/drlLz4zHHZgZ9T6S+Ya/fw+ujf0X1957vMtb+W1/5o2siu+QO/9nwuWdet1k9Dz5uEmXV5r0HlOdXNxv9jCrl/1CGj4Y30WFSb+mZseSz7gcr7908py1/XVn2Xr8bmOE7hpau6F6e9rJwXqkY3RkX7zP0O/KzGwu52OYOB3Xjc9jD6xMK043h/2dyn53zZHk+Ljf6Q7c3eSl1c7C/ZsOe2e1IYb8jC/bswfqmOfj6wb8uxj0Isu0wkZp3fTh+7MJIYQQRxt9k0sIIYQQQgghhBBCDDz6kEsIIYQQQgghhBBCDDxLVq6YSqUiKc7QUCwhOXDggCsXklixnA0lQSw7C8EyJJahYQz95HYoleLYQxJJlqihtDEkmeN8lnxx3zD+Usn/inWOlyWKSW3yezz2WA9LyTiNMlOOneWeOE/79u1zebg2uB6WlmFfWM7G7+I88ZxxWezbo5GN4jzx/DL4Lo9tv3WE4JyGxoDzQ7JHjg8lm/PVi3PBZTkmlsgmwWMdknTyPHB8+C7Hw2kce44B5aDcT04vZA7FITrpWII0uyoe++HJMVdu8mR+L57vQo3mBWRdc/4YddIsM5YIhecPpYMsZWTpINIrZYzpkSuSrHBoX5w/VyJ5LEnqUHLF/UR5oplZ/t74LL/3+f6unj7hRy79uM//TPScJclk/iDIlnN0lpO8LdeI56lZ8JLDuZzfv5W9q6Ln8bv8Hdb63n+59AN/uyJ6PjVzosvb/zNxXuFuf/eVJv2dVavEMfGaGpqknyVADtguhNdNvgb3Ca2bXA3mrM+PRbw2EJbQ5Vtxm61cWLqIyjdWweGa4vHqmd96ssQuJJ/k93olifAXubBMDyWKKE9keCx572ObvJe4bEhOieeLmd8DrQLdWTBGjRL9/Eyyx8JsPBehfgohhBCPBfomlxBCCCGEEEIIIYQYePQhlxBCCCGEEEIIIYQYePQhlxBCCCGEEEIIIYQYeJasJ1er1Yp8a0LeNiEPp5DPEfrcmHnfLzPvr8O+QewphR463Ca3g3Wxhw/GwD5W7P+DbXIex4Bjwn3hNHr8sJ8Y14tlh4f9r0LHsWavrJAXWa3mf617yDeK6+Gy999/f/TMnlw4fuzdxmMSml8G5yI0D1yW1zXG0M87C72puB5eGwiPH/c7tO9C8XG9obHmPRDypuIYcH2GvOU4n33VQnuJ48P9zHs75AvG8YS80ziGkKcZx4f1YnzcvpifHHgXTZ/iz/mMn27DWWIfnFzAW4u9i7Lt5LKpdnKa/4eqG/gvq27Gt9HOJPswFQ/Q+VIGr0iyIypMcjuQKPX5PzTYh9WVu309c3SGQL3sTzS3Po7vnnO/69sY9gGO3vOE6Pm421a7vImN3mOyA+ZQB0/yE7Ei9wKX/vW/PT96njp3pY/h+/FjhXzJGuVkfyf2UgrRz98pjUeeP/6oTZ/O+OPa2pX4uZOhNpvJdw3TzlND8C57cjnvMdo73GZ+Gs75gF+cGY2J+Tyel1YBfoai2DkG9Pdql33ZOvhcZebo57a2T6PNVSrt45ut+IlpFuPOdGgAuzRPubr/eczldeI7jD24si0fH/ZbnlxCLD7Pu+DKxzoEIQYKfZNLCCGEEEIIIYQQQgw8+pBLCCGEEEIIIYQQQgw8+pBLCCGEEEIIIYQQQgw8S9aTa2ZmJvLnQU8a9iNirxnMD/kRsa9WqF72GOJ0vV6PnkMeYUyoXvbDYs+h2dnYP4R9ebheJOT3Y+Z9wdg/iT2IMMaQfxfHwx5dONbsl4Rja+bHk+eexwHLcj0cA8LxLsTzCj2R+nlKhfy9MC/kLWfW6wWF8Hgi/TzNsN7QOua557HFtcp94fHDNPtWcbw4Djy/3A6ujVC/OfaQJxe3ERqHkAcX18X14j7kekLnVsgTTMR0cu3IZ6dRjv+evYFaRT/26FmTrfs9WR+J912r4NcQ0yrEc1is+vWXaZEHZaCeTu7wPZya5Xg9DO2hWsn/B/28unSlpsn7CX3B2N+pQ9dS/fFroufjv+99rEZv93dPfXP8XB3z3lmzZfBxJA+uctl7fU1uivfouh97T67R3d6XszECvoPkazS7yu+n4dqK6HnkXl+2ujn555BC1c9vrhHP//Qq38/idIHKxu+2M3QXFtmXKZ4nXqvoTcWeazxn7j3ybGoV5ygdPxdq/o7qtg///1e70Df2GmOPLoyX87od8sID/722H1rXpplZvgb3EnlycdlqJb6Lhqr+50z0zup3LszBXLDn3/4Nfl23c3G9K3av9YU7vMbiQeqm2Xtsbt5yZr2eZjjfKWgjxcEKIYQQjwG6jYQQQgghhBBCCCHEwKMPuYQQQgghhBBCCCHEwLNk5YrZbDaS4qAkh2U3IalWSKLD0iKWY6GckethCdhC5JQoYWLJJMqo+L2QXIzbDEmjuF4ui9IolsUx+C5LG7EdzmOJGuajtG2+ePFdzluIJAtj53kol8sujRLOiYkJl1er1Vw6NIchaV4odmyf2zDrP08Iyu/6SeiwnZDskdfmzMyMS2M7ISmomR8HHhOWy+Je6ifhxH7z3kepI++lkLSW2+Sy2O9SqeTyuC9YNiR55jnjfiadh5IrJpNuZSzTPLQXUQJWq/g5YrkOwtIolHINH/DnS8Er6qwG0rf9xx10eeWDIy6dq8fzi7GamXUDWsbZcb9uCtMgvyr5c6kbOE7SdAyg7NHMy8l6pY0+XRuP/yI/49dt4zi/X1qFuHMsAVuxcxjyfsrlHVznZV0n/+iE6Lm4089vfb3fv06iRlLQRslLzRqnxc+Fmu84ShJzk34e9pzhZdaVPXFfWD7ZLLG0DM4FktC1sz7dgbumXvb9Hj4YjydLTBlc53nqZybHcra4Mt4fqXbyXmK1GyrqeA+yBJHHKNQmShR5rbYKfrFiX1mmOXTAv9zJwM94kz6vVYjvP5YmsxyaxwyZXXefSxf2bkosWz4w7NIoM0T5pJlZoRYPCp41Zr1rzMfanvdZCCGEeKzQN7mEEEIIIYQQQgghxMCjD7mEEEIIIYQQQgghxMCjD7mEEEIIIYQQQgghxMCzZD25crlc5I+DnjTsLcO+OOhzhD48nMe+POx7hN43U1NTLo/rZR+fUHzYl1B83E9uA+vlNrjekJ8X+0SF4uN6MCb2GAp5K3G9ONbsORTyYeI5ZE8kbCc01qGxNfM+Rxwfl8WYQm2aeX+q0JhwfCEPtn7rBuH5DPlPcT3cF4THBNPcT/boCu2Bft5uCHt94bzwmsL4Qnlmfi1wXsgvEH2/5msH4+V5CXn+cdnQnIn5mSvMWTfyqQHPK/KkKe0jP6BMnJ4d8/OAnlf5SZ936y992aVTU6uj55O+dZbLO7je3z3pjveqQjJpji9eC+wxhN5Z7DfFZBtxPvtqpQPvcln2e3rYB41jNTMr3ON9/WxzGcr6rFw1fnfVPX58Vt53okujD9P0CX5+c/54sfoI7Mm0j2/4APnvgX9Sjz8bjEP1OLpryIAK2yk9QAGt915kjZF4QHEszcyK0/5cxbGfXeGrRe859rxir7ROJl7LqbZvM5VOXgtz5NM0PO3HD/uSrdO56tYxnY30ow2u67miz2SnKKyX/boyc75v7M+HzKwmP1cY+7mCXwu5BvhckgcXrzGzTnLenJ/fxtiu6Dm9a63Lq1W8z2m2FfeN/e0w9naOxrpO/mIQfxfGrxvwWxNCCCGOFvomlxBCCCGEEEIIIYQYePQhlxBCCCGEEEIIIYQYePQhlxBCCCGEEEIIIYQYeJasJxeCPjPswzMyMuLSxWLsMTA9PZ1Yz+rVq13eKaec4tK1Wi16/v73v5+Yx3B87NsT8k8K+Vixh0+5HHuUcDzsexSKj+tF7yL2+2HfspBX1cxM7KkS8v3iNNY5Xxq9i9h3KVRvaKwxVrPeMUHfqH4+R7Ozsf8F+zANDw8n1svxYd/6tYn1TExMuDxcJ2ZhLzeew9BY4zrh+Hj94RxyP3nOcK1wfAx6iFWr1cQ2zXzfQv3meNgzDPvKZXkf4jriMeK9hOPC3mMYL55vZr3zgu2EzhoRk+6kIi8i9PgZ3u7X8Q9fcLdLv/Hs346e3/+vX3B53Q+8N3q+7Ov/7vI+deVtLl24YH30/PTMzS5v/W2jLr3/pPhMSbfJu6jHnyjOZ48h9I3Kt8L7DD2l2t4GsccrqJs7/HWWa8C6vrf6/7d398FR1ecewJ/sJtlkk5AEAnkBAhHwUhTfSKWg1c41vY6lCurY8RYtXuaWqjiFdi5KbUOrFoPWsSh19Ooo1Rakeq/vM1flRqvlirwKFqEBC/IiJAiSbMLmZbP7u39EznmeJ9lzspRk376fGWbOye/sOb/zO79znmTZ51mHLYnai+xO6PpT2WTP+Y6h8vgd+aqOHxsHvZ/WElm7yMtqFxlV/KnLr54T7FxMRPaBj1nB32Vs8RfK+5kLVqrBJlVvkdU+0vXiwtF32+u8s6KX7OxVXyzvi6woWxKFVROfnx5VEEvXVeN1uHhdLSKiLoc5pWtp8f7y+mFERF5VQ4yXQ8vuULXS1L2V94X92i8r5e8Luq4Vr2XlVfeWrk3G8VpZRLL/ulbaqI8vEusZ7GR0LcFQjorH7Dh6/Pj9nBWUfQ/pOc9qdEX8rL5ZBP93fiY9+cp+a3nerDFRt+s62R61TcvOy3XfCAAgycUUjcLhMNXW1lJVVRXl5ubSuHHj6L777uv15sySJUuovLyccnNzqaamhvbs2XPGOw4AAKkHcQYAAAYaYg0AQOqK6U2uBx54gB5//HH63e9+R7t27aIHHniAHnzwQVqxYoW1zYMPPkiPPvooPfHEE7RhwwbKy8ujK6+8stenWgAAADTEGQAAGGiINQAAqSumdMUPPviAZs6cSTNmzCAiorFjx9Lzzz9PGzduJKKe//FYvnw5/eIXv6CZM2cSEdFzzz1HpaWl9Morr9CNN97Y72N1dHRYqTc8BUen6wwdOjTq+hdffCHaeCrZ2LFjRds3v/lNsb5jxw5reedOmV6i0+94epZbap5TG0+v5KlYRL3TpnRKkxOnFDC9Xz6+Ou2spKQk6raHDx8Wbfzc9LnotDieWqb7o7fl7TrNUPeXn6tT+qd+nf7lhbfr9D99brxPuk2PPe+DPk9Ot+n98pQ1nkZI1PtcdP85nW7H+6vnqtM80dvy/ej+6dRQnX7H6XuLPxd0eqIeo2j9IZJzwynlVdPH1HOMpyQ6pd0SyXPT2/Lx5c8wt2PyZWNMTM+MeBrMOENE1J7fQV7/qfliz2uzf7/Y7t1hc8X6+D/Y43n2ddNE27IPXraW5/3hP0XbtvePifWqE/Z+2h9/SrT5V8hjFhyzr2mXP/ozg0imTWWfVHPVa/rcjqh3mlKEPZJ1mlnvY0ZPF9Opjf4W+x798tk5ou2Nt4+I9ZI99rlOp3WizXPohLWcUSzLEES86v5oscfhy1HNoi3kk/dHhKUoDj9YKo/pkOLHU++I5Jh0lsvfX7Jb5I5CBfZrOwrkszGnVcZGniLZWSjPsztHxVjWJ6PGJCMUvU2fZ8gfPXUwK6jT6qP/H6qeczxtTqdI8vRFnbaneTr5trJNZ9Hx/ep53envUtvaccvXLmNL75Q/tqLOk/e/M1cew0mvFESfjLmdBfbvHe0VMvU396SM+f4Wu2yCxyv7bry889HnMVHv+zsZDXas6Q+enqjplMTTTTs8U/tJdk3z7o3aVvrkkkHsCQAMhJg+yTV9+nSqr6+n3bt3ExHR9u3bad26dXTVVVcREdG+ffuosbGRampqrNcUFhbS1KlTaf369X3us7OzkwKBgPgHAADpaSDiDBFiDQAA2PA3DQBA6orpk1yLFy+mQCBAEydOJK/XS+FwmJYuXUqzZ88mIqLGxkYiIiotlf/rWVpaarVpdXV1dM8995xO3wEAIMUMRJwhQqwBAAAb/qYBAEhdMX2S64UXXqBVq1bR6tWraevWrfTss8/SQw89RM8+++xpd+BnP/sZtbS0WP8OHjx42vsCAIDkNhBxhgixBgAAbPibBgAgdcX0Sa5FixbR4sWLrTz0yZMn0/79+6muro7mzJlDZWVlRETU1NRE5eX216I3NTXRBRdc0Oc+fT5frzo9RETFxcVW7Rxeq0rXsnGq/8Nr9hDJ+j/7Vb2V999/X6zz+kS6bpDeLz+mrvej6xXp13K8Lo9+nVOdHl3Hymlbt5pcvH/jx48XbZdddplY5/WA6uvrRRuv/6PPWfeP14kaMmSIaNP1qPh10TW5NN4/PZ78vHWtJ13niM9Pp7paul3PVV1Pjr/WaU7pNr3O+8vrMOk2ve507xD1vk4cPzc9tno8+X709Yylhp2eq3xbfd76OLyWlT5PPp66zak/TmNL1P86W/q1ug983W2so+3H6TwSzUDEGaLoscYT9pAn7LGWTznx5mKxXdevVT2isL0+ok3V5fnikLW8erasiTNrnawjmXuBXUeq+Ol5oi2jrVWsR8rtecRrCvWF1wrS2/K7Q7d5O+R5hgrYflSt5UxVI8kbYjEsRx1T1fTxfWh/Q9mrr8lPRXz03Y1iPYtN8we3Thdt9+/+P3Z8ecxhf5fP3FC+3X7zt28RbX/pmiLWtzVcZy13Hi+WfQ/qmn/2/ZUZjv5/h+1FMiZ056jnHysk5QtGr6NGRJTBz1UdMjso93uyuIO1yb7L+mzyGHo/IR+r86Zqt3UV6BpsrHsu9bEMq12la1w5zXM9H8PscutjaB0F0es/RlSHg4X27zMe1T+Put7dWfbdFfKp31dZHavMkPOv3/y1wUL5uw6vq0VENHyfPT8PnCtrcmnt+XYszAnK5yE/Fz3fNF5jL8zOmS8nusH8myaRoAZX7Nuebo2uo+17HdtH5J51WvsFAHcxfZIrGAz2+gPM6/Vaf0BVVVVRWVmZeMMjEAjQhg0baNo0WZgXAABAQ5wBAICBhlgDAJC6Yvok19VXX01Lly6lyspKOuecc+ijjz6ihx9+mObO7fkGqIyMDFq4cCH9+te/pgkTJlBVVRXV1tZSRUUFzZo1ayD6DwAAKQRxBgAABhpiDQBA6orpTa4VK1ZQbW0t3X777XT06FGqqKigH/3oR7Rkif0xzjvvvJNOnjxJ8+bNo+bmZrr00kvpzTff7JWq5SYjI8NKI8rOtj9er9PD2trkR7N5GpVOZ+OvPXJEfkV5c3OzWOcpkk7pQ0QyjUqnLOn0Iv5ap1Q3v98v2nTqG+eWisRTt3TfnVKu9LaFhYVinY+97i9Po9J9LykpEevV1dXWcnGxTAvZtWuXWP/ss8+iHpOnSBLJ89apblwsY6KvmZ5jTumo+rX8uun+OV0HvR9+f7ils/F1p7RMfVx9Xvo4HE8pJZLXKZZjul0X3gednqjX+RjpMeHzxu1eckpt1M84Ppd1f/jzRffBKcVZpz06pa7y/eixS2SDGWeIiNrz2smb1zOuWZ32fVgw6ftiu9m5J8R67U1PW8v/sXmNaJswZbS1/Nw9b4m2X9W9JtbPunuqtdwxXV6nYJV8LnjZszQzpO5tnXbI1o3clDwszTAzqNLg1C3AU8JCfvVsdEhp0qlvOnWLOuxnZ2an7LtPPa75bTmuUd4DoWL73vbtOS7adt0or9mn/2V/S9qJq78UbXf+4HOxXp29yFru8slnrsbTF73qNPkYebtU+l+OfC7wdLGwumb6+nbnRFib+jSKSuPTKYpcp589J1Sanr5m/P7QqZdZHbLDvja7T535cr+5J2R/gyUsxS9HPv+6/PZrC47K+zui5wlLoevyy2vWWiyfuXkBO424rbhFtOW0yXTA/BN2etfxkXJO+YKyT/y+5K/rOU47ReNRqb/t+UHWJsfryIRPxfr7xXPt/hXIOXXtAVlfytNtzwVPkyyo7jRPeKolkZwrPIXThJ3TqBPJYMeaf5RTmqFu6zrZ7tgOA8ctRREgGT2//+2obf865l8GsSf9F9ObXAUFBbR8+XJavnx51G0yMjLo3nvvpXvv7X/uMwAAABHiDAAADDzEGgCA1BVTTS4AAAAAAAAAAIBEhDe5AAAAAAAAAAAg6WWYBCvWEggEqLCwkEaPHm3VvOnosAtMONWmIupdJ4dzeq1T/R+3Oj38tW794/vV9XR4vR232kp8P7pODx8vfRxdA0mfG68NpWsOjBo1Sqzn5dl1Kw4dOiTaeL0uXbdq/PjxYn3RIrv2yZgxY0Tbn/70J7G+du1aa/nzz2UNFX0cPmZOY61vgVjmgtPc0MfUdZl4e35+vmjj19/p2utt3fBz0/NGH4f316nvukaY09zVY6LrvJ36ym4iOb+IetffO37crr+ja1zp68LHTI+fUx01p8cjr/NFRDRy5EixPmHChKiv3bNnj1jnNQJ1TTP+TNHXQc9Vfk11rcCWlhZqaWmhIUOGRO1XOjkVa85bdYS8/p4xGdJk1y3xHVV1mL6QNZwoz641110ux7SblQsM+eRcDGfLaxjy2fcLr8ND1LveT26bvZ7ZoeowhfpfC4fX3dJ1jbJa5ZwP57B6Oyq86lpf/Fz1eeqaTXnbjtnb7v1YtP137a/EesFnds26iikPibbJL11mLQcemyvanlr/iVjPvsY+Tv1OGau/Wy1j4wdrL7KWn17xF9HWXCnrP+adsK+Lx+FXgAw5JI41zlQZpl7Xl2+bFVQxS702UGrX54moulu8zpauC6VriMk6b7LvvLYXkaxN5WuV+8lqk69tL7HXnWq55R+T94Oefx0F0Qef32dERO+Vf9tazl3bJLe9XNaqmnbCrqs39ICMS19Wyt87+D2qa5p1+O15kxOU841fB/3aws/leb942SVi/dhtW6zlouFyv4ef/iexftfD/2stH6+OXoMrQ03AcJauH9f38yYcDNC2H5Qh1nzlVJyBxNM0L3oKaumTS6K2aWeqBteI3LPOyH4gcbT//Yj7Rl/JHVc+gD2JnVMNLjeDVaPLLc7gk1wAAAAAAAAAAJD08CYXAAAAAAAAAAAkPbzJBQAAAAAAAAAASS/TfZP46OzstOrN8Bo/uqaUrlHD6wPpGkOcrkfU2SlrbDjVOXKqkaRfx+viaLpukD6X/vZH70fXGOLruoaPrivE6//oGlf79+8X6051rXif9HjpmkOffGLXTTlx4oRo031woo/jVC/LqTaaxtvd6rM51e9yqgum+87b9Ouc+qDrYzldF93mtO40N936x/ej67zpXOrzzz/fWj777LNF2+HDh8X6pk2brOUDBw6ItpaWFrHO+6/H2u36R6PHSz9T+L2lr4vf7xfr/LnmVFPPqeYgkTxPp2sNtmG7sykzp+daZYS6om84fKhcZzW6vEFZpyeSZc8xr0fPL1X7LtO+Znktcj+6Tk9Oi/1at/pYEQ+r29ip6jk5TCPjVc+pIHumZcm2bjmNKavT0+ey7g8RUetFJdZyQeGlou17T6+WOy4qshYnNer6C/Z+C86fI1r+PW+nWH99+GJreWiOrJeUP1TGwt92fN9aLlSP3Oyg3JbXgvKEo9dKc6uz5aQ7xyH2+FWdLVWjq/iAXWsus0XO8VCxfS66PpvviHwWUcj+PaS7VNaR9IbkmPDrretsUb6q/SXGQZ5Ld5Z9LnoMvCF5nvlN9glkftoo2i5+ZKFY/2TSBmv59U9l/6YOlzV2ti6/3Fr+dmSzaCs4Jm+C1hL79xtel4yIKC9gb6vrnbUNlb/r+FjNrswjAdE25LAch53H7OsSaJWx+vwt8jihkfb9M3SP3LZtpH0ddE09UudiWG23LnYvhSPOdWkBEkUsdbcA+iOWGlxOr020+lzJCp/kAgAAAAAAAACApIc3uQAAAAAAAAAAIOklbLpid3e3lZrD04B0mo9OPeJpfTrFqr3d/hptnT7klAKmUwV1ehNPIdLpiU7pRU7pa7o/Oq2Q71f3j58nUf/Tzoic0z31a/m6TiPl/dN9b2trE+tvv21/TWlBQYFo0+mLgYD9sX23c+F9iCWdUl8znsKpj6m35e1uaXxO83r48OFR21pbW8V6c3OztczHh6h3uqfTmLiNJ8fTe/X46XuAn7dO6dPpihUVFdby+PHjRZvub36+TJfhnOaqbuPjq4+hnxN8/PT15NeBiKihocFa1uetUxL5PaLvJadUQ6c2pCv2T3NVmLz+njnB04s6/fLanyg9KtYjXnseZXU2ibYhx4ut5ZxWdT298lp4u+1j8tRFIqKMsHyGdObb19SjQpZTKlxIpbNldrB5rNIIwz51zEK7XafXdfmj91f3TwuU2M+xY5UyZhUeLZP9FddFbpvVad9beVd8S7TlrpHre1avtJa/964csJVXy1TRwt/eZi23lesUuujPSo/O8soJszZ5TKPGiKf1hXwy7UunSPJ0soywKgkwVL42q8Nu3zdFztXl1TdYy+fJjHB6fWyRWP/tB09Zy6N3yecvT9kkkuca8bpMhiivI+o9DpxOBwyxuZs7Xs6hfzvwmVgvmGg/97/nk3OqbJRMq+9mKZ0HS2UaZE6bnDdcRN2UGRH7+nrUcyCibhhPhN2/I2WcrPnW9WL9f55h6dFdcr9P/LP8naq11X6u+QpUXCqQZTs4rxprnqLI+67PAyDVjcg9S6wfbd8bZUv316aq48Hmfm87zF80YP2A9IJPcgEAAAAAAAAAQNLDm1wAAAAAAAAAAJD0Ei5d8VRajTHGSreJ5dvteLve9nS/We5Mbnu6++nvNwXGekynb8KLpQ9OY+3URiTTLXXqpU4ti+UaOrUN1PU93T6cqTFxup6x9q+/+3FLhevveRLJNEj9LZw6xY+/9kyd9z8yF2L5ttR/5BqeTht/rkKPU2MRbmfpvywlJ0wqpf2kTBOOsLy0SJdMqQoH7f10t6t0RZUeaFgql05X7G6XKWqcW7qiYamFOkWSWLpiuFv1R6UkdrOcOqO+za6bVLpipP/piuGgPZ5h06Ha1K8mDtfFw9IVu9tlqnRYnfbJgN3fQFA2tgfks6i7w0797g6qe9shXbHXt9Cx6xvR6YrdcqzDIV5aQM4pPRci3XYfjDombyMiyui02/U8DrIxUZnwvcaEv7a7XabGh72yv/xcTQzpinqMwh57bnjUt43qsebzr7tD7qe1VeeR2mPdpiZKa0iue0+yMhghOUjhoMM3D4eiz2Pd97BPlnEIB9nvAGpeRwLyfgmw/ul0RX0Nw0E2r9tl/8JZ0dMVe/WX7G15iuKp+xqxpgfGIf20BlrdN0ozupRKqgroIJrEgq0n3TeKM7fna4ZJsCfwoUOHaPTo0fHuBgBAyjl48CCNGjUq3t1ICIg1AAADA7GmB+IMAMDAcIszCfcmVyQSocOHD5MxhiorK+ngwYO9ilNDj0AgQKNHj8YYOcAYOcP4uEuFMTLGUGtrK1VUVDh+GUY6iUQi1NDQQJMmTUrqazvQUmH+DzSMkTuMkbNUGR/EGgl/0/RfqtwDAwXj4w5j5C4Vxqi/cSbh0hU9Hg+NGjXK+mjjkCFDkvYiDBaMkTuMkTOMj7tkH6PCwsJ4dyGheDweGjlyJBEl/7UdDBgjdxgjdxgjZ6kwPog1NvxNEzuMkTOMjzuMkbtkH6P+xBn8NwsAAAAAAAAAACQ9vMkFAAAAAAAAAABJL2Hf5PL5fPTLX/6SfD6f+8ZpCmPkDmPkDOPjDmOUunBt3WGM3GGM3GGMnGF8UhuurzuMkTOMjzuMkbt0GqOEKzwPAAAAAAAAAAAQq4T9JBcAAAAAAAAAAEB/4U0uAAAAAAAAAABIeniTCwAAAAAAAAAAkh7e5AIAAAAAAAAAgKSXsG9yPfbYYzR27FjKycmhqVOn0saNG+Pdpbioq6ujr3/961RQUEAjRoygWbNmUUNDg9imo6OD5s+fT8OGDaP8/Hy6/vrrqampKU49jr9ly5ZRRkYGLVy40PoZxojo888/p5tuuomGDRtGubm5NHnyZNq8ebPVboyhJUuWUHl5OeXm5lJNTQ3t2bMnjj0ePOFwmGpra6mqqopyc3Np3LhxdN999xH/Xo50Hp9UhTjTA3EmdogzfUOccYZYk34QZ2yINbFBnOkb4owzxJmvmAS0Zs0ak52dbZ555hnzySefmB/+8IemqKjINDU1xbtrg+7KK680K1euNDt27DDbtm0z3/nOd0xlZaVpa2uztrn11lvN6NGjTX19vdm8ebP5xje+YaZPnx7HXsfPxo0bzdixY815551nFixYYP083cfoyy+/NGPGjDG33HKL2bBhg9m7d6956623zKeffmpts2zZMlNYWGheeeUVs337dnPNNdeYqqoq097eHseeD46lS5eaYcOGmTfeeMPs27fPvPjiiyY/P9888sgj1jbpPD6pCHHGhjgTG8SZviHOuEOsSS+IMxJiTf8hzvQNccYd4kyPhHyT6+KLLzbz58+31sPhsKmoqDB1dXVx7FViOHr0qCEi89577xljjGlubjZZWVnmxRdftLbZtWuXISKzfv36eHUzLlpbW82ECRPM2rVrzeWXX24FBYyRMXfddZe59NJLo7ZHIhFTVlZmfvOb31g/a25uNj6fzzz//POD0cW4mjFjhpk7d6742XXXXWdmz55tjMH4pCLEmegQZ6JDnIkOccYdYk16QZxxhljTN8SZ6BBn3CHO9Ei4dMWuri7asmUL1dTUWD/zeDxUU1ND69evj2PPEkNLSwsREQ0dOpSIiLZs2UKhUEiM18SJE6mysjLtxmv+/Pk0Y8YMMRZEGCMiotdee42qq6vphhtuoBEjRtCFF15ITz31lNW+b98+amxsFGNUWFhIU6dOTYsxmj59OtXX19Pu3buJiGj79u20bt06uuqqq4gI45NqEGecIc5EhzgTHeKMO8Sa9IE44w6xpm+IM9EhzrhDnOmRGe8OaMeOHaNwOEylpaXi56WlpfS3v/0tTr1KDJFIhBYuXEiXXHIJnXvuuURE1NjYSNnZ2VRUVCS2LS0tpcbGxjj0Mj7WrFlDW7dupU2bNvVqwxgR7d27lx5//HH66U9/SnfffTdt2rSJfvzjH1N2djbNmTPHGoe+7rt0GKPFixdTIBCgiRMnktfrpXA4TEuXLqXZs2cTEaX9+KQaxJnoEGeiQ5xxhjjjDrEmfSDOOEOs6RvijDPEGXeIMz0S7k0uiG7+/Pm0Y8cOWrduXby7klAOHjxICxYsoLVr11JOTk68u5OQIpEIVVdX0/33309ERBdeeCHt2LGDnnjiCZozZ06cexd/L7zwAq1atYpWr15N55xzDm3bto0WLlxIFRUVGB9IK4gzfUOccYc44w6xBqAHYk1viDPuEGfcIc70SLh0xZKSEvJ6vb2+KaKpqYnKysri1Kv4u+OOO+iNN96gd999l0aNGmX9vKysjLq6uqi5uVlsn07jtWXLFjp69ChddNFFlJmZSZmZmfTee+/Ro48+SpmZmVRaWpr2Y1ReXk6TJk0SP/va175GBw4cICKyxiFd77tFixbR4sWL6cYbb6TJkyfTzTffTD/5yU+orq6OiDA+qQZxpm+IM9EhzrhDnHGHWJM+EGeiQ6zpG+KMO8QZd4gzPRLuTa7s7GyaMmUK1dfXWz+LRCJUX19P06ZNi2PP4sMYQ3fccQe9/PLL9M4771BVVZVonzJlCmVlZYnxamhooAMHDqTNeF1xxRX017/+lbZt22b9q66uptmzZ1vL6T5Gl1xySa+vad69ezeNGTOGiIiqqqqorKxMjFEgEKANGzakxRgFg0HyeOTj0Ov1UiQSISKMT6pBnJEQZ9whzrhDnHGHWJM+EGd6Q6xxhjjjDnHGHeLMV+Jc+L5Pa9asMT6fz/z+9783O3fuNPPmzTNFRUWmsbEx3l0bdLfddpspLCw0f/7zn82RI0esf8Fg0Nrm1ltvNZWVleadd94xmzdvNtOmTTPTpk2LY6/jj38biTEYo40bN5rMzEyzdOlSs2fPHrNq1Srj9/vNH//4R2ubZcuWmaKiIvPqq6+ajz/+2MycOTPlvk42mjlz5piRI0daX7f70ksvmZKSEnPnnXda26Tz+KQixBkb4szpQZyREGfcIdakF8QZCbEmdogzEuKMO8SZHgn5JpcxxqxYscJUVlaa7Oxsc/HFF5sPP/ww3l2KCyLq89/KlSutbdrb283tt99uiouLjd/vN9dee605cuRI/DqdAHRQwBgZ8/rrr5tzzz3X+Hw+M3HiRPPkk0+K9kgkYmpra01paanx+XzmiiuuMA0NDXHq7eAKBAJmwYIFprKy0uTk5JizzjrL/PznPzednZ3WNuk8PqkKcaYH4szpQZzpDXHGGWJN+kGcsSHWxA5xpjfEGWeIMz0yjDFmsD89BgAAAAAAAAAAcCYlXE0uAAAAAAAAAACAWOFNLgAAAAAAAAAASHp4kwsAAAAAAAAAAJIe3uQCAAAAAAAAAICkhze5AAAAAAAAAAAg6eFNLgAAAAAAAAAASHp4kwsAAAAAAAAAAJIe3uQCAAAAAAAAAICkhze5AAAAAAAAAAAg6eFNLgAAAAAAAAAASHp4kwsAAAAAAAAAAJIe3uQCAAAAAAAAAICk9/8ptXC3oJg7uQAAAABJRU5ErkJggg==\n",
                  "text/plain": "<Figure size 1500x1500 with 3 Axes>"
                },
                "metadata": {},
                "output_type": "display_data"
              }
            ]
          }
        }
      }
    }
  },
  "nbformat": 4,
  "nbformat_minor": 0
}<|MERGE_RESOLUTION|>--- conflicted
+++ resolved
@@ -67,12 +67,9 @@
       "source": [
         "#@markdown ##Install CellSeg3D and grab demo data\n",
         "!git clone https://github.com/AdaptiveMotorControlLab/CellSeg3d.git --branch main --single-branch ./CellSeg3D\n",
-<<<<<<< HEAD
-        "!pip install napari-cellseg3d"
-=======
         "!pip install napari-cellseg3d\n",
         "!pip install pyClesperanto"
->>>>>>> b25036e0
+
       ]
     },
     {
