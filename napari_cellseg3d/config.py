--- conflicted
+++ resolved
@@ -117,14 +117,12 @@
     enabled: bool = True
     zoom_values: List[float] = None
 
+
 @dataclass
 class InstanceSegConfig:
     enabled: bool = False
     method: InstanceMethod = None
-<<<<<<< HEAD
-=======
-
->>>>>>> 0f1cf620
+
 
 @dataclass
 class PostProcessConfig:
@@ -261,22 +259,4 @@
     num_samples: int = 2
     sample_size: List[int] = None
     do_augmentation: bool = True
-    deterministic_config: DeterministicConfig = DeterministicConfig()
-
-
-################
-# CRF config for WNet
-################
-
-
-@dataclass
-class WNetCRFConfig:
-    "Class to store parameters of WNet CRF post processing"
-
-    # CRF
-    sa = 10  # 50
-    sb = 10
-    sg = 1
-    w1 = 10  # 50
-    w2 = 10
-    n_iter = 5+    deterministic_config: DeterministicConfig = DeterministicConfig()