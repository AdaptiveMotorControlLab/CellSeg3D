--- conflicted
+++ resolved
@@ -92,12 +92,8 @@
 
 @dataclass
 class ModelInfo:
-<<<<<<< HEAD
-    """Dataclass recording supervised models info
-=======
     """Dataclass recording supervised models info.
 
->>>>>>> eef7eac7
     Args:
         name (str): name of the model
         model_input_size (Optional[List[int]]): input size of the model
@@ -147,11 +143,8 @@
 #############################################
 # Post processing & instance segmentation   #
 #############################################
-<<<<<<< HEAD
-=======
 
 # Utils
->>>>>>> eef7eac7
 
 
 @dataclass
@@ -307,10 +300,6 @@
 
 @dataclass
 class TrainingWorkerConfig:
-<<<<<<< HEAD
-    """General class to record config for training"""
-
-=======
     """General class to record config for training.
 
     Args:
@@ -332,7 +321,6 @@
         train_data_dict (dict): dict of train data as {"image": np.array, "labels": np.array}
     """
 
->>>>>>> eef7eac7
     # model params
     device: str = "cpu"
     max_epochs: int = 50
@@ -351,49 +339,6 @@
     do_augmentation: bool = True
     num_workers: int = 4
     train_data_dict: dict = None
-<<<<<<< HEAD
-
-
-@dataclass
-class SupervisedTrainingWorkerConfig(TrainingWorkerConfig):
-    """Class to record config for Trainer plugin"""
-
-    model_info: ModelInfo = None
-    loss_function: callable = None
-    validation_percent: float = 0.8
-
-
-@dataclass
-class WNetTrainingWorkerConfig(TrainingWorkerConfig):
-    """Class to record config for WNet worker"""
-
-    # model params
-    in_channels: int = 1  # encoder input channels
-    out_channels: int = 1  # decoder (reconstruction) output channels
-    num_classes: int = 2  # encoder output channels
-    dropout: float = 0.65
-    learning_rate: np.float64 = 2e-5
-    use_clipping: bool = False  # use gradient clipping
-    clipping: float = 1.0  # clipping value
-    weight_decay: float = 0.01  # 1e-5  # weight decay (used 0.01 historically)
-    # NCuts loss params
-    intensity_sigma: float = 1.0
-    spatial_sigma: float = 4.0
-    radius: int = 2  # pixel radius for loss computation; might be overriden depending on data shape
-    # reconstruction loss params
-    reconstruction_loss: str = "MSE"  # or "BCE"
-    # summed losses weights
-    n_cuts_weight: float = 0.5
-    rec_loss_weight: float = (
-        0.5 / 100
-    )  # must be adjusted depending on images; compare to NCuts loss value
-    # normalization params
-    # normalizing_function: callable = remap_image # FIXME: call directly in worker, not a param
-    # data params
-    train_data_dict: dict = None
-    eval_volume_dict: str = None
-=======
->>>>>>> eef7eac7
 
 
 @dataclass
@@ -412,18 +357,6 @@
 
 
 @dataclass
-<<<<<<< HEAD
-class WNetCRFConfig:
-    """Class to store parameters of WNet CRF post-processing"""
-
-    # CRF
-    sa = 10  # 50
-    sb = 10
-    sg = 1
-    w1 = 10  # 50
-    w2 = 10
-    n_iter = 5
-=======
 class WNetTrainingWorkerConfig(TrainingWorkerConfig):
     """Class to record config for WNet worker.
 
@@ -481,5 +414,4 @@
     """Class to record parameters for WandB."""
 
     mode: str = "online"  # disabled, online, offline
-    save_model_artifact: bool = False
->>>>>>> eef7eac7
+    save_model_artifact: bool = False