import warnings

import napari
import numpy as np
import pandas as pd

# Qt
from qtpy.QtWidgets import QSizePolicy

# local
from napari_cellseg3d import interface as ui
from napari_cellseg3d import utils
from napari_cellseg3d.model_framework import ModelFramework
from napari_cellseg3d.model_workers import InferenceWorker


# TODO for layer inference : button behaviour/visibility, error if no layer selected, test all funcs


class Inferer(ModelFramework):
    """A plugin to run already trained models in evaluation mode to preform inference and output a label on all
    given volumes."""

    def __init__(self, viewer: "napari.viewer.Viewer"):
        """
        Creates an Inference loader plugin with the following widgets :

        * Data :
            * A file extension choice for the images to load from selected folders

            * Two fields to choose the images folder to run segmentation and save results in, respectively

        * Inference options :
            * A dropdown menu to select which model should be used for inference

            * An option to load custom weights for the selected model (e.g. from training module)


        * Post-processing :
            * A box to select if data is anisotropic, if checked, asks for resolution in micron for each axis

            * A box to choose whether to threshold, if checked asks for a threshold between 0 and 1

            * A box to enable instance segmentation. If enabled, displays :
                * The choice of method to use for instance segmentation

                * The probability threshold below which to remove objects

                * The size in pixels of small objects to remove

        * A checkbox to choose whether to display results in napari afterwards. Will ask for how many results to display, capped at 10

        * A button to launch the inference process

        * A button to close the widget

        Args:
            viewer (napari.viewer.Viewer): napari viewer to display the widget in
        """
        super().__init__(viewer)

        self._viewer = viewer
        """Viewer to display the widget in"""

        self.worker = None
        """Worker for inference, should be an InferenceWorker instance from :doc:model_workers.py"""

        self.transforms = None

        self.show_res = False
        self.show_res_nbr = 1
        self.show_original = True
        self.zoom = [1, 1, 1]

        self.instance_params = None
        self.stats_to_csv = False

        self.keep_on_cpu = False
        self.use_window_inference = False
        self.window_inference_size = None
        self.window_overlap = 0.25

        ###########################
        # interface

        (
            self.view_results_container,
            self.view_results_layout,
        ) = ui.make_container(T=7, B=0, parent=self)

        self.view_checkbox = ui.make_checkbox(
            "View results in napari", self.toggle_display_number
        )

        self.display_number_choice = ui.IntIncrementCounter(min=1, default=5)
        self.lbl_display_number = ui.make_label("How many ? (max. 10)", self)

        self.show_original_checkbox = ui.make_checkbox("Show originals")

        ######################
        ######################
        # TODO : better way to handle SegResNet size reqs ?
<<<<<<< HEAD
        self.model_input_size = ui.IntIncrementCounter(
            min=1, max=1024, default=128
        )
=======
        self.model_input_size = ui.IntIncrementCounter(min=1, max=1024, default=128)
>>>>>>> 10305814
        self.model_choice.currentIndexChanged.connect(
            self.toggle_display_model_input_size
        )
        self.model_choice.setCurrentIndex(0)

        self.anisotropy_wdgt = ui.AnisotropyWidgets(
            self,
            default_x=1.5,
            default_y=1.5,
            default_z=5,  # TODO change default
        )

        self.aniso_resolutions = [1, 1, 1]

        # ui.add_blank(self.aniso_container, aniso_layout)

        ######################
        ######################
        self.thresholding_checkbox = ui.make_checkbox(
            "Perform thresholding", self.toggle_display_thresh
        )

        self.thresholding_count = ui.DoubleIncrementCounter(
            max=1, default=0.7, step=0.05
        )

        self.thresholding_container, self.thresh_layout = ui.make_container(
            T=7, parent=self
        )

        self.window_infer_box = ui.CheckBox(title="Use window inference")
        self.window_infer_box.clicked.connect(self.toggle_display_window_size)

        sizes_window = ["8", "16", "32", "64", "128", "256", "512"]
<<<<<<< HEAD
=======
        # (
        #     self.window_size_choice,
        #     self.lbl_window_size_choice,
        # ) = ui.make_combobox(sizes_window, label="Window size and overlap")
        # self.window_overlap = ui.make_n_spinboxes(
        #     max=1,
        #     default=0.7,
        #     step=0.05,
        #     double=True,
        # )
>>>>>>> 10305814

        self.window_size_choice = ui.DropdownMenu(
            sizes_window, label="Window size"
        )
        self.lbl_window_size_choice = self.window_size_choice.label

        self.window_overlap_counter = ui.DoubleIncrementCounter(
            min=0,
            max=1,
            default=0.25,
            step=0.05,
            parent=self,
            label="Overlap %",
        )

        self.keep_data_on_cpu_box = ui.CheckBox(title="Keep data on CPU")

        window_size_widgets = ui.combine_blocks(
            self.window_size_choice,
            self.lbl_window_size_choice,
            horizontal=False,
        )
        # self.window_infer_params = ui.combine_blocks(
        #     self.window_overlap,
        #     self.window_infer_params,
        #     horizontal=False,
        # )

        self.window_infer_params = ui.combine_blocks(
            window_size_widgets,
            self.window_overlap_counter.get_with_label(horizontal=False),
            horizontal=False,
        )

        self.window_infer_params = ui.combine_blocks(
            window_size_widgets,
            self.window_overlap_counter.get_with_label(horizontal=False),
            horizontal=False,
        )

        ##################
        ##################
        # instance segmentation widgets
        self.instance_box = ui.make_checkbox(
            "Run instance segmentation", func=self.toggle_display_instance
        )

        self.instance_method_choice = ui.DropdownMenu(
            ["Connected components", "Watershed"]
        )

        self.instance_prob_thresh = ui.DoubleIncrementCounter(
            max=0.99, default=0.7, step=0.05
        )
        self.instance_prob_thresh_lbl = ui.make_label(
            "Probability threshold :", self
        )
        self.instance_prob_t_container = ui.combine_blocks(
            right_or_below=self.instance_prob_thresh,
            left_or_above=self.instance_prob_thresh_lbl,
            horizontal=False,
        )

        self.instance_small_object_thresh = ui.IntIncrementCounter(
            max=100, default=10, step=5
        )
        self.instance_small_object_thresh_lbl = ui.make_label(
            "Small object removal threshold :", self
        )
        self.instance_small_object_t_container = ui.combine_blocks(
            right_or_below=self.instance_small_object_thresh,
            left_or_above=self.instance_small_object_thresh_lbl,
            horizontal=False,
        )
        self.save_stats_to_csv_box = ui.make_checkbox(
            "Save stats to csv", parent=self
        )

        (
            self.instance_param_container,
            self.instance_layout,
        ) = ui.make_container(T=7, B=0, parent=self)

        ##################
        ##################

        self.btn_start = ui.Button("Start on folder", self.start)
        self.btn_start_layer = ui.Button(
            "Start on selected layer",
            lambda: self.start(on_layer=True),
        )
        self.btn_close = self.make_close_button()

        # hide unused widgets from parent class
        self.label_filewidget.setVisible(False)
        self.model_filewidget.setVisible(False)

        ##################
        ##################
        # tooltips
        self.view_checkbox.setToolTip("Show results in the napari viewer")
        self.display_number_choice.setToolTip(
            "Choose how many results to display once the work is done.\n"
            "Maximum is 10 for clarity"
        )
        self.show_original_checkbox.setToolTip(
            "Displays the image used for inference in the viewer"
        )
        self.model_input_size.setToolTip(
            "Image size on which the model has been trained (default : 128)"
<<<<<<< HEAD
=======
        )

        thresh_desc = (
            "Thresholding : all values in the image below the chosen probability"
            " threshold will be set to 0, and all others to 1."
>>>>>>> 10305814
        )

        self.thresholding_checkbox.setToolTip(thresh_desc)
        self.thresholding_count.setToolTip(thresh_desc)
        self.window_infer_box.setToolTip(
            "Sliding window inference runs the model on parts of the image"
            "\nrather than the whole image, to reduce memory requirements."
            "\nUse this if you have large images."
        )
        self.window_size_choice.setToolTip(
            "Size of the window to run inference with (in pixels)"
        )

        self.window_overlap_counter.setToolTip(
            "Percentage of overlap between windows to use when using sliding window"
        )

<<<<<<< HEAD
=======
        # self.window_overlap.setToolTip(
        #     "Amount of overlap between sliding windows"
        # )

>>>>>>> 10305814
        self.keep_data_on_cpu_box.setToolTip(
            "If enabled, data will be kept on the RAM rather than the VRAM.\nCan avoid out of memory issues with CUDA"
        )
        self.instance_box.setToolTip(
            "Instance segmentation will convert instance (0/1) labels to labels"
            " that attempt to assign an unique ID to each cell."
        )
        self.instance_method_choice.setToolTip(
            "Choose which method to use for instance segmentation"
            "\nConnected components : all separated objects will be assigned an unique ID. "
            "Robust but will not work correctly with adjacent/touching objects\n"
            "Watershed : assigns objects ID based on the probability gradient surrounding an object. "
            "Requires the model to surround objects in a gradient;"
            " can possibly correctly separate unique but touching/adjacent objects."
        )
        self.instance_prob_thresh.setToolTip(
            "All objects below this probability will be ignored (set to 0)"
        )
        self.instance_small_object_thresh.setToolTip(
            "Will remove all objects smaller (in volume) than the specified number of pixels"
        )
        self.save_stats_to_csv_box.setToolTip(
            "Will save several statistics for each object to a csv in the results folder. Stats include : "
            "volume, centroid coordinates, sphericity"
        )
        ##################
        ##################

        self.build()

    def check_ready(self):
        """Checks if the paths to the files are properly set"""
        if (
            self.images_filepaths != [""]
            and self.images_filepaths != []
            and self.results_path != ""
        ) or (
            self.results_path != ""
            and self._viewer.layers.selection.active is not None
        ):
            return True
        else:
            warnings.formatwarning = utils.format_Warning
            warnings.warn("Image and label paths are not correctly set")
            return False

    def toggle_display_model_input_size(self):
        if (
            self.model_choice.currentText() == "SegResNet"
            or self.model_choice.currentText() == "SwinUNetR"
        ):
            self.model_input_size.setVisible(True)
        else:
            self.model_input_size.setVisible(False)

    def toggle_display_number(self):
        """Shows the choices for viewing results depending on whether :py:attr:`self.view_checkbox` is checked"""
        ui.toggle_visibility(self.view_checkbox, self.view_results_container)

    def toggle_display_thresh(self):
        """Shows the choices for thresholding results depending on whether :py:attr:`self.thresholding_checkbox` is checked"""
        ui.toggle_visibility(
            self.thresholding_checkbox, self.thresholding_container
        )

    def toggle_display_instance(self):
        """Shows or hides the options for instance segmentation based on current user selection"""
        ui.toggle_visibility(self.instance_box, self.instance_param_container)

    def toggle_display_window_size(self):
        """Show or hide window size choice depending on status of self.window_infer_box"""
        ui.toggle_visibility(self.window_infer_box, self.window_infer_params)

    def build(self):
        """Puts all widgets in a layout and adds them to the napari Viewer"""

        # ui.add_blank(self.view_results_container, view_results_layout)
        ui.add_widgets(
            self.view_results_layout,
            [
                self.view_checkbox,
                self.lbl_display_number,
                self.display_number_choice,
                self.show_original_checkbox,
            ],
            alignment=None,
        )

        self.view_results_container.setLayout(self.view_results_layout)

        self.anisotropy_wdgt.build()

        self.thresh_layout.addWidget(
            self.thresholding_count, alignment=ui.LEFT_AL
        )
        # ui.add_blank(self.thresholding_container, thresh_layout)
        self.thresholding_container.setLayout(
            self.thresh_layout
        )  # thresholding
        self.thresholding_container.setVisible(False)

        ui.add_widgets(
            self.instance_layout,
            [
                self.instance_method_choice,
                self.instance_prob_t_container,
                self.instance_small_object_t_container,
                self.save_stats_to_csv_box,
            ],
        )

        self.instance_param_container.setLayout(self.instance_layout)

        self.setSizePolicy(QSizePolicy.Maximum, QSizePolicy.MinimumExpanding)
        ######
        ############
        ##################
        tab, tab_layout = ui.make_container(
            B=1, parent=self
        )  # tab that will contain all widgets

        L, T, R, B = 7, 20, 7, 11  # margins for group boxes
        #################################
        #################################
        io_group, io_layout = ui.make_group("Data", L, T, R, B, parent=self)

        ui.add_widgets(
            io_layout,
            [
                ui.combine_blocks(
                    self.filetype_choice, self.lbl_filetype
                ),  # file extension
                ui.combine_blocks(
                    self.btn_image_files, self.lbl_image_files
                ),  # in folder
                ui.combine_blocks(
                    self.btn_result_path, self.lbl_result_path
                ),  # out folder
            ],
        )
        self.image_filewidget.set_required(False)
        self.image_filewidget.update_field_color("black")

        io_group.setLayout(io_layout)
        tab_layout.addWidget(io_group)
        #################################
        #################################
        ui.add_blank(tab, tab_layout)
        #################################
        #################################
        # model group

        model_group_w, model_group_l = ui.make_group(
            "Model choice", L, T, R, B, parent=self
        )  # model choice

        ui.add_widgets(
            model_group_l,
            [
                self.model_choice,
                self.custom_weights_choice,
                self.weights_path_container,
                self.model_input_size,
            ],
        )
        self.weights_path_container.setVisible(False)
        self.lbl_model_choice.setVisible(False)  # TODO remove (?)

        model_group_w.setLayout(model_group_l)
        tab_layout.addWidget(model_group_w)

        #################################
        #################################
        ui.add_blank(tab, tab_layout)
        #################################
        #################################
        inference_param_group_w, inference_param_group_l = ui.make_group(
            "Inference parameters", parent=self
        )

        ui.add_widgets(
            inference_param_group_l,
            [
                self.window_infer_box,
                self.window_infer_params,
                self.keep_data_on_cpu_box,
            ],
        )
        self.window_infer_params.setVisible(False)

        inference_param_group_w.setLayout(inference_param_group_l)

        tab_layout.addWidget(inference_param_group_w)

        #################################
        #################################
        ui.add_blank(tab, tab_layout)
        #################################
        #################################
        # post proc group
        post_proc_group, post_proc_layout = ui.make_group(
            "Post-processing", parent=self
        )

        ui.add_widgets(
            post_proc_layout,
            [
                self.anisotropy_wdgt,  # anisotropy
                self.thresholding_checkbox,
                self.thresholding_container,  # thresholding
                self.instance_box,
                self.instance_param_container,  # instance segmentation
            ],
        )

        self.anisotropy_wdgt.container.setVisible(False)
        self.thresholding_container.setVisible(False)
        self.instance_param_container.setVisible(False)

        post_proc_group.setLayout(post_proc_layout)
        tab_layout.addWidget(post_proc_group, alignment=ui.LEFT_AL)
        ###################################
        ###################################
        ui.add_blank(tab, tab_layout)
        ###################################
        ###################################
        display_opt_group, display_opt_layout = ui.make_group(
            "Display options", L, T, R, B, parent=self
        )

        ui.add_widgets(
            display_opt_layout,
            [
                self.view_checkbox,  # ui.combine_blocks(self.view_checkbox, self.lbl_view),
                self.view_results_container,  # view_after bool
            ],
        )

        self.show_original_checkbox.toggle()
        self.view_results_container.setVisible(False)

        self.view_checkbox.toggle()
        self.toggle_display_number()

        # TODO : add custom model handling ?
        # self.lbl_label.setText("model.pth directory :")

        display_opt_group.setLayout(display_opt_layout)
        tab_layout.addWidget(display_opt_group)
        ###################################
        ui.add_blank(self, tab_layout)
        ###################################
        ###################################
        ui.add_widgets(
            tab_layout,
            [
                self.btn_start,
                self.btn_start_layer,
                self.btn_close,
            ],
        )
        ##################
        ############
        ######
        # end of tabs, combine into scrollable
        ui.ScrollArea.make_scrollable(
            parent=tab,
            contained_layout=tab_layout,
            min_wh=[200, 100],
        )
        self.addTab(tab, "Inference")

        self.setMinimumSize(180, 100)
        # self.setBaseSize(210, 400)

    def start(self, on_layer=False):
        """Start the inference process, enables :py:attr:`~self.worker` and does the following:

        * Checks if the output and input folders are correctly set

        * Loads the weights from the chosen model

        * Creates a dict with all image paths (see :py:func:`~create_inference_dict`)

        * Loads the images, pads them so their size is a power of two in every dim (see :py:func:`utils.get_padding_dim`)

        * Performs sliding window inference (from MONAI) on every image, with or without ROI of chosen size

        * Saves all outputs in the selected results folder

        * If the option has been selected, display the results in napari, up to the maximum number selected

        * Runs instance segmentation, thresholding, and stats computing if requested

        Args:
            on_layer: if True, will start inference on a selected layer
        """

        if not self.check_ready():
            err = "Aborting, please choose correct paths"
            self.log.print_and_log(err)
            raise ValueError(err)

        if self.worker is not None:
            if self.worker.is_running:
                pass
            else:
                self.worker.start()
                self.btn_start_layer.setVisible(False)
                self.btn_start.setText("Running... Click to stop")
        else:
            self.log.print_and_log("Starting...")
            self.log.print_and_log("*" * 20)

            device = self.get_device()

            model_key = self.model_choice.currentText()
            model_dict = {  # gather model info
                "name": model_key,
                "class": self.get_model(model_key),
                "model_input_size": self.model_input_size.value(),
            }

            if self.custom_weights_choice.isChecked():
                weights_dict = {"custom": True, "path": self.weights_path}
            else:
                weights_dict = {
                    "custom": False,
                }

            if self.anisotropy_wdgt.is_enabled():
                self.aniso_resolutions = (
                    self.anisotropy_wdgt.get_anisotropy_resolution_xyz(
                        as_factors=False
                    )
                )
                self.zoom = (
                    self.anisotropy_wdgt.get_anisotropy_resolution_xyz()
                )
            else:
                self.zoom = [1, 1, 1]

            self.transforms = {  # TODO figure out a better way ?
                "thresh": [
                    self.thresholding_checkbox.isChecked(),
                    self.thresholding_count.value(),
                ],
                "zoom": [
                    self.anisotropy_wdgt.checkbox.isChecked(),
                    self.zoom,
                ],
            }

            self.instance_params = {
                "do_instance": self.instance_box.isChecked(),
                "method": self.instance_method_choice.currentText(),
                "threshold": self.instance_prob_thresh.value(),
                "size_small": self.instance_small_object_thresh.value(),
            }
            self.stats_to_csv = self.save_stats_to_csv_box.isChecked()
            # print(f"METHOD : {self.instance_method_choice.currentText()}")

            self.show_res_nbr = self.display_number_choice.value()

            self.keep_on_cpu = self.keep_data_on_cpu_box.isChecked()
            self.use_window_inference = self.window_infer_box.isChecked()
            self.window_inference_size = int(
                self.window_size_choice.currentText()
            )
            self.window_overlap = self.window_overlap_counter.value()
<<<<<<< HEAD

            self.worker = InferenceWorker(
                device=device,
                model_dict=model_dict,
                weights_dict=weights_dict,
                images_filepaths=self.images_filepaths,
                results_path=self.results_path,
                filetype=self.filetype_choice.currentText(),
                transforms=self.transforms,
                instance=self.instance_params,
                use_window=self.use_window_inference,
                window_infer_size=self.window_inference_size,
                window_overlap=self.window_overlap,
                keep_on_cpu=self.keep_on_cpu,
                stats_csv=self.stats_to_csv,
            )
=======

            if not on_layer:
                self.worker = InferenceWorker(
                    device=device,
                    model_dict=model_dict,
                    weights_dict=weights_dict,
                    images_filepaths=self.images_filepaths,
                    results_path=self.results_path,
                    filetype=self.filetype_choice.currentText(),
                    transforms=self.transforms,
                    instance=self.instance_params,
                    use_window=self.use_window_inference,
                    window_infer_size=self.window_inference_size,
                    window_overlap=self.window_overlap,
                    keep_on_cpu=self.keep_on_cpu,
                    stats_csv=self.stats_to_csv,
                )
            else:
                layer = self._viewer.layers.selection.active
                self.worker = InferenceWorker(
                    device=device,
                    model_dict=model_dict,
                    weights_dict=weights_dict,
                    results_path=self.results_path,
                    filetype=self.filetype_choice.currentText(),
                    transforms=self.transforms,
                    instance=self.instance_params,
                    use_window=self.use_window_inference,
                    window_infer_size=self.window_inference_size,
                    keep_on_cpu=self.keep_on_cpu,
                    window_overlap=self.window_overlap,
                    stats_csv=self.stats_to_csv,
                    layer=layer,
                )

>>>>>>> 10305814
            self.worker.set_download_log(self.log)

            yield_connect_show_res = lambda data: self.on_yield(
                data,
                widget=self,
            )

            self.worker.started.connect(self.on_start)
            self.worker.log_signal.connect(self.log.print_and_log)
            self.worker.warn_signal.connect(self.log.warn)
            self.worker.yielded.connect(yield_connect_show_res)
            self.worker.errored.connect(
                yield_connect_show_res
            )  # TODO fix showing errors from thread
            self.worker.finished.connect(self.on_finish)

            if self.get_device(show=False) == "cuda":
                self.worker.finished.connect(self.empty_cuda_cache)
            self.btn_close.setVisible(False)

        if self.worker.is_running:  # if worker is running, tries to stop
            self.log.print_and_log(
                "Stop request, waiting for next inference & saving to occur..."
            )
            self.btn_start.setText("Stopping...")
            self.worker.quit()
        else:  # once worker is started, update buttons
            self.worker.start()
            self.btn_start.setText("Running...  Click to stop")
            self.btn_start_layer.setVisible(False)

    def on_start(self):
        """Catches start signal from worker to call :py:func:`~display_status_report`"""
        self.display_status_report()

        self.show_res = self.view_checkbox.isChecked()
        self.show_original = self.show_original_checkbox.isChecked()
        self.log.print_and_log(f"Worker started at {utils.get_time()}")
        self.log.print_and_log(f"Saving results to : {self.results_path}")
        self.log.print_and_log("Worker is running...")

    def on_error(self):
        """Catches errors and tries to clean up. TODO : upgrade"""
        self.log.print_and_log("Worker errored...")
        self.log.print_and_log("Trying to clean up...")
        self.btn_start.setText("Start on folder")
        self.btn_close.setVisible(True)

        self.worker = None
        self.empty_cuda_cache()

    def on_finish(self):
        """Catches finished signal from worker, resets workspace for next run."""
        self.log.print_and_log(f"\nWorker finished at {utils.get_time()}")
        self.log.print_and_log("*" * 20)
        self.btn_start.setText("Start on folder")
        self.btn_start_layer.setVisible(True)
        self.btn_close.setVisible(True)

        self.worker = None
        self.empty_cuda_cache()

    @staticmethod
    def on_yield(data, widget):
        """
        Displays the inference results in napari as long as data["image_id"] is lower than nbr_to_show,
        and updates the status report docked widget (namely the progress bar)

        Args:
            data (dict): dict yielded by :py:func:`~inference()`, contains : "image_id" : index of the returned image, "original" : original volume used for inference, "result" : inference result
            widget (QWidget): widget for accessing attributes
        """
        # viewer, progress, show_res, show_res_number, zoon, show_original

        # check that viewer checkbox is on and that max number of displays has not been reached.
        image_id = data["image_id"]
        model_name = data["model_name"]
        total = len(widget.images_filepaths)

        viewer = widget._viewer

        pbar_value = image_id // total
        if image_id == 0:
            pbar_value = 1

        widget.progress.setValue(100 * pbar_value)

        if widget.show_res and image_id <= widget.show_res_nbr:

            zoom = widget.zoom


            viewer.dims.ndisplay = 3
            viewer.scale_bar.visible = True

            if widget.show_original and data["original"] is not None:
                original_layer = viewer.add_image(
                    data["original"],
                    colormap="inferno",
                    name=f"original_{image_id}",
                    scale=zoom,
                    opacity=0.7,
                )

            out_colormap = "twilight"
            if widget.transforms["thresh"][0]:
                out_colormap = "turbo"

            out_layer = viewer.add_image(
                data["result"],
                colormap=out_colormap,
                name=f"pred_{image_id}_{model_name}",
                opacity=0.8,
            )

            if data["instance_labels"] is not None:

                labels = data["instance_labels"]
                method = widget.instance_params["method"]
                number_cells = np.amax(labels)

                name = f"({number_cells} objects)_{method}_instance_labels_{image_id}"

                instance_layer = viewer.add_labels(labels, name=name)

                data_dict = data["object stats"]

                if widget.stats_to_csv and data_dict is not None:

                    numeric_data = pd.DataFrame(data_dict)

                    csv_name = f"/{method}_seg_results_{image_id}_{utils.get_date_time()}.csv"
                    numeric_data.to_csv(
                        widget.results_path + csv_name, index=False
                    )

                    # widget.log.print_and_log(
                    #     f"\nNUMBER OF CELLS : {number_cells}\n"
                    # )<|MERGE_RESOLUTION|>--- conflicted
+++ resolved
@@ -100,13 +100,7 @@
         ######################
         ######################
         # TODO : better way to handle SegResNet size reqs ?
-<<<<<<< HEAD
-        self.model_input_size = ui.IntIncrementCounter(
-            min=1, max=1024, default=128
-        )
-=======
         self.model_input_size = ui.IntIncrementCounter(min=1, max=1024, default=128)
->>>>>>> 10305814
         self.model_choice.currentIndexChanged.connect(
             self.toggle_display_model_input_size
         )
@@ -141,8 +135,6 @@
         self.window_infer_box.clicked.connect(self.toggle_display_window_size)
 
         sizes_window = ["8", "16", "32", "64", "128", "256", "512"]
-<<<<<<< HEAD
-=======
         # (
         #     self.window_size_choice,
         #     self.lbl_window_size_choice,
@@ -153,7 +145,6 @@
         #     step=0.05,
         #     double=True,
         # )
->>>>>>> 10305814
 
         self.window_size_choice = ui.DropdownMenu(
             sizes_window, label="Window size"
@@ -188,12 +179,6 @@
             horizontal=False,
         )
 
-        self.window_infer_params = ui.combine_blocks(
-            window_size_widgets,
-            self.window_overlap_counter.get_with_label(horizontal=False),
-            horizontal=False,
-        )
-
         ##################
         ##################
         # instance segmentation widgets
@@ -264,14 +249,11 @@
         )
         self.model_input_size.setToolTip(
             "Image size on which the model has been trained (default : 128)"
-<<<<<<< HEAD
-=======
         )
 
         thresh_desc = (
             "Thresholding : all values in the image below the chosen probability"
             " threshold will be set to 0, and all others to 1."
->>>>>>> 10305814
         )
 
         self.thresholding_checkbox.setToolTip(thresh_desc)
@@ -289,13 +271,10 @@
             "Percentage of overlap between windows to use when using sliding window"
         )
 
-<<<<<<< HEAD
-=======
         # self.window_overlap.setToolTip(
         #     "Amount of overlap between sliding windows"
         # )
 
->>>>>>> 10305814
         self.keep_data_on_cpu_box.setToolTip(
             "If enabled, data will be kept on the RAM rather than the VRAM.\nCan avoid out of memory issues with CUDA"
         )
@@ -666,24 +645,6 @@
                 self.window_size_choice.currentText()
             )
             self.window_overlap = self.window_overlap_counter.value()
-<<<<<<< HEAD
-
-            self.worker = InferenceWorker(
-                device=device,
-                model_dict=model_dict,
-                weights_dict=weights_dict,
-                images_filepaths=self.images_filepaths,
-                results_path=self.results_path,
-                filetype=self.filetype_choice.currentText(),
-                transforms=self.transforms,
-                instance=self.instance_params,
-                use_window=self.use_window_inference,
-                window_infer_size=self.window_inference_size,
-                window_overlap=self.window_overlap,
-                keep_on_cpu=self.keep_on_cpu,
-                stats_csv=self.stats_to_csv,
-            )
-=======
 
             if not on_layer:
                 self.worker = InferenceWorker(
@@ -719,7 +680,6 @@
                     layer=layer,
                 )
 
->>>>>>> 10305814
             self.worker.set_download_log(self.log)
 
             yield_connect_show_res = lambda data: self.on_yield(
