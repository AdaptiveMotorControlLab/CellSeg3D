import warnings

import napari
import numpy as np
import pandas as pd

# Qt
from qtpy.QtWidgets import QSizePolicy

# local
from napari_cellseg3d import interface as ui
from napari_cellseg3d import utils
from napari_cellseg3d.model_framework import ModelFramework
from napari_cellseg3d.model_workers import InferenceWorker


# TODO for layer inference : button behaviour/visibility, error if no layer selected, test all funcs


class Inferer(ModelFramework):
    """A plugin to run already trained models in evaluation mode to preform inference and output a label on all
    given volumes."""

    def __init__(self, viewer: "napari.viewer.Viewer"):
        """
        Creates an Inference loader plugin with the following widgets :

        * Data :
            * A file extension choice for the images to load from selected folders

            * Two fields to choose the images folder to run segmentation and save results in, respectively

        * Inference options :
            * A dropdown menu to select which model should be used for inference

            * An option to load custom weights for the selected model (e.g. from training module)


        * Post-processing :
            * A box to select if data is anisotropic, if checked, asks for resolution in micron for each axis

            * A box to choose whether to threshold, if checked asks for a threshold between 0 and 1

            * A box to enable instance segmentation. If enabled, displays :
                * The choice of method to use for instance segmentation

                * The probability threshold below which to remove objects

                * The size in pixels of small objects to remove

        * A checkbox to choose whether to display results in napari afterwards. Will ask for how many results to display, capped at 10

        * A button to launch the inference process

        * A button to close the widget

        Args:
            viewer (napari.viewer.Viewer): napari viewer to display the widget in
        """
        super().__init__(viewer)

        self._viewer = viewer
        """Viewer to display the widget in"""

        self.worker = None
        """Worker for inference, should be an InferenceWorker instance from :doc:model_workers.py"""

        self.transforms = None

        self.show_res = False
        self.show_res_nbr = 1
        self.show_original = True
        self.zoom = [1, 1, 1]

        self.instance_params = None
        self.stats_to_csv = False

        self.keep_on_cpu = False
        self.use_window_inference = False
        self.window_inference_size = None

        ###########################
        # interface

        (
            self.view_results_container,
            self.view_results_layout,
        ) = ui.make_container(T=7, B=0, parent=self)

        self.view_checkbox = ui.make_checkbox(
            "View results in napari", self.toggle_display_number
        )

        self.display_number_choice = ui.IntIncrementCounter(min=1, default=5)
        self.lbl_display_number = ui.make_label("How many ? (max. 10)", self)

        self.show_original_checkbox = ui.make_checkbox("Show originals")

        ######################
        ######################
        # TODO : better way to handle SegResNet size reqs ?
        self.segres_size = ui.IntIncrementCounter(min=1, max=1024, default=128)
        self.model_choice.currentIndexChanged.connect(
            self.toggle_display_segres_size
        )
        self.model_choice.setCurrentIndex(0)

        self.anisotropy_wdgt = ui.AnisotropyWidgets(
            self,
            default_x=1.5,
            default_y=1.5,
            default_z=5,  # TODO change default
        )

        self.aniso_resolutions = [1, 1, 1]

        # ui.add_blank(self.aniso_container, aniso_layout)

        ######################
        ######################
        self.thresholding_checkbox = ui.make_checkbox(
            "Perform thresholding", self.toggle_display_thresh
        )

        self.thresholding_count = ui.DoubleIncrementCounter(
            max=1, default=0.7, step=0.05
        )

        self.thresholding_container, self.thresh_layout = ui.make_container(
            T=7, parent=self
        )

        self.window_infer_box = ui.make_checkbox("Use window inference")
        self.window_infer_box.clicked.connect(self.toggle_display_window_size)

        sizes_window = ["8", "16", "32", "64", "128", "256", "512"]
        self.window_size_choice = ui.DropdownMenu(
            sizes_window, label="Window size"
        )
        self.lbl_window_size_choice = self.window_size_choice.label

        self.keep_data_on_cpu_box = ui.make_checkbox("Keep data on CPU")

        self.window_infer_params = ui.combine_blocks(
            self.window_size_choice,
            self.lbl_window_size_choice,
            horizontal=False,
        )

        ##################
        ##################
        # instance segmentation widgets
        self.instance_box = ui.make_checkbox(
            "Run instance segmentation", func=self.toggle_display_instance
        )

        self.instance_method_choice = ui.DropdownMenu(
            ["Connected components", "Watershed"]
        )

        self.instance_prob_thresh = ui.DoubleIncrementCounter(
            max=0.99, default=0.7, step=0.05
        )
        self.instance_prob_thresh_lbl = ui.make_label(
            "Probability threshold :", self
        )
        self.instance_prob_t_container = ui.combine_blocks(
            right_or_below=self.instance_prob_thresh,
            left_or_above=self.instance_prob_thresh_lbl,
            horizontal=False,
        )

        self.instance_small_object_thresh = ui.IntIncrementCounter(
            max=100, default=10, step=5
        )
        self.instance_small_object_thresh_lbl = ui.make_label(
            "Small object removal threshold :", self
        )
        self.instance_small_object_t_container = ui.combine_blocks(
            right_or_below=self.instance_small_object_thresh,
            left_or_above=self.instance_small_object_thresh_lbl,
            horizontal=False,
        )
        self.save_stats_to_csv_box = ui.make_checkbox(
            "Save stats to csv", parent=self
        )

        (
            self.instance_param_container,
            self.instance_layout,
        ) = ui.make_container(T=7, B=0, parent=self)

        ##################
        ##################

        self.btn_start = ui.Button("Start on folder", self.start)
        self.btn_start_layer = ui.Button(
            "Start on selected layer",
            lambda: self.start(on_layer=True),
        )
        self.btn_close = self.make_close_button()

        # hide unused widgets from parent class
        self.label_filewidget.setVisible(False)
        self.model_filewidget.setVisible(False)

        ##################
        ##################
        # tooltips
        self.view_checkbox.setToolTip("Show results in the napari viewer")
        self.display_number_choice.setToolTip(
            "Choose how many results to display once the work is done.\n"
            "Maximum is 10 for clarity"
        )
        self.show_original_checkbox.setToolTip(
            "Displays the image used for inference in the viewer"
        )
        self.segres_size.setToolTip(
            "Image size on which the SegResNet has been trained (default : 128)"
        )

<<<<<<< HEAD
        thresh_desc = (
            "Thresholding : all values in the image below the chosen probability"
            " threshold will be set to 0, and all others to 1."
        )
=======
        thresh_desc = "Thresholding : all values in the image below the chosen probability" \
                      " threshold will be set to 0, and all others to 1."
>>>>>>> 23578a4b
        self.thresholding_checkbox.setToolTip(thresh_desc)
        self.thresholding_count.setToolTip(thresh_desc)
        self.window_infer_box.setToolTip(
            "Sliding window inference runs the model on parts of the image"
            "\nrather than the whole image, to reduce memory requirements."
            "\nUse this if you have large images."
        )
        self.window_size_choice.setToolTip(
            "Size of the window to run inference with (in pixels)"
        )
        self.keep_data_on_cpu_box.setToolTip(
            "If enabled, data will be kept on the RAM rather than the VRAM.\nCan avoid out of memory issues with CUDA"
        )
        self.instance_box.setToolTip(
            "Instance segmentation will convert instance (0/1) labels to labels"
            " that attempt to assign an unique ID to each cell."
        )
        self.instance_method_choice.setToolTip(
            "Choose which method to use for instance segmentation"
            "\nConnected components : all separated objects will be assigned an unique ID. "
            "Robust but will not work correctly with adjacent/touching objects\n"
            "Watershed : assigns objects ID based on the probability gradient surrounding an object. "
            "Requires the model to surround objects in a gradient;"
            " can possibly correctly separate unique but touching/adjacent objects."
        )
        self.instance_prob_thresh.setToolTip(
            "All objects below this probability will be ignored (set to 0)"
        )
        self.instance_small_object_thresh.setToolTip(
            "Will remove all objects smaller (in volume) than the specified number of pixels"
        )
        self.save_stats_to_csv_box.setToolTip(
            "Will save several statistics for each object to a csv in the results folder. Stats include : "
            "volume, centroid coordinates, sphericity"
        )
        ##################
        ##################

        self.build()

    def check_ready(self):
        """Checks if the paths to the files are properly set"""
        if (
            self.images_filepaths != [""]
            and self.images_filepaths != []
            and self.results_path != ""
        ) or (
            self.results_path != ""
            and self._viewer.layers.selection.active is not None
        ):
            return True
        else:
            warnings.formatwarning = utils.format_Warning
            warnings.warn("Image and label paths are not correctly set")
            return False

    def toggle_display_segres_size(self):
        if self.model_choice.currentText() == "SegResNet":
            self.segres_size.setVisible(True)
        else:
            self.segres_size.setVisible(False)

    def toggle_display_number(self):
        """Shows the choices for viewing results depending on whether :py:attr:`self.view_checkbox` is checked"""
        ui.toggle_visibility(self.view_checkbox, self.view_results_container)

    def toggle_display_thresh(self):
        """Shows the choices for thresholding results depending on whether :py:attr:`self.thresholding_checkbox` is checked"""
        ui.toggle_visibility(
            self.thresholding_checkbox, self.thresholding_container
        )

    def toggle_display_instance(self):
        """Shows or hides the options for instance segmentation based on current user selection"""
        ui.toggle_visibility(self.instance_box, self.instance_param_container)

    def toggle_display_window_size(self):
        """Show or hide window size choice depending on status of self.window_infer_box"""
        ui.toggle_visibility(self.window_infer_box, self.window_infer_params)

    def build(self):
        """Puts all widgets in a layout and adds them to the napari Viewer"""

        # ui.add_blank(self.view_results_container, view_results_layout)
        ui.add_widgets(
            self.view_results_layout,
            [
                self.view_checkbox,
                self.lbl_display_number,
                self.display_number_choice,
                self.show_original_checkbox,
            ],
            alignment=None,
        )

        self.view_results_container.setLayout(self.view_results_layout)

        self.anisotropy_wdgt.build()

        self.thresh_layout.addWidget(
            self.thresholding_count, alignment=ui.LEFT_AL
        )
        # ui.add_blank(self.thresholding_container, thresh_layout)
        self.thresholding_container.setLayout(
            self.thresh_layout
        )  # thresholding
        self.thresholding_container.setVisible(False)

        ui.add_widgets(
            self.instance_layout,
            [
                self.instance_method_choice,
                self.instance_prob_t_container,
                self.instance_small_object_t_container,
                self.save_stats_to_csv_box,
            ],
        )

        self.instance_param_container.setLayout(self.instance_layout)

        self.setSizePolicy(QSizePolicy.Maximum, QSizePolicy.MinimumExpanding)
        ######
        ############
        ##################
        tab, tab_layout = ui.make_container(
            B=1, parent=self
        )  # tab that will contain all widgets

        L, T, R, B = 7, 20, 7, 11  # margins for group boxes
        #################################
        #################################
        io_group, io_layout = ui.make_group("Data", L, T, R, B, parent=self)

        ui.add_widgets(
            io_layout,
            [
                ui.combine_blocks(
                    self.filetype_choice, self.lbl_filetype
                ),  # file extension
                ui.combine_blocks(
                    self.btn_image_files, self.lbl_image_files
                ),  # in folder
                ui.combine_blocks(
                    self.btn_result_path, self.lbl_result_path
                ),  # out folder
            ],
        )
        self.image_filewidget.set_required(False)
        self.image_filewidget.update_field_color("black")

        io_group.setLayout(io_layout)
        tab_layout.addWidget(io_group)
        #################################
        #################################
        ui.add_blank(tab, tab_layout)
        #################################
        #################################
        # model group

        model_group_w, model_group_l = ui.make_group(
            "Model choice", L, T, R, B, parent=self
        )  # model choice

        ui.add_widgets(
            model_group_l,
            [
                self.model_choice,
                self.custom_weights_choice,
                self.weights_path_container,
                self.segres_size,
            ],
        )
        self.weights_path_container.setVisible(False)
        self.lbl_model_choice.setVisible(False)  # TODO remove (?)

        model_group_w.setLayout(model_group_l)
        tab_layout.addWidget(model_group_w)

        #################################
        #################################
        ui.add_blank(tab, tab_layout)
        #################################
        #################################
        inference_param_group_w, inference_param_group_l = ui.make_group(
            "Inference parameters", parent=self
        )

        ui.add_widgets(
            inference_param_group_l,
            [
                self.window_infer_box,
                self.window_infer_params,
                self.keep_data_on_cpu_box,
            ],
        )
        self.window_infer_params.setVisible(False)

        inference_param_group_w.setLayout(inference_param_group_l)

        tab_layout.addWidget(inference_param_group_w)

        #################################
        #################################
        ui.add_blank(tab, tab_layout)
        #################################
        #################################
        # post proc group
        post_proc_group, post_proc_layout = ui.make_group(
            "Post-processing", parent=self
        )

        ui.add_widgets(
            post_proc_layout,
            [
                self.anisotropy_wdgt,  # anisotropy
                self.thresholding_checkbox,
                self.thresholding_container,  # thresholding
                self.instance_box,
                self.instance_param_container,  # instance segmentation
            ],
        )

        self.anisotropy_wdgt.container.setVisible(False)
        self.thresholding_container.setVisible(False)
        self.instance_param_container.setVisible(False)

        post_proc_group.setLayout(post_proc_layout)
        tab_layout.addWidget(post_proc_group, alignment=ui.LEFT_AL)
        ###################################
        ###################################
        ui.add_blank(tab, tab_layout)
        ###################################
        ###################################
        display_opt_group, display_opt_layout = ui.make_group(
            "Display options", L, T, R, B, parent=self
        )

        ui.add_widgets(
            display_opt_layout,
            [
                self.view_checkbox,  # ui.combine_blocks(self.view_checkbox, self.lbl_view),
                self.view_results_container,  # view_after bool
            ],
        )

        self.show_original_checkbox.toggle()
        self.view_results_container.setVisible(False)

        self.view_checkbox.toggle()
        self.toggle_display_number()

        # TODO : add custom model handling ?
        # self.lbl_label.setText("model.pth directory :")

        display_opt_group.setLayout(display_opt_layout)
        tab_layout.addWidget(display_opt_group)
        ###################################
        ui.add_blank(self, tab_layout)
        ###################################
        ###################################
        ui.add_widgets(
            tab_layout,
            [
                self.btn_start,
                self.btn_start_layer,
                self.btn_close,
            ],
        )
        ##################
        ############
        ######
        # end of tabs, combine into scrollable
        ui.ScrollArea.make_scrollable(
            parent=tab,
            contained_layout=tab_layout,
            min_wh=[200, 100],
        )
        self.addTab(tab, "Inference")

        self.setMinimumSize(180, 100)
        # self.setBaseSize(210, 400)

    def start(self, on_layer=False):
        """Start the inference process, enables :py:attr:`~self.worker` and does the following:

        * Checks if the output and input folders are correctly set

        * Loads the weights from the chosen model

        * Creates a dict with all image paths (see :py:func:`~create_inference_dict`)

        * Loads the images, pads them so their size is a power of two in every dim (see :py:func:`utils.get_padding_dim`)

        * Performs sliding window inference (from MONAI) on every image, with or without ROI of chosen size

        * Saves all outputs in the selected results folder

        * If the option has been selected, display the results in napari, up to the maximum number selected

        * Runs instance segmentation, thresholding, and stats computing if requested

        Args:
            on_layer: if True, will start inference on a selected layer
        """

        if not self.check_ready():
            err = "Aborting, please choose correct paths"
            self.log.print_and_log(err)
            raise ValueError(err)

        if self.worker is not None:
            if self.worker.is_running:
                pass
            else:
                self.worker.start()
                self.btn_start_layer.setVisible(False)
                self.btn_start.setText("Running... Click to stop")
        else:
            self.log.print_and_log("Starting...")
            self.log.print_and_log("*" * 20)

            device = self.get_device()

            model_key = self.model_choice.currentText()
            model_dict = {  # gather model info
                "name": model_key,
                "class": self.get_model(model_key),
                "segres_size": self.segres_size.value(),
            }

            if self.custom_weights_choice.isChecked():
                weights_dict = {"custom": True, "path": self.weights_path}
            else:
                weights_dict = {
                    "custom": False,
                }

            if self.anisotropy_wdgt.is_enabled():
                self.aniso_resolutions = (
                    self.anisotropy_wdgt.get_anisotropy_resolution_xyz(
                        as_factors=False
                    )
                )
                self.zoom = (
                    self.anisotropy_wdgt.get_anisotropy_resolution_xyz()
                )
            else:
                self.zoom = [1, 1, 1]

            self.transforms = {  # TODO figure out a better way ?
                "thresh": [
                    self.thresholding_checkbox.isChecked(),
                    self.thresholding_count.value(),
                ],
                "zoom": [
                    self.anisotropy_wdgt.checkbox.isChecked(),
                    self.zoom,
                ],
            }

            self.instance_params = {
                "do_instance": self.instance_box.isChecked(),
                "method": self.instance_method_choice.currentText(),
                "threshold": self.instance_prob_thresh.value(),
                "size_small": self.instance_small_object_thresh.value(),
            }
            self.stats_to_csv = self.save_stats_to_csv_box.isChecked()
            # print(f"METHOD : {self.instance_method_choice.currentText()}")

            self.show_res_nbr = self.display_number_choice.value()

            self.keep_on_cpu = self.keep_data_on_cpu_box.isChecked()
            self.use_window_inference = self.window_infer_box.isChecked()
            self.window_inference_size = int(
                self.window_size_choice.currentText()
            )
<<<<<<< HEAD

=======
>>>>>>> 23578a4b
            if not on_layer:
                self.worker = InferenceWorker(
                    device=device,
                    model_dict=model_dict,
                    weights_dict=weights_dict,
                    images_filepaths=self.images_filepaths,
                    results_path=self.results_path,
                    filetype=self.filetype_choice.currentText(),
                    transforms=self.transforms,
                    instance=self.instance_params,
                    use_window=self.use_window_inference,
                    window_infer_size=self.window_inference_size,
                    keep_on_cpu=self.keep_on_cpu,
                    stats_csv=self.stats_to_csv,
                )
            else:
                layer = self._viewer.layers.selection.active
                self.worker = InferenceWorker(
                    device=device,
                    model_dict=model_dict,
                    weights_dict=weights_dict,
                    results_path=self.results_path,
                    filetype=self.filetype_choice.currentText(),
                    transforms=self.transforms,
                    instance=self.instance_params,
                    use_window=self.use_window_inference,
                    window_infer_size=self.window_inference_size,
                    keep_on_cpu=self.keep_on_cpu,
                    stats_csv=self.stats_to_csv,
                    layer=layer,
                )
<<<<<<< HEAD

            self.worker.set_download_log(self.log)
=======
>>>>>>> 23578a4b

            yield_connect_show_res = lambda data: self.on_yield(
                data,
                widget=self,
            )

            self.worker.started.connect(self.on_start)
            self.worker.log_signal.connect(self.log.print_and_log)
            self.worker.warn_signal.connect(self.log.warn)
            self.worker.yielded.connect(yield_connect_show_res)
            self.worker.errored.connect(
                yield_connect_show_res
            )  # TODO fix showing errors from thread
            self.worker.finished.connect(self.on_finish)

            if self.get_device(show=False) == "cuda":
                self.worker.finished.connect(self.empty_cuda_cache)
            self.btn_close.setVisible(False)

        if self.worker.is_running:  # if worker is running, tries to stop
            self.log.print_and_log(
                "Stop request, waiting for next inference & saving to occur..."
            )
            self.btn_start.setText("Stopping...")
            self.worker.quit()
        else:  # once worker is started, update buttons
            self.worker.start()
            self.btn_start.setText("Running...  Click to stop")
            self.btn_start_layer.setVisible(False)

    def on_start(self):
        """Catches start signal from worker to call :py:func:`~display_status_report`"""
        self.display_status_report()

        self.show_res = self.view_checkbox.isChecked()
        self.show_original = self.show_original_checkbox.isChecked()
        self.log.print_and_log(f"Worker started at {utils.get_time()}")
        self.log.print_and_log(f"Saving results to : {self.results_path}")
        self.log.print_and_log("Worker is running...")

    def on_error(self):
        """Catches errors and tries to clean up. TODO : upgrade"""
        self.log.print_and_log("Worker errored...")
        self.log.print_and_log("Trying to clean up...")
        self.btn_start.setText("Start on folder")
        self.btn_close.setVisible(True)

        self.worker = None
        self.empty_cuda_cache()

    def on_finish(self):
        """Catches finished signal from worker, resets workspace for next run."""
        self.log.print_and_log(f"\nWorker finished at {utils.get_time()}")
        self.log.print_and_log("*" * 20)
        self.btn_start.setText("Start on folder")
        self.btn_start_layer.setVisible(True)
        self.btn_close.setVisible(True)

        self.worker = None
        self.empty_cuda_cache()

    @staticmethod
    def on_yield(data, widget):
        """
        Displays the inference results in napari as long as data["image_id"] is lower than nbr_to_show,
        and updates the status report docked widget (namely the progress bar)

        Args:
            data (dict): dict yielded by :py:func:`~inference()`, contains : "image_id" : index of the returned image, "original" : original volume used for inference, "result" : inference result
            widget (QWidget): widget for accessing attributes
        """
        # viewer, progress, show_res, show_res_number, zoon, show_original

        # check that viewer checkbox is on and that max number of displays has not been reached.
        image_id = data["image_id"]
        model_name = data["model_name"]
        total = len(widget.images_filepaths)

        viewer = widget._viewer

        pbar_value = image_id // total
        if image_id == 0:
            pbar_value = 1

        widget.progress.setValue(100 * pbar_value)

        if widget.show_res and image_id <= widget.show_res_nbr:

            zoom = widget.zoom

            # print(data["original"].shape)
<<<<<<< HEAD
            # print(data["result"].shape)
=======
            print(data["result"].shape)
>>>>>>> 23578a4b

            viewer.dims.ndisplay = 3
            viewer.scale_bar.visible = True

            if widget.show_original and data["original"] is not None:
                original_layer = viewer.add_image(
                    data["original"],
                    colormap="inferno",
                    name=f"original_{image_id}",
                    scale=zoom,
                    opacity=0.7,
                )

            out_colormap = "twilight"
            if widget.transforms["thresh"][0]:
                out_colormap = "turbo"

            out_layer = viewer.add_image(
                data["result"],
                colormap=out_colormap,
                name=f"pred_{image_id}_{model_name}",
                opacity=0.8,
            )

            if data["instance_labels"] is not None:

                labels = data["instance_labels"]
                method = widget.instance_params["method"]
                number_cells = np.amax(labels)

                name = f"({number_cells} objects)_{method}_instance_labels_{image_id}"

                instance_layer = viewer.add_labels(labels, name=name)

                data_dict = data["object stats"]

                if widget.stats_to_csv and data_dict is not None:

                    numeric_data = pd.DataFrame(data_dict)

                    csv_name = f"/{method}_seg_results_{image_id}_{utils.get_date_time()}.csv"
                    numeric_data.to_csv(
                        widget.results_path + csv_name, index=False
                    )

                    # widget.log.print_and_log(
                    #     f"\nNUMBER OF CELLS : {number_cells}\n"
                    # )<|MERGE_RESOLUTION|>--- conflicted
+++ resolved
@@ -219,15 +219,12 @@
             "Image size on which the SegResNet has been trained (default : 128)"
         )
 
-<<<<<<< HEAD
+
         thresh_desc = (
             "Thresholding : all values in the image below the chosen probability"
             " threshold will be set to 0, and all others to 1."
         )
-=======
-        thresh_desc = "Thresholding : all values in the image below the chosen probability" \
-                      " threshold will be set to 0, and all others to 1."
->>>>>>> 23578a4b
+
         self.thresholding_checkbox.setToolTip(thresh_desc)
         self.thresholding_count.setToolTip(thresh_desc)
         self.window_infer_box.setToolTip(
@@ -604,10 +601,7 @@
             self.window_inference_size = int(
                 self.window_size_choice.currentText()
             )
-<<<<<<< HEAD
-
-=======
->>>>>>> 23578a4b
+
             if not on_layer:
                 self.worker = InferenceWorker(
                     device=device,
@@ -639,11 +633,9 @@
                     stats_csv=self.stats_to_csv,
                     layer=layer,
                 )
-<<<<<<< HEAD
 
             self.worker.set_download_log(self.log)
-=======
->>>>>>> 23578a4b
+
 
             yield_connect_show_res = lambda data: self.on_yield(
                 data,
@@ -735,11 +727,7 @@
             zoom = widget.zoom
 
             # print(data["original"].shape)
-<<<<<<< HEAD
             # print(data["result"].shape)
-=======
-            print(data["result"].shape)
->>>>>>> 23578a4b
 
             viewer.dims.ndisplay = 3
             viewer.scale_bar.visible = True
