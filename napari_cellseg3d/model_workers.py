import os
import platform
from pathlib import Path
import importlib.util
from typing import Optional

import numpy as np
from tifffile import imwrite
import torch
from tqdm import tqdm

# MONAI
from monai.data import CacheDataset
from monai.data import DataLoader
from monai.data import Dataset
from monai.data import decollate_batch
from monai.data import pad_list_data_collate
from monai.data import PatchDataset
from monai.inferers import sliding_window_inference
from monai.metrics import DiceMetric
from monai.transforms import AddChannel
from monai.transforms import AsDiscrete
from monai.transforms import Compose
from monai.transforms import EnsureChannelFirstd
from monai.transforms import EnsureType
from monai.transforms import EnsureTyped
from monai.transforms import LoadImaged
from monai.transforms import Orientationd
from monai.transforms import Rand3DElasticd
from monai.transforms import RandAffined
from monai.transforms import RandFlipd
from monai.transforms import RandRotate90d
from monai.transforms import RandShiftIntensityd
from monai.transforms import RandSpatialCropSamplesd
from monai.transforms import SpatialPad
from monai.transforms import SpatialPadd
from monai.transforms import ToTensor
from monai.transforms import Zoom
from monai.utils import set_determinism

# threads
from napari.qt.threading import GeneratorWorker
from napari.qt.threading import WorkerBaseSignals

# Qt
from qtpy.QtCore import Signal

from napari_cellseg3d import utils
from napari_cellseg3d import log_utility

# local
from napari_cellseg3d.model_instance_seg import binary_connected
from napari_cellseg3d.model_instance_seg import binary_watershed
from napari_cellseg3d.model_instance_seg import volume_stats

"""
Writing something to log messages from outside the main thread is rather problematic (plenty of silent crashes...)
so instead, following the instructions in the guides below to have a worker with custom signals, I implemented
a custom worker function."""

# FutureReference():
# https://python-forum.io/thread-31349.html
# https://www.pythoncentral.io/pysidepyqt-tutorial-creating-your-own-signals-and-slots/
# https://napari-staging-site.github.io/guides/stable/threading.html

WEIGHTS_DIR = os.path.dirname(os.path.realpath(__file__)) + str(
    Path("/models/pretrained")
)


class WeightsDownloader:
    """A utility class the downloads the weights of a model when needed."""

    def __init__(self, log_widget: Optional[log_utility.Log] = None):
        """
        Creates a WeightsDownloader, optionally with a log widget to display the progress.

        Args:
            log_widget (log_utility.Log): a Log to display the progress bar in. If None, uses print()
        """
        self.log_widget = log_widget

    def download_weights(self, model_name: str, model_weights_filename: str):
        """
        Downloads a specific pretrained model.
        This code is adapted from DeepLabCut with permission from MWMathis.

        Args:
            model_name (str): name of the model to download
            model_weights_filename (str): name of the .pth file expected for the model
        """
        import json
        import tarfile
        import urllib.request

        def show_progress(count, block_size, total_size):
            pbar.update(block_size)

        cellseg3d_path = os.path.split(
            importlib.util.find_spec("napari_cellseg3d").origin
        )[0]
        pretrained_folder_path = os.path.join(
            cellseg3d_path, "models", "pretrained"
        )
        json_path = os.path.join(
            pretrained_folder_path, "pretrained_model_urls.json"
        )

        check_path = os.path.join(
            pretrained_folder_path, model_weights_filename
        )
        if os.path.exists(check_path):
            message = f"Weight file {model_weights_filename} already exists, skipping download"
            if self.log_widget is not None:
                self.log_widget.print_and_log(message, printing=False)
            print(message)
            return

        with open(json_path) as f:
            neturls = json.load(f)
        if model_name in neturls.keys():
            url = neturls[model_name]
            response = urllib.request.urlopen(url)

            start_message = f"Downloading the model from the M.W. Mathis Lab server {url}...."
            total_size = int(response.getheader("Content-Length"))
            if self.log_widget is None:
                print(start_message)
                pbar = tqdm(unit="B", total=total_size, position=0)
            else:
                self.log_widget.print_and_log(start_message)
                pbar = tqdm(
                    unit="B",
                    total=total_size,
                    position=0,
                    file=self.log_widget,
                )

            filename, _ = urllib.request.urlretrieve(
                url, reporthook=show_progress
            )
            with tarfile.open(filename, mode="r:gz") as tar:
                tar.extractall(pretrained_folder_path)
        else:
            raise ValueError(
                f"Unknown model: {model_name}. Should be one of {', '.join(neturls)}"
            )


class LogSignal(WorkerBaseSignals):
    """Signal to send messages to be logged from another thread.

    Separate from Worker instances as indicated `here`_"""  # TODO link ?

    log_signal = Signal(str)
    """qtpy.QtCore.Signal: signal to be sent when some text should be logged"""
    warn_signal = Signal(str)
    """qtpy.QtCore.Signal: signal to be sent when some warning should be emitted in main thread"""

    # Should not be an instance variable but a class variable, not defined in __init__, see
    # https://stackoverflow.com/questions/2970312/pyqt4-qtcore-pyqtsignal-object-has-no-attribute-connect

    def __init__(self):
        super().__init__()


# TODO : use dataclass for config instead ?


class InferenceWorker(GeneratorWorker):
    """A custom worker to run inference jobs in.
    Inherits from :py:class:`napari.qt.threading.GeneratorWorker`"""

    def __init__(
        self,
        device,
        model_dict,
        weights_dict,
        results_path,
        filetype,
        transforms,
        instance,
        use_window,
        window_infer_size,
        window_overlap,
        keep_on_cpu,
        stats_csv,
        images_filepaths=None,
        layer=None,  # FIXME
    ):
        """Initializes a worker for inference with the arguments needed by the :py:func:`~inference` function.

        Args:
            * device: cuda or cpu device to use for torch

            * model_dict: the :py:attr:`~self.models_dict` dictionary to obtain the model name, class and instance

            * weights_dict: dict with "custom" : bool to use custom weights or not; "path" : the path to weights if custom or name of the file if not custom

            * results_path: the path to save the results to

            * filetype: the file extension to use when saving,

            * transforms: a dict containing transforms to perform at various times.

            * instance: a dict containing parameters regarding instance segmentation

            * use_window: use window inference with specific size or whole image

            * window_infer_size: size of window if use_window is True

            * keep_on_cpu: keep images on CPU or no

            * stats_csv: compute stats on cells and save them to a csv file

            * images_filepaths: the paths to the images of the dataset

            * layer: the layer to run inference on
        Note: See :py:func:`~self.inference`
        """

        super().__init__(self.inference)
        self._signals = LogSignal()  # add custom signals
        self.log_signal = self._signals.log_signal
        self.warn_signal = self._signals.warn_signal
        ###########################################
        ###########################################
        self.device = device
        self.model_dict = model_dict
        self.weights_dict = weights_dict
        self.results_path = results_path
        self.filetype = filetype
        self.transforms = transforms
        self.instance_params = instance
        self.use_window = use_window
        self.window_infer_size = window_infer_size
        self.window_overlap_percentage = window_overlap
        self.keep_on_cpu = keep_on_cpu
        self.stats_to_csv = stats_csv
        ############################################
        ############################################
        self.layer = layer
        self.images_filepaths = images_filepaths
        ############################################
        ############################################

        """These attributes are all arguments of :py:func:~inference, please see that for reference"""

        self.downloader = WeightsDownloader()
        """Download utility"""

    @staticmethod
    def create_inference_dict(images_filepaths):
        """Create a dict for MONAI with "image" keys with all image paths in :py:attr:`~self.images_filepaths`

        Returns:
            dict: list of image paths from loaded folder"""
        data_dicts = [{"image": image_name} for image_name in images_filepaths]
        return data_dicts

    def set_download_log(self, widget):
        self.downloader.log_widget = widget

    def log(self, text):
        """Sends a signal that ``text`` should be logged

        Args:
            text (str): text to logged
        """
        self.log_signal.emit(text)

    def warn(self, warning):
        """Sends a warning to main thread"""
        self.warn_signal.emit(warning)

    def log_parameters(self):

        self.log("-" * 20)
        self.log("\nParameters summary :")

        self.log(f"Model is : {self.model_dict['name']}")
        if self.transforms["thresh"][0]:
            self.log(
                f"Thresholding is enabled at {self.transforms['thresh'][1]}"
            )

        if self.use_window:
            status = "enabled"
        else:
            status = "disabled"

        self.log(f"Window inference is {status}\n")

        if self.keep_on_cpu:
            self.log(f"Dataset loaded to CPU")
        else:
            self.log(f"Dataset loaded on {self.device}")

        if self.transforms["zoom"][0]:
            self.log(f"Scaling factor : {self.transforms['zoom'][1]} (x,y,z)")

        if self.instance_params["do_instance"]:
            self.log(
                f"Instance segmentation enabled, method : {self.instance_params['method']}\n"
                f"Probability threshold is {self.instance_params['threshold']:.2f}\n"
                f"Objects smaller than {self.instance_params['size_small']} pixels will be removed\n"
            )
        self.log("-" * 20)

    def load_folder(self):

        images_dict = self.create_inference_dict(self.images_filepaths)

<<<<<<< HEAD
        # if self.device =="cuda": # TODO : fix mem alloc, this does not work it seems
        # torch.backends.cudnn.benchmark = False

        self.log("\nChecking dimensions...")
        data_check = LoadImaged(keys=["image"])(images_dict[0])
        check = data_check["image"].shape
=======
        # TODO : better solution than loading first image always ?
        data_check = LoadImaged(keys=["image"])(images_dict[0])

        check = data_check["image"].shape

        self.log("\nChecking dimensions...")
>>>>>>> 10305814
        pad = utils.get_padding_dim(check)

        dims = self.model_dict["model_input_size"]

        if self.model_dict["name"] == "SegResNet":
            model = self.model_dict["class"].get_net(
                input_image_size=[
                    dims,
                    dims,
                    dims,
                ]
            )
        elif self.model_dict["name"] == "SwinUNetR":
            model = self.model_dict["class"].get_net(
                img_size=[dims, dims, dims],
                use_checkpoint=False,
            )
        else:
            model = self.model_dict["class"].get_net()

        self.log_parameters()

        model.to(self.device)

        # print("FILEPATHS PRINT")
        # print(self.images_filepaths)
        if self.use_window:
            load_transforms = Compose(
                [
                    LoadImaged(keys=["image"]),
                    # AddChanneld(keys=["image"]), #already done
                    EnsureChannelFirstd(keys=["image"]),
                    # Orientationd(keys=["image"], axcodes="PLI"),
                    # anisotropic_transform,
                    EnsureTyped(keys=["image"]),
                ]
            )
<<<<<<< HEAD
        else:
            load_transforms = Compose(
                [
                    LoadImaged(keys=["image"]),
                    # AddChanneld(keys=["image"]), #already done
                    EnsureChannelFirstd(keys=["image"]),
                    # Orientationd(keys=["image"], axcodes="PLI"),
                    # anisotropic_transform,
                    SpatialPadd(keys=["image"], spatial_size=pad),
                    EnsureTyped(keys=["image"]),
                ]
            )

        if not self.transforms["thresh"][0]:
            post_process_transforms = EnsureType()
=======
>>>>>>> 10305814
        else:
            load_transforms = Compose(
                [
                    LoadImaged(keys=["image"]),
                    # AddChanneld(keys=["image"]), #already done
                    EnsureChannelFirstd(keys=["image"]),
                    # Orientationd(keys=["image"], axcodes="PLI"),
                    # anisotropic_transform,
                    SpatialPadd(keys=["image"], spatial_size=pad),
                    EnsureTyped(keys=["image"]),
                ]
            )

        self.log("\nLoading dataset...")
        inference_ds = Dataset(data=images_dict, transform=load_transforms)
        inference_loader = DataLoader(
            inference_ds, batch_size=1, num_workers=2
        )
        self.log("Done")
        return inference_loader

    def load_layer(self):

        data = np.squeeze(self.layer.data)

        volume = np.array(data, dtype=np.int16)

        volume_dims = len(volume.shape)
        if volume_dims != 3:
            raise ValueError(
                f"Data array is not 3-dimensional but {volume_dims}-dimensional,"
                f" please check for extra channel/batch dimensions"
            )

        volume = np.swapaxes(
            volume, 0, 2
        )  # for anisotropy to be monai-like, i.e. zyx # FIXME rotation not always correct
        print("Loading layer\n")
        dims_check = volume.shape
        self.log("\nChecking dimensions...")
        pad = utils.get_padding_dim(dims_check)

        # print(volume.shape)
        # print(volume.dtype)

        load_transforms = Compose(
            [
                ToTensor(),
                # anisotropic_transform,
                AddChannel(),
                SpatialPad(spatial_size=pad),
                AddChannel(),
                EnsureType(),
            ],
            map_items=False,
            log_stats=True,
        )

        self.log("\nLoading dataset...")
        input_image = load_transforms(volume)
        self.log("Done")
        return input_image

    def model_output(
        self,
        inputs,
        model,
        post_process_transforms,
        post_process=True,
        aniso_transform=None,
    ):

        inputs = inputs.to("cpu")

        model_output = lambda inputs: post_process_transforms(
            self.model_dict["class"].get_output(model, inputs)
        )

        if self.keep_on_cpu:
            dataset_device = "cpu"
        else:
            dataset_device = self.device

        if self.use_window:
            window_size = self.window_infer_size
            window_overlap = self.window_overlap_percentage
        else:
            window_size = None
            window_overlap = 0.25

        outputs = sliding_window_inference(
            inputs,
            roi_size=window_size,
            sw_batch_size=1,
            predictor=model_output,
            sw_device=self.device,
            device=dataset_device,
            overlap=window_overlap,
        )

        out = outputs.detach().cpu()

        if aniso_transform is not None:
            out = aniso_transform(out)

        if post_process:
            out = np.array(out).astype(np.float32)
            out = np.squeeze(out)
            return out
        else:
            return out

    def create_result_dict(
        self,
        semantic_labels,
        instance_labels,
        from_layer: bool,
        original=None,
        data_dict=None,
        i=0,
    ):

        if not from_layer and original is None:
            raise ValueError(
                "If the image is not from a layer, an original should always be available"
            )

        if from_layer:
            if i != 0:
                raise ValueError(
                    "A layer's ID should always be 0 (default value)"
                )
            semantic_labels = np.swapaxes(semantic_labels, 0, 2)

        return {
            "image_id": i + 1,
            "original": original,
            "instance_labels": instance_labels,
            "object stats": data_dict,
            "result": semantic_labels,
            "model_name": self.model_dict["name"],
        }

    def get_original_filename(self, i):
        return os.path.basename(self.images_filepaths[i]).split(".")[0]

    def get_instance_result(self, semantic_labels, from_layer=False, i=-1):

        if not from_layer and i == -1:
            raise ValueError(
                "An ID should be provided when running from a file"
            )

        if self.instance_params["do_instance"]:
            instance_labels = self.instance_seg(
                semantic_labels,
                i + 1,
            )
            if from_layer:
                instance_labels = np.swapaxes(instance_labels, 0, 2)
            data_dict = self.stats_csv(instance_labels)
        else:
            instance_labels = None
            data_dict = None
        return instance_labels, data_dict

    def save_image(
        self,
        image,
        from_layer=False,
        i=0,
    ):

        if not from_layer:
            original_filename = "_" + self.get_original_filename(i) + "_"
        else:
            original_filename = "_"

        time = utils.get_date_time()

        file_path = (
            self.results_path
            + "/"
            + f"Prediction_{i+1}"
            + original_filename
            + self.model_dict["name"]
            + f"_{time}_"
            + self.filetype
        )

        imwrite(file_path, image)

        if from_layer:
            self.log(f"\nLayer prediction saved as :")
        else:
            self.log(f"\nFile n°{i+1} saved as :")
            filename = os.path.split(file_path)[1]
            self.log(filename)

    def aniso_transform(self, image):
        zoom = self.transforms["zoom"][1]
        anisotropic_transform = Zoom(
            zoom=zoom,
            keep_size=False,
            padding_mode="empty",
        )
        return anisotropic_transform(image[0])

    def instance_seg(self, to_instance, image_id=0, original_filename="layer"):

<<<<<<< HEAD
                inputs = inputs.to("cpu")
                # print(inputs.shape)

                # self.log("output")
                model_output = lambda inputs: post_process_transforms(
                    self.model_dict["class"].get_output(model, inputs)
                )
=======
        if image_id is not None:
            self.log(f"\nRunning instance segmentation for image n°{image_id}")

        threshold = self.instance_params["threshold"]
        size_small = self.instance_params["size_small"]
        method_name = self.instance_params["method"]
>>>>>>> 10305814

        if method_name == "Watershed":

<<<<<<< HEAD
                if self.use_window:
                    window_size = self.window_infer_size
                    window_overlap = self.window_overlap_percentage
                else:
                    window_size = None
                    window_overlap = 0.25

                # self.log("window")
                outputs = sliding_window_inference(
                    inputs,
                    roi_size=window_size,
                    sw_batch_size=1,
                    predictor=model_output,
                    sw_device=self.device,
                    device=dataset_device,
                    overlap=window_overlap,
                )
                out = outputs.detach().cpu()
                # del outputs # TODO fix memory ?
                # outputs = None
                # print(out.shape)
                if self.transforms["zoom"][0]:
                    zoom = self.transforms["zoom"][1]
                    anisotropic_transform = Zoom(
                        zoom=zoom,
                        keep_size=False,
                        padding_mode="empty",
                    )
                    out = anisotropic_transform(out[0])

                # out = post_process_transforms(out)
                out = np.array(out).astype(np.float32)
                # print(out.shape)
                out = np.squeeze(out)
                # print(out.shape)
                to_instance = out  # avoid post processing since thresholding is done there anyway

                # batch_len = out.shape[1]
                # print("trying to check len")
                # print(batch_len)
                # if batch_len != 1 :
                #     sum  = np.sum(out, axis=1)
                #     print(sum.shape)
                #     out = sum
                #     print(out.shape)

                image_id = i + 1
                time = utils.get_date_time()
                # print(time)

                original_filename = os.path.basename(
                    self.images_filepaths[i]
                ).split(".")[0]

                # File output save name : original-name_model_date+time_number.filetype
                file_path = (
                    self.results_path
                    + "/"
                    + f"Prediction_{image_id}_"
                    + original_filename
                    + "_"
                    + self.model_dict["name"]
                    + f"_{time}_"
                    + self.filetype
                )
=======
            def method(image):
                return binary_watershed(image, threshold, size_small)

        elif method_name == "Connected components":

            def method(image):
                return binary_connected(image, threshold, size_small)
>>>>>>> 10305814

        else:
            raise NotImplementedError(
                "Selected instance segmentation method is not defined"
            )

        instance_labels = method(to_instance)

        instance_filepath = (
            self.results_path
            + "/"
            + f"Instance_seg_labels_{image_id}_"
            + original_filename
            + "_"
            + self.model_dict["name"]
            + f"_{utils.get_date_time()}_"
            + self.filetype
        )

        imwrite(instance_filepath, instance_labels)
        self.log(
            f"Instance segmentation results for image n°{image_id} have been saved as:"
        )
        self.log(os.path.split(instance_filepath)[1])
        return instance_labels

    def inference_on_folder(self, inf_data, i, model, post_process_transforms):

        self.log("-" * 10)
        self.log(f"Inference started on image n°{i + 1}...")

        inputs = inf_data["image"]

        out = self.model_output(
            inputs,
            model,
            post_process_transforms,
            aniso_transform=self.aniso_transform,
        )

        self.save_image(out, i=i)
        instance_labels, data_dict = self.get_instance_result(out, i=i)

        original = np.array(inf_data["image"]).astype(np.float32)

        self.log(f"Inference completed on layer")

        return self.create_result_dict(
            out,
            instance_labels,
            from_layer=False,
            original=original,
            data_dict=data_dict,
            i=i,
        )

    def stats_csv(self, instance_labels):
        if self.stats_to_csv:

            # try:

            data_dict = volume_stats(
                instance_labels
            )  # TODO test with area mesh function
            return data_dict

        # except ValueError as e:
        #     self.log(f"Error occurred during stats computing : {e}")
        #     return None
        else:
            return None

    def inference_on_layer(self, image, model, post_process_transforms):
        self.log("-" * 10)
        self.log(f"Inference started on layer...")

        image = image.type(torch.FloatTensor)

        out = self.model_output(
            image,
            model,
            post_process_transforms,
            aniso_transform=self.aniso_transform,
        )

        self.save_image(out, from_layer=True)

        instance_labels, data_dict = self.get_instance_result(out,from_layer=True)

        return self.create_result_dict(out, instance_labels, from_layer=True, data_dict=data_dict)

    def inference(self):
        """
        Requires:
            * device: cuda or cpu device to use for torch

            * model_dict: the :py:attr:`~self.models_dict` dictionary to obtain the model name, class and instance

            * weights: the loaded weights from the model

            * images_filepaths: the paths to the images of the dataset

            * results_path: the path to save the results to

            * filetype: the file extension to use when saving,

            * transforms: a dict containing transforms to perform at various times.

            * use_window: use window inference with specific size or whole image

            * window_infer_size: size of window if use_window is True

            * keep_on_cpu: keep images on CPU or no

            * stats_csv: compute stats on cells and save them to a csv file

        Yields:
            dict: contains :
                * "image_id" : index of the returned image

                * "original" : original volume used for inference

                * "result" : inference result

        """
        sys = platform.system()
        print(f"OS is {sys}")
        if sys == "Darwin":
            torch.set_num_threads(1)  # required for threading on macOS ?
            self.log("Number of threads has been set to 1 for macOS")


        try:
            dims = self.model_dict["model_input_size"]


            if self.model_dict["name"] == "SegResNet":
                model = self.model_dict["class"].get_net()(
                    input_image_size=[
                        dims,
                        dims,
                        dims,
                    ],  # TODO FIX ! find a better way & remove model-specific code
                    out_channels=1,
                    # dropout_prob=0.3,
                )
            elif self.model_dict["name"] == "SwinUNetR":
                model = self.model_dict["class"].get_net(
                    img_size=[dims, dims, dims],
                    use_checkpoint=False,
                )
            else:
                model = self.model_dict["class"].get_net()
            model = model.to(self.device)

            self.log_parameters()

            model.to(self.device)

            # load_transforms = Compose(
            #     [
            #         LoadImaged(keys=["image"]),
            #         # AddChanneld(keys=["image"]), #already done
            #         EnsureChannelFirstd(keys=["image"]),
            #         # Orientationd(keys=["image"], axcodes="PLI"),
            #         # anisotropic_transform,
            #         SpatialPadd(keys=["image"], spatial_size=pad),
            #         EnsureTyped(keys=["image"]),
            #     ]
            # )

            if not self.transforms["thresh"][0]:
                post_process_transforms = EnsureType()
            else:
                t = self.transforms["thresh"][1]
                post_process_transforms = Compose(
                    AsDiscrete(threshold=t), EnsureType()
                )


            self.log(
                "\nLoading weights..."
            )

            if self.weights_dict["custom"]:
                weights = self.weights_dict["path"]
            else:
                self.downloader.download_weights(
                    self.model_dict["name"],
                    self.model_dict["class"].get_weights_file(),
                )
                weights = os.path.join(
                    WEIGHTS_DIR, self.model_dict["class"].get_weights_file()
                )

            model.load_state_dict(
                torch.load(
                    weights,
                    map_location=self.device,
                )
            )
            self.log("Done")

            is_folder = self.images_filepaths is not None
            is_layer = self.layer is not None

            if is_layer and is_folder:
                raise ValueError(
                    "Both a layer and a folder have been specified, please specify only one of the two. Aborting."
                )
            elif is_folder:
                inference_loader = self.load_folder()
                ##################
                ##################
                # DEBUG
                # from monai.utils import first
                #
                # check_data = first(inference_loader)
                # image = check_data[0][0]
                # print(image.shape)
                ##################
                ##################
            elif is_layer:
                input_image = self.load_layer()
            else:
                raise ValueError("No data has been provided. Aborting.")

            model.eval()
            with torch.no_grad():
                ################################
                ################################
                ################################
                if is_folder:
                    for i, inf_data in enumerate(inference_loader):
                        yield self.inference_on_folder(
                            inf_data, i, model, post_process_transforms
                        )
                elif is_layer:
                    yield self.inference_on_layer(
                        input_image, model, post_process_transforms
                    )
            model.to("cpu")

        except Exception as e:
            self.log(f"Error : {e}")
            self.quit()
        finally:
            self.quit()


class TrainingWorker(GeneratorWorker):
    """A custom worker to run training jobs in.
    Inherits from :py:class:`napari.qt.threading.GeneratorWorker`"""

    def __init__(
        self,
        device,
        model_dict,
        weights_path,
        data_dicts,
        validation_percent,
        max_epochs,
        loss_function,
        learning_rate,
        val_interval,
        batch_size,
        results_path,
        sampling,
        num_samples,
        sample_size,
        do_augmentation,
        deterministic,
    ):
        """Initializes a worker for inference with the arguments needed by the :py:func:`~train` function. Note: See :py:func:`~train`

        Args:
            * device : device to train on, cuda or cpu

            * model_dict : dict containing the model's "name" and "class"

            * weights_path : path to weights files if transfer learning is to be used

            * data_dicts : dict from :py:func:`Trainer.create_train_dataset_dict`

            * validation_percent : percentage of images to use as validation

            * max_epochs : the amout of epochs to train for

            * loss_function : the loss function to use for training

            * learning_rate : the learning rate of the optimizer

            * val_interval : the interval at which to perform validation (e.g. if 2 will validate once every 2 epochs.) Also determines frequency of saving, depending on whether the metric is better or not

            * batch_size : the batch size to use for training

            * results_path : the path to save results in

            * sampling : whether to extract patches from images or not

            * num_samples : the number of samples to extract from an image for training

            * sample_size : the size of the patches to extract when sampling

            * do_augmentation : whether to perform data augmentation or not

            * deterministic : dict with "use deterministic" : bool, whether to use deterministic training, "seed": seed for RNG


        """
        super().__init__(self.train)
        self._signals = LogSignal()
        self.log_signal = self._signals.log_signal
        self.warn_signal = self._signals.warn_signal

        self._weight_error = False
        #############################################
        self.device = device
        self.model_dict = model_dict
        self.weights_path = weights_path
        self.data_dicts = data_dicts
        self.validation_percent = validation_percent
        self.max_epochs = max_epochs
        self.loss_function = loss_function
        self.learning_rate = learning_rate
        self.val_interval = val_interval
        self.batch_size = batch_size
        self.results_path = results_path

        self.num_samples = num_samples
        self.sampling = sampling
        self.sample_size = sample_size

        self.do_augment = do_augmentation
        self.seed_dict = deterministic

        self.train_files = []
        self.val_files = []
        #######################################
        self.downloader = WeightsDownloader()

    def set_download_log(self, widget):
        self.downloader.log_widget = widget

    def log(self, text):
        """Sends a signal that ``text`` should be logged

        Args:
            text (str): text to logged
        """
        self.log_signal.emit(text)

    def warn(self, warning):
        """Sends a warning to main thread"""
        self.warn_signal.emit(warning)

    def log_parameters(self):

        self.log("-" * 20)
        self.log("Parameters summary :\n")

        self.log(
            f"Percentage of dataset used for validation : {self.validation_percent * 100}%"
        )
        self.log("-" * 10)
        self.log("Training files :\n")
        [
            self.log(f"{os.path.basename(str(train_file)[:-2])}\n")
            for train_file in self.train_files
        ]
        self.log("-" * 10)
        self.log("Validation files :\n")
        [
            self.log(f"{os.path.basename(str(val_file)[:-2])}\n")
            for val_file in self.val_files
        ]
        self.log("-" * 10)
        if self.seed_dict["use deterministic"]:
            self.log(f"Deterministic training is enabled")
            self.log(f"Seed is {self.seed_dict['seed']}")

        self.log(f"Training for {self.max_epochs} epochs")
        self.log(f"Loss function is : {str(self.loss_function)}")
        self.log(f"Validation is performed every {self.val_interval} epochs")
        self.log(f"Batch size is {self.batch_size}")
        self.log(f"Learning rate is {self.learning_rate}")

        if self.sampling:
            self.log(
                f"Extracting {self.num_samples} patches of size {self.sample_size}"
            )
        else:
            self.log("Using whole images as dataset")

        if self.do_augment:
            self.log("Data augmentation is enabled")

        if self.weights_path is not None:
            self.log(f"Using weights from : {self.weights_path}")
            if self._weight_error:
                self.log(
                    ">>>>>>>>>>>>>>>>>\n"
                    "WARNING:\nChosen weights were incompatible with the model,\n"
                    "the model will be trained from random weights\n"
                    "<<<<<<<<<<<<<<<<<\n"
                )

        # self.log("\n")
        self.log("-" * 20)

    def train(self):
        """Trains the PyTorch model for the given number of epochs, with the selected model and data,
        using the chosen batch size, validation interval, loss function, and number of samples.
        Will perform validation once every :py:obj:`val_interval` and save results if the mean dice is better

        Requires:

        * device : device to train on, cuda or cpu

        * model_dict : dict containing the model's "name" and "class"

        * weights_path : path to weights files if transfer learning is to be used

        * data_dicts : dict from :py:func:`Trainer.create_train_dataset_dict`

        * validation_percent : percentage of images to use as validation

        * max_epochs : the amount of epochs to train for

        * loss_function : the loss function to use for training

        * learning rate : the learning rate of the optimizer

        * val_interval : the interval at which to perform validation (e.g. if 2 will validate once every 2 epochs.) Also determines frequency of saving, depending on whether the metric is better or not

        * batch_size : the batch size to use for training

        * results_path : the path to save results in

        * sampling : whether to extract patches from images or not

        * num_samples : the number of samples to extract from an image for training

        * sample_size : the size of the patches to extract when sampling

        * do_augmentation : whether to perform data augmentation or not

        * deterministic : dict with "use deterministic" : bool, whether to use deterministic training, "seed": seed for RNG
        """

        #########################
        # error_log = open(results_path +"/error_log.log" % multiprocessing.current_process().name, 'x')
        # faulthandler.enable(file=error_log, all_threads=True)
        #########################
        try:
            if self.seed_dict["use deterministic"]:
                set_determinism(
                    seed=self.seed_dict["seed"]
                )  # use_deterministic_algorithms = True causes cuda error

            sys = platform.system()
            print(sys)
            if sys == "Darwin":  # required for macOS ?
                torch.set_num_threads(1)
                self.log("Number of threads has been set to 1 for macOS")

            model_name = self.model_dict["name"]
            model_class = self.model_dict["class"]

            if not self.sampling:
                data_check = LoadImaged(keys=["image"])(self.data_dicts[0])
                check = data_check["image"].shape

            if model_name == "SegResNet":
                if self.sampling:
                    size = self.sample_size
                else:
                    size = check
                print(f"Size of image : {size}")
                model = model_class.get_net()(
                    input_image_size=utils.get_padding_dim(size),
                    out_channels=1,
                    dropout_prob=0.3,
                )
            elif model_name == "SwinUNetR":
                if self.sampling:
                    size = self.sample_size
                else:
                    size = check
                print(f"Size of image : {size}")
                model = model_class.get_net()(
                    img_size=utils.get_padding_dim(size),
                    use_checkpoint=True,
                )
            else:
                model = model_class.get_net()  # get an instance of the model
            model = model.to(self.device)




            epoch_loss_values = []
            val_metric_values = []

<<<<<<< HEAD
        if model_name == "SegResNet":
            if self.sampling:
                size = self.sample_size
            else:
                size = check
            print(f"Size of image : {size}")
            model = model_class.get_net(
                input_image_size=utils.get_padding_dim(size),
                dropout_prob=0.3,
            )
        elif model_name == "SwinUNetR":
            if self.sampling:
                size = self.sample_size
            else:
                size = check
            print(f"Size of image : {size}")
            model = model_class.get_net(
                img_size=utils.get_padding_dim(size),
                use_checkpoint=True,
            )
        else:
            model = model_class.get_net()  # get an instance of the model
        model = model.to(self.device)
=======
            self.train_files, self.val_files = (
                self.data_dicts[
                    0 : int(len(self.data_dicts) * self.validation_percent)
                ],
                self.data_dicts[
                    int(len(self.data_dicts) * self.validation_percent) :
                ],
            )
>>>>>>> 10305814

            if self.train_files == [] or self.val_files == []:
                self.log("ERROR : datasets are empty")

            if self.sampling:
                sample_loader = Compose(
                    [
                        LoadImaged(keys=["image", "label"]),
                        EnsureChannelFirstd(keys=["image", "label"]),
                        RandSpatialCropSamplesd(
                            keys=["image", "label"],
                            roi_size=(
                                self.sample_size
                            ),  # multiply by axis_stretch_factor if anisotropy
                            # max_roi_size=(120, 120, 120),
                            random_size=False,
                            num_samples=self.num_samples,
                        ),
                        Orientationd(keys=["image", "label"], axcodes="PLI"),
                        SpatialPadd(
                            keys=["image", "label"],
                            spatial_size=(
                                utils.get_padding_dim(self.sample_size)
                            ),
                        ),
                        EnsureTyped(keys=["image", "label"]),
                    ]
                )

            if self.do_augment:
                train_transforms = (
                    Compose(  # TODO : figure out which ones and values ?
                        [
                            RandShiftIntensityd(keys=["image"], offsets=0.7),
                            Rand3DElasticd(
                                keys=["image", "label"],
                                sigma_range=(0.3, 0.7),
                                magnitude_range=(0.3, 0.7),
                            ),
                            RandFlipd(keys=["image", "label"]),
                            RandRotate90d(keys=["image", "label"]),
                            RandAffined(
                                keys=["image", "label"],
                            ),
                            EnsureTyped(keys=["image", "label"]),
                        ]
                    )
                )
            else:
                train_transforms = EnsureTyped(keys=["image", "label"])

            val_transforms = Compose(
                [
                    # LoadImaged(keys=["image", "label"]),
                    # EnsureChannelFirstd(keys=["image", "label"]),
                    EnsureTyped(keys=["image", "label"]),
                ]
            )
            # self.log("Loading dataset...\n")
            if self.sampling:
                print("train_ds")
                train_ds = PatchDataset(
                    data=self.train_files,
                    transform=train_transforms,
                    patch_func=sample_loader,
                    samples_per_image=self.num_samples,
                )
                print("val_ds")
                val_ds = PatchDataset(
                    data=self.val_files,
                    transform=val_transforms,
                    patch_func=sample_loader,
                    samples_per_image=self.num_samples,
                )

            else:
                load_single_images = Compose(
                    [
                        LoadImaged(keys=["image", "label"]),
                        EnsureChannelFirstd(keys=["image", "label"]),
                        Orientationd(keys=["image", "label"], axcodes="PLI"),
                        SpatialPadd(
                            keys=["image", "label"],
                            spatial_size=(utils.get_padding_dim(check)),
                        ),
                        EnsureTyped(keys=["image", "label"]),
                    ]
                )
                print("Cache dataset : train")
                train_ds = CacheDataset(
                    data=self.train_files,
                    transform=Compose(load_single_images, train_transforms),
                )
                print("Cache dataset : val")
                val_ds = CacheDataset(
                    data=self.val_files, transform=load_single_images
                )
            print("Dataloader")
            train_loader = DataLoader(
                train_ds,
                batch_size=self.batch_size,
                shuffle=True,
                num_workers=2,
                collate_fn=pad_list_data_collate,
            )

            val_loader = DataLoader(
                val_ds, batch_size=self.batch_size, num_workers=2
            )
            print("\nDone")

            print("Optimizer")
            optimizer = torch.optim.Adam(
                model.parameters(), self.learning_rate
            )
            dice_metric = DiceMetric(include_background=True, reduction="mean")

            best_metric = -1
            best_metric_epoch = -1

            # time = utils.get_date_time()
            print("Weights")
            if self.weights_path is not None:
                if self.weights_path == "use_pretrained":
                    weights_file = model_class.get_weights_file()
                    self.downloader.download_weights(model_name, weights_file)
                    weights = os.path.join(WEIGHTS_DIR, weights_file)
                    self.weights_path = weights
                else:
                    weights = os.path.join(self.weights_path)

                try:
                    model.load_state_dict(
                        torch.load(
                            weights,
                            map_location=self.device,
                        )
                    )
                except RuntimeError as e:
                    print(f"Error : {e}")
                    warn = (
                        "WARNING:\nIt'd seem that the weights were incompatible with the model,\n"
                        "the model will be trained from random weights"
                    )
                    self.log(warn)
                    self.warn(warn)
                    self._weight_error = True

            if self.device.type == "cuda":
                self.log("\nUsing GPU :")
                self.log(torch.cuda.get_device_name(0))
            else:
                self.log("Using CPU")

            self.log_parameters()

            for epoch in range(self.max_epochs):
                # self.log("\n")
                self.log("-" * 10)
                self.log(f"Epoch {epoch + 1}/{self.max_epochs}")
                if self.device.type == "cuda":
                    self.log("Memory Usage:")
                    alloc_mem = round(
                        torch.cuda.memory_allocated(0) / 1024**3, 1
                    )
                    reserved_mem = round(
                        torch.cuda.memory_reserved(0) / 1024**3, 1
                    )
                    self.log(f"Allocated: {alloc_mem}GB")
                    self.log(f"Cached: {reserved_mem}GB")

                model.train()
                epoch_loss = 0
                step = 0
                for batch_data in train_loader:
                    step += 1
                    inputs, labels = (
                        batch_data["image"].to(self.device),
                        batch_data["label"].to(self.device),
                    )
                    optimizer.zero_grad()
                    outputs = model_class.get_output(model, inputs)
                    # print(f"OUT : {outputs.shape}")
                    loss = self.loss_function(outputs, labels)
                    loss.backward()
                    optimizer.step()
                    epoch_loss += loss.detach().item()
                    self.log(
                        f"* {step}/{len(train_ds) // train_loader.batch_size}, "
                        f"Train loss: {loss.detach().item():.4f}"
                    )
                    yield {"plot": False, "weights": model.state_dict()}

                epoch_loss /= step
                epoch_loss_values.append(epoch_loss)
                self.log(f"Epoch: {epoch + 1}, Average loss: {epoch_loss:.4f}")

                if (epoch + 1) % self.val_interval == 0:
                    model.eval()
                    with torch.no_grad():
                        for val_data in val_loader:
                            val_inputs, val_labels = (
                                val_data["image"].to(self.device),
                                val_data["label"].to(self.device),
                            )

                            val_outputs = model_class.get_validation(
                                model, val_inputs
                            )

                            pred = decollate_batch(val_outputs)

                            labs = decollate_batch(val_labels)

                            # TODO : more parameters/flexibility
                            post_pred = Compose(
                                AsDiscrete(threshold=0.6), EnsureType()
                            )  #
                            post_label = EnsureType()

                            val_outputs = [
                                post_pred(res_tensor) for res_tensor in pred
                            ]

                            val_labels = [
                                post_label(res_tensor) for res_tensor in labs
                            ]

                            # print(len(val_outputs))
                            # print(len(val_labels))

                            dice_metric(y_pred=val_outputs, y=val_labels)

                        metric = dice_metric.aggregate().detach().item()
                        dice_metric.reset()

                        val_metric_values.append(metric)

                        train_report = {
                            "plot": True,
                            "epoch": epoch,
                            "losses": epoch_loss_values,
                            "val_metrics": val_metric_values,
                            "weights": model.state_dict(),
                        }
                        yield train_report

                        weights_filename = (
                            f"{model_name}_best_metric"
                            + f"_epoch_{epoch + 1}.pth"
                        )

                        if metric > best_metric:
                            best_metric = metric
                            best_metric_epoch = epoch + 1
                            self.log("Saving best metric model")
                            torch.save(
                                model.state_dict(),
                                os.path.join(
                                    self.results_path, weights_filename
                                ),
                            )
                            self.log("Saving complete")
                        self.log(
                            f"Current epoch: {epoch + 1}, Current mean dice: {metric:.4f}"
                            f"\nBest mean dice: {best_metric:.4f} "
                            f"at epoch: {best_metric_epoch}"
                        )
            self.log("=" * 10)
            self.log(
                f"Train completed, best_metric: {best_metric:.4f} "
                f"at epoch: {best_metric_epoch}"
            )
            model.to("cpu")

        except Exception as e:
            self.log(f"Error : {e}")
            self.quit()
        finally:
            self.quit()<|MERGE_RESOLUTION|>--- conflicted
+++ resolved
@@ -311,21 +311,12 @@
 
         images_dict = self.create_inference_dict(self.images_filepaths)
 
-<<<<<<< HEAD
-        # if self.device =="cuda": # TODO : fix mem alloc, this does not work it seems
-        # torch.backends.cudnn.benchmark = False
-
-        self.log("\nChecking dimensions...")
-        data_check = LoadImaged(keys=["image"])(images_dict[0])
-        check = data_check["image"].shape
-=======
         # TODO : better solution than loading first image always ?
         data_check = LoadImaged(keys=["image"])(images_dict[0])
 
         check = data_check["image"].shape
 
         self.log("\nChecking dimensions...")
->>>>>>> 10305814
         pad = utils.get_padding_dim(check)
 
         dims = self.model_dict["model_input_size"]
@@ -363,7 +354,6 @@
                     EnsureTyped(keys=["image"]),
                 ]
             )
-<<<<<<< HEAD
         else:
             load_transforms = Compose(
                 [
@@ -377,23 +367,6 @@
                 ]
             )
 
-        if not self.transforms["thresh"][0]:
-            post_process_transforms = EnsureType()
-=======
->>>>>>> 10305814
-        else:
-            load_transforms = Compose(
-                [
-                    LoadImaged(keys=["image"]),
-                    # AddChanneld(keys=["image"]), #already done
-                    EnsureChannelFirstd(keys=["image"]),
-                    # Orientationd(keys=["image"], axcodes="PLI"),
-                    # anisotropic_transform,
-                    SpatialPadd(keys=["image"], spatial_size=pad),
-                    EnsureTyped(keys=["image"]),
-                ]
-            )
-
         self.log("\nLoading dataset...")
         inference_ds = Dataset(data=images_dict, transform=load_transforms)
         inference_loader = DataLoader(
@@ -591,92 +564,15 @@
 
     def instance_seg(self, to_instance, image_id=0, original_filename="layer"):
 
-<<<<<<< HEAD
-                inputs = inputs.to("cpu")
-                # print(inputs.shape)
-
-                # self.log("output")
-                model_output = lambda inputs: post_process_transforms(
-                    self.model_dict["class"].get_output(model, inputs)
-                )
-=======
         if image_id is not None:
             self.log(f"\nRunning instance segmentation for image n°{image_id}")
 
         threshold = self.instance_params["threshold"]
         size_small = self.instance_params["size_small"]
         method_name = self.instance_params["method"]
->>>>>>> 10305814
 
         if method_name == "Watershed":
 
-<<<<<<< HEAD
-                if self.use_window:
-                    window_size = self.window_infer_size
-                    window_overlap = self.window_overlap_percentage
-                else:
-                    window_size = None
-                    window_overlap = 0.25
-
-                # self.log("window")
-                outputs = sliding_window_inference(
-                    inputs,
-                    roi_size=window_size,
-                    sw_batch_size=1,
-                    predictor=model_output,
-                    sw_device=self.device,
-                    device=dataset_device,
-                    overlap=window_overlap,
-                )
-                out = outputs.detach().cpu()
-                # del outputs # TODO fix memory ?
-                # outputs = None
-                # print(out.shape)
-                if self.transforms["zoom"][0]:
-                    zoom = self.transforms["zoom"][1]
-                    anisotropic_transform = Zoom(
-                        zoom=zoom,
-                        keep_size=False,
-                        padding_mode="empty",
-                    )
-                    out = anisotropic_transform(out[0])
-
-                # out = post_process_transforms(out)
-                out = np.array(out).astype(np.float32)
-                # print(out.shape)
-                out = np.squeeze(out)
-                # print(out.shape)
-                to_instance = out  # avoid post processing since thresholding is done there anyway
-
-                # batch_len = out.shape[1]
-                # print("trying to check len")
-                # print(batch_len)
-                # if batch_len != 1 :
-                #     sum  = np.sum(out, axis=1)
-                #     print(sum.shape)
-                #     out = sum
-                #     print(out.shape)
-
-                image_id = i + 1
-                time = utils.get_date_time()
-                # print(time)
-
-                original_filename = os.path.basename(
-                    self.images_filepaths[i]
-                ).split(".")[0]
-
-                # File output save name : original-name_model_date+time_number.filetype
-                file_path = (
-                    self.results_path
-                    + "/"
-                    + f"Prediction_{image_id}_"
-                    + original_filename
-                    + "_"
-                    + self.model_dict["name"]
-                    + f"_{time}_"
-                    + self.filetype
-                )
-=======
             def method(image):
                 return binary_watershed(image, threshold, size_small)
 
@@ -684,7 +580,6 @@
 
             def method(image):
                 return binary_connected(image, threshold, size_small)
->>>>>>> 10305814
 
         else:
             raise NotImplementedError(
@@ -1189,31 +1084,6 @@
             epoch_loss_values = []
             val_metric_values = []
 
-<<<<<<< HEAD
-        if model_name == "SegResNet":
-            if self.sampling:
-                size = self.sample_size
-            else:
-                size = check
-            print(f"Size of image : {size}")
-            model = model_class.get_net(
-                input_image_size=utils.get_padding_dim(size),
-                dropout_prob=0.3,
-            )
-        elif model_name == "SwinUNetR":
-            if self.sampling:
-                size = self.sample_size
-            else:
-                size = check
-            print(f"Size of image : {size}")
-            model = model_class.get_net(
-                img_size=utils.get_padding_dim(size),
-                use_checkpoint=True,
-            )
-        else:
-            model = model_class.get_net()  # get an instance of the model
-        model = model.to(self.device)
-=======
             self.train_files, self.val_files = (
                 self.data_dicts[
                     0 : int(len(self.data_dicts) * self.validation_percent)
@@ -1222,7 +1092,6 @@
                     int(len(self.data_dicts) * self.validation_percent) :
                 ],
             )
->>>>>>> 10305814
 
             if self.train_files == [] or self.val_files == []:
                 self.log("ERROR : datasets are empty")
