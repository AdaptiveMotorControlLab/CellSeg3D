import os
import platform
from pathlib import Path
import importlib.util
from typing import Optional

import numpy as np
from tifffile import imwrite
import torch
from tqdm import tqdm

# MONAI
from monai.data import CacheDataset
from monai.data import DataLoader
from monai.data import Dataset
from monai.data import decollate_batch
from monai.data import pad_list_data_collate
from monai.data import PatchDataset
from monai.inferers import sliding_window_inference
from monai.metrics import DiceMetric
from monai.transforms import AddChannel
from monai.transforms import AsDiscrete
from monai.transforms import Compose
from monai.transforms import EnsureChannelFirstd
from monai.transforms import EnsureType
from monai.transforms import EnsureTyped
from monai.transforms import LoadImaged
from monai.transforms import Orientationd
from monai.transforms import Rand3DElasticd
from monai.transforms import RandAffined
from monai.transforms import RandFlipd
from monai.transforms import RandRotate90d
from monai.transforms import RandShiftIntensityd
from monai.transforms import RandSpatialCropSamplesd
from monai.transforms import SpatialPad
from monai.transforms import SpatialPadd
from monai.transforms import ToTensor
from monai.transforms import Zoom
from monai.utils import set_determinism

# threads
from napari.qt.threading import GeneratorWorker
from napari.qt.threading import WorkerBaseSignals

# Qt
from qtpy.QtCore import Signal


from napari_cellseg3d import utils
from napari_cellseg3d import log_utility

# local
from napari_cellseg3d.model_instance_seg import binary_connected
from napari_cellseg3d.model_instance_seg import binary_watershed
from napari_cellseg3d.model_instance_seg import volume_stats

"""
Writing something to log messages from outside the main thread is rather problematic (plenty of silent crashes...)
so instead, following the instructions in the guides below to have a worker with custom signals, I implemented
a custom worker function."""

# FutureReference():
# https://python-forum.io/thread-31349.html
# https://www.pythoncentral.io/pysidepyqt-tutorial-creating-your-own-signals-and-slots/
# https://napari-staging-site.github.io/guides/stable/threading.html

WEIGHTS_DIR = os.path.dirname(os.path.realpath(__file__)) + str(
    Path("/models/pretrained")
)


class WeightsDownloader:
    """A utility class the downloads the weights of a model when needed."""

    def __init__(self, log_widget: Optional[log_utility.Log] = None):
        """
        Creates a WeightsDownloader, optionally with a log widget to display the progress.

        Args:
            log_widget (log_utility.Log): a Log to display the progress bar in. If None, uses print()
        """
        self.log_widget = log_widget

    def download_weights(self, model_name: str, model_weights_filename: str):
        """
        Downloads a specific pretrained model.
        This code is adapted from DeepLabCut with permission from MWMathis.

        Args:
            model_name (str): name of the model to download
            model_weights_filename (str): name of the .pth file expected for the model
        """
        import json
        import tarfile
        import urllib.request

        def show_progress(count, block_size, total_size):
            pbar.update(block_size)

        cellseg3d_path = os.path.split(
            importlib.util.find_spec("napari_cellseg3d").origin
        )[0]
        pretrained_folder_path = os.path.join(
            cellseg3d_path, "models", "pretrained"
        )
        json_path = os.path.join(
            pretrained_folder_path, "pretrained_model_urls.json"
        )

        check_path = os.path.join(
            pretrained_folder_path, model_weights_filename
        )
        if os.path.exists(check_path):
            message = f"Weight file {model_weights_filename} already exists, skipping download"
            if self.log_widget is not None:
                self.log_widget.print_and_log(message, printing=False)
            print(message)
            return

        with open(json_path) as f:
            neturls = json.load(f)
        if model_name in neturls.keys():
            url = neturls[model_name]
            response = urllib.request.urlopen(url)

            start_message = f"Downloading the model from the M.W. Mathis Lab server {url}...."
            total_size = int(response.getheader("Content-Length"))
            if self.log_widget is None:
                print(start_message)
                pbar = tqdm(unit="B", total=total_size, position=0)
            else:
                self.log_widget.print_and_log(start_message)
                pbar = tqdm(
                    unit="B",
                    total=total_size,
                    position=0,
                    file=self.log_widget,
                )

            filename, _ = urllib.request.urlretrieve(
                url, reporthook=show_progress
            )
            with tarfile.open(filename, mode="r:gz") as tar:
                tar.extractall(pretrained_folder_path)
        else:
            raise ValueError(
                f"Unknown model: {model_name}. Should be one of {', '.join(neturls)}"
            )


class LogSignal(WorkerBaseSignals):
    """Signal to send messages to be logged from another thread.

    Separate from Worker instances as indicated `here`_"""  # TODO link ?

    log_signal = Signal(str)
    """qtpy.QtCore.Signal: signal to be sent when some text should be logged"""
    warn_signal = Signal(str)
    """qtpy.QtCore.Signal: signal to be sent when some warning should be emitted in main thread"""

    # Should not be an instance variable but a class variable, not defined in __init__, see
    # https://stackoverflow.com/questions/2970312/pyqt4-qtcore-pyqtsignal-object-has-no-attribute-connect

    def __init__(self):
        super().__init__()


class InferenceWorker(GeneratorWorker):
    """A custom worker to run inference jobs in.
    Inherits from :py:class:`napari.qt.threading.GeneratorWorker`"""

    def __init__(
        self,
        device,
        model_dict,
        weights_dict,
        results_path,
        filetype,
        transforms,
        instance,
        use_window,
        window_infer_size,
        keep_on_cpu,
        stats_csv,
        images_filepaths=None,
        layer=None,  # FIXME
    ):
        """Initializes a worker for inference with the arguments needed by the :py:func:`~inference` function.

        Args:
            * device: cuda or cpu device to use for torch

            * model_dict: the :py:attr:`~self.models_dict` dictionary to obtain the model name, class and instance

            * weights_dict: dict with "custom" : bool to use custom weights or not; "path" : the path to weights if custom or name of the file if not custom

            * results_path: the path to save the results to

            * filetype: the file extension to use when saving,

            * transforms: a dict containing transforms to perform at various times.

            * instance: a dict containing parameters regarding instance segmentation

            * use_window: use window inference with specific size or whole image

            * window_infer_size: size of window if use_window is True

            * keep_on_cpu: keep images on CPU or no

            * stats_csv: compute stats on cells and save them to a csv file

            * images_filepaths: the paths to the images of the dataset

            * layer: the layer to run inference on
        Note: See :py:func:`~self.inference`
        """

        super().__init__(self.inference)
        self._signals = LogSignal()  # add custom signals
        self.log_signal = self._signals.log_signal
        self.warn_signal = self._signals.warn_signal
        ###########################################
        ###########################################
        self.device = device
        self.model_dict = model_dict
        self.weights_dict = weights_dict
        self.results_path = results_path
        self.filetype = filetype
        self.transforms = transforms
        self.instance_params = instance
        self.use_window = use_window
        self.window_infer_size = window_infer_size
        self.keep_on_cpu = keep_on_cpu
        self.stats_to_csv = stats_csv
        ############################################
        ############################################
        self.layer = layer
        self.images_filepaths = images_filepaths

        ############################################
        ############################################
        self.layer = layer
        self.images_filepaths = images_filepaths

        """These attributes are all arguments of :py:func:~inference, please see that for reference"""

        self.downloader = WeightsDownloader()
        """Download utility"""

    @staticmethod
    def create_inference_dict(images_filepaths):
        """Create a dict for MONAI with "image" keys with all image paths in :py:attr:`~self.images_filepaths`

        Returns:
            dict: list of image paths from loaded folder"""
        data_dicts = [{"image": image_name} for image_name in images_filepaths]
        return data_dicts

    def set_download_log(self, widget):
        self.downloader.log_widget = widget

    def log(self, text):
        """Sends a signal that ``text`` should be logged

        Args:
            text (str): text to logged
        """
        self.log_signal.emit(text)

    def warn(self, warning):
        """Sends a warning to main thread"""
        self.warn_signal.emit(warning)

    def log_parameters(self):

        self.log("-" * 20)
        self.log("Parameters summary :")

        self.log(f"Model is : {self.model_dict['name']}")
        if self.transforms["thresh"][0]:
            self.log(
                f"Thresholding is enabled at {self.transforms['thresh'][1]}"
            )

        if self.use_window:
            status = "enabled"
        else:
            status = "disabled"

        self.log(f"Window inference is {status}")

        if self.keep_on_cpu:
            self.log(f"Dataset loaded to CPU")
        else:
            self.log(f"Dataset loaded on {self.device}")

        if self.transforms["zoom"][0]:
            self.log(f"Scaling factor : {self.transforms['zoom'][1]} (x,y,z)")

        if self.instance_params["do_instance"]:
            self.log(
                f"Instance segmentation enabled, method : {self.instance_params['method']}\n"
                f"Probability threshold is {self.instance_params['threshold']:.2f}\n"
                f"Objects smaller than {self.instance_params['size_small']} pixels will be removed"
            )
            # self.log(f"")
        self.log("-" * 20)

    def load_folder(self):

        images_dict = self.create_inference_dict(self.images_filepaths)

        # TODO : better solution than loading first image always ?
        data_check = LoadImaged(keys=["image"])(images_dict[0])
        # print(data)
        check = data_check["image"].shape
        # print(check)
        # TODO remove
        # z_aniso = 5 / 1.5
        # if zoom is not None :
        #     pad = utils.get_padding_dim(check, anisotropy_factor=zoom)
        # else:
        self.log("\nChecking dimensions...")
        pad = utils.get_padding_dim(check)

        load_transforms = Compose(
            [
                LoadImaged(keys=["image"]),
                # AddChanneld(keys=["image"]), #already done
                EnsureChannelFirstd(keys=["image"]),
                # Orientationd(keys=["image"], axcodes="PLI"),
                # anisotropic_transform,
                SpatialPadd(keys=["image"], spatial_size=pad),
                EnsureTyped(keys=["image"]),
            ]
        )

        self.log("\nLoading dataset...")
        inference_ds = Dataset(data=images_dict, transform=load_transforms)
        inference_loader = DataLoader(
            inference_ds, batch_size=1, num_workers=2
        )
        self.log("Done")
        return inference_loader

    def load_layer(self):

        data = np.squeeze(self.layer.data)

        volume = np.array(data, dtype=np.int16)

        volume_dims = len(volume.shape)
        if volume_dims != 3:
            raise ValueError(
                f"Data array is not 3-dimensional but {volume_dims}-dimensional,"
                f" please check for extra channel/batch dimensions"
            )

        volume = np.swapaxes(
            volume, 0, 2
        )  # for anisotropy to be monai-like, i.e. zyx # FIXME rotation not always correct
        print("Loading layer")
        dims_check = volume.shape
        self.log("\nChecking dimensions...")
        pad = utils.get_padding_dim(dims_check)
<<<<<<< HEAD
        # print(volume.shape)
        # print(volume.dtype)
=======
        print(volume.shape)
        print(volume.dtype)
>>>>>>> 23578a4b
        load_transforms = Compose(
            [
                ToTensor(),
                # anisotropic_transform,
                AddChannel(),
                SpatialPad(spatial_size=pad),
                AddChannel(),
                EnsureType(),
            ],
            map_items=False,
            log_stats=True,
        )

        self.log("\nLoading dataset...")
        input_image = load_transforms(volume)
        self.log("Done")
        return input_image

    def model_output(self, inputs, model, post_process_transforms):

        inputs = inputs.to("cpu")

        model_output = lambda inputs: post_process_transforms(
            self.model_dict["class"].get_output(model, inputs)
        )

        if self.keep_on_cpu:
            dataset_device = "cpu"
        else:
            dataset_device = self.device

        if self.use_window:
            window_size = self.window_infer_size
        else:
            window_size = None

        outputs = sliding_window_inference(
            inputs,
            roi_size=window_size,
            sw_batch_size=1,
            predictor=model_output,
            sw_device=self.device,
            device=dataset_device,
        )

        out = outputs.detach().cpu()
        return out

    def aniso_transform(self, image):
        zoom = self.transforms["zoom"][1]
        anisotropic_transform = Zoom(
            zoom=zoom,
            keep_size=False,
            padding_mode="empty",
        )
        return anisotropic_transform(image[0])

    def instance_seg(self, to_instance, image_id=0, original_filename="layer"):

        if image_id is not None:
            self.log(f"\nRunning instance segmentation for image n°{image_id}")

        threshold = self.instance_params["threshold"]
        size_small = self.instance_params["size_small"]
        method_name = self.instance_params["method"]

        if method_name == "Watershed":

            def method(image):
                return binary_watershed(image, threshold, size_small)

        elif method_name == "Connected components":

            def method(image):
                return binary_connected(image, threshold, size_small)

        else:
            raise NotImplementedError(
                "Selected instance segmentation method is not defined"
            )

        instance_labels = method(to_instance)

        instance_filepath = (
            self.results_path
            + "/"
            + f"Instance_seg_labels_{image_id}_"
            + original_filename
            + "_"
            + self.model_dict["name"]
            + f"_{utils.get_date_time()}_"
            + self.filetype
        )

        imwrite(instance_filepath, instance_labels)
        self.log(
            f"Instance segmentation results for image n°{image_id} have been saved as:"
        )
        self.log(os.path.split(instance_filepath)[1])
        return instance_labels
        # print(self.stats_to_csv)

    def inference_on_list(self, inf_data, i, model, post_process_transforms):

        self.log("-" * 10)
        self.log(f"Inference started on image n°{i + 1}...")

        inputs = inf_data["image"]
        # print(inputs.shape)

        out = self.model_output(inputs, model, post_process_transforms)
        out = self.aniso_transform(out)

        out = np.array(out).astype(np.float32)
        out = np.squeeze(out)
        to_instance = out  # avoid post processing since thresholding is done there anyway
        image_id = i + 1
        time = utils.get_date_time()
        # print(time)

        original_filename = os.path.basename(self.images_filepaths[i]).split(
            "."
        )[0]

        # File output save name : original-name_model_date+time_number.filetype
        file_path = (
            self.results_path
            + "/"
            + f"Prediction_{image_id}_"
            + original_filename
            + "_"
            + self.model_dict["name"]
            + f"_{time}_"
            + self.filetype
        )

        # print(filename)
        imwrite(file_path, out)

        self.log(f"\nFile n°{image_id} saved as :")
        filename = os.path.split(file_path)[1]
        self.log(filename)

        #################
        #################
        #################
        if self.instance_params["do_instance"]:
            instance_labels = self.instance_seg(
                to_instance, image_id, original_filename
            )
            data_dict = self.stats_csv(instance_labels)
        else:
            instance_labels = None
            data_dict = None

        original = np.array(inf_data["image"]).astype(np.float32)

        self.log(f"Inference completed on layer")
        result = {
            "image_id": i + 1,
            "original": original,
            "instance_labels": instance_labels,
            "object stats": data_dict,
            "result": out,
            "model_name": self.model_dict["name"],
        }
        return result

    def stats_csv(self, instance_labels):
        if self.stats_to_csv:
<<<<<<< HEAD
            # try:
=======
>>>>>>> 23578a4b
            data_dict = volume_stats(
                instance_labels
            )  # TODO test with area mesh function
            return data_dict
<<<<<<< HEAD
        # except ValueError as e:
        #     self.log(f"Error occurred during stats computing : {e}")
        #     return None
=======
>>>>>>> 23578a4b
        else:
            return None

    def inference_on_layer(self, image, model, post_process_transforms):
        self.log("-" * 10)
        self.log(f"Inference started on layer...")

        # print(inputs.shape)
        image = image.type(torch.FloatTensor)
        out = self.model_output(image, model, post_process_transforms)
        out = self.aniso_transform(out)
        # if self.transforms["zoom"][0]:
        #     zoom = self.transforms["zoom"][1]
        #     anisotropic_transform = Zoom(
        #         zoom=zoom,
        #         keep_size=False,
        #         padding_mode="empty",
        #     )
        #     out = anisotropic_transform(out[0])
        ##################
        ##################
        ##################
        out = post_process_transforms(out)
        out = np.array(out).astype(np.float32)
        out = np.squeeze(out)
        to_instance = out  # avoid post processing since thresholding is done there anyway

        # batch_len = out.shape[1]
        # print("trying to check len")
        # print(batch_len)
        # if batch_len != 1 :
        #     sum  = np.sum(out, axis=1)
        #     print(sum.shape)
        #     out = sum
        #     print(out.shape)

        time = utils.get_date_time()
        # print(time)
        # File output save name : original-name_model_date+time_number.filetype
        file_path = os.path.join(
            self.results_path,
            f"Prediction_layer"
            + "_"
            + self.model_dict["name"]
            + f"_{time}_"
            + self.filetype,
        )

        # print(filename)
        imwrite(file_path, out)

        self.log(f"\nLayer prediction saved as :")
        filename = os.path.split(file_path)[1]
        self.log(filename)

        #################
        #################
        #################
        if self.instance_params["do_instance"]:
            instance_labels = self.instance_seg(to_instance)
            data_dict = self.stats_csv(instance_labels)
        else:
            instance_labels = None
            data_dict = None

        result = {
            "image_id": 0,
            "original": None,
            "instance_labels": np.swapaxes(instance_labels, 0, 2),
            "object stats": data_dict,
            "result": np.swapaxes(out, 0, 2),
            "model_name": self.model_dict["name"],
        }
        return result

    def inference(self):
        """
        Requires:
            * device: cuda or cpu device to use for torch

            * model_dict: the :py:attr:`~self.models_dict` dictionary to obtain the model name, class and instance

            * weights: the loaded weights from the model

            * images_filepaths: the paths to the images of the dataset

            * results_path: the path to save the results to

            * filetype: the file extension to use when saving,

            * transforms: a dict containing transforms to perform at various times.

            * use_window: use window inference with specific size or whole image

            * window_infer_size: size of window if use_window is True

            * keep_on_cpu: keep images on CPU or no

            * stats_csv: compute stats on cells and save them to a csv file

        Yields:
            dict: contains :
                * "image_id" : index of the returned image

                * "original" : original volume used for inference

                * "result" : inference result

        """
        sys = platform.system()
        print(f"OS is {sys}")
        if sys == "Darwin":
            torch.set_num_threads(1)  # required for threading on macOS ?
            self.log("Number of threads has been set to 1 for macOS")

        # images_dict = self.create_inference_dict(self.images_filepaths)

        # if self.device =="cuda": # TODO : fix mem alloc, this does not work it seems
        # torch.backends.cudnn.benchmark = False

        # TODO : better solution than loading first image always ?
        # data_check = LoadImaged(keys=["image"])(images_dict[0])
        # print(data)
        # check = data_check["image"].shape
        # print(check)
        # TODO remove
        # z_aniso = 5 / 1.5
        # if zoom is not None :
        #     pad = utils.get_padding_dim(check, anisotropy_factor=zoom)
        # else:
        # self.log("\nChecking dimensions...")
        # pad = utils.get_padding_dim(check)
        # print(pad)
        segres_dims = self.model_dict["segres_size"]

        model = self.model_dict["class"].get_net()
        if self.model_dict["name"] == "SegResNet":
            model = self.model_dict["class"].get_net()(
                input_image_size=[
<<<<<<< HEAD
                    dims,
                    dims,
                    dims,
                ],  # TODO FIX ! find a better way & remove model-specific code
=======
                    segres_dims,
                    segres_dims,
                    segres_dims,
                ],  # TODO FIX !
>>>>>>> 23578a4b
                out_channels=1,
                # dropout_prob=0.3,
            )

        self.log_parameters()

        model.to(self.device)

        # print("FILEPATHS PRINT")
        # print(self.images_filepaths)

        # load_transforms = Compose(
        #     [
        #         LoadImaged(keys=["image"]),
        #         # AddChanneld(keys=["image"]), #already done
        #         EnsureChannelFirstd(keys=["image"]),
        #         # Orientationd(keys=["image"], axcodes="PLI"),
        #         # anisotropic_transform,
        #         SpatialPadd(keys=["image"], spatial_size=pad),
        #         EnsureTyped(keys=["image"]),
        #     ]
        # )

        if not self.transforms["thresh"][0]:
            post_process_transforms = EnsureType()
        else:
            t = self.transforms["thresh"][1]
            post_process_transforms = Compose(
                AsDiscrete(threshold=t), EnsureType()
            )

        # LabelFilter(applied_labels=[0]),

        # self.log("\nLoading dataset...")
        # inference_ds = Dataset(data=images_dict, transform=load_transforms)
        # inference_loader = DataLoader(
        #     inference_ds, batch_size=1, num_workers=2
        # )
        # self.log("Done")
        # print(f"wh dir : {WEIGHTS_DIR}")
        # print(weights)
        self.log(
            "\nLoading weights..."
        )  # TODO add try/except for invalid weights for proper reset

        if self.weights_dict["custom"]:
            weights = self.weights_dict["path"]
        else:
            self.downloader.download_weights(
                self.model_dict["name"],
                self.model_dict["class"].get_weights_file(),
            )
            weights = os.path.join(
                WEIGHTS_DIR, self.model_dict["class"].get_weights_file()
            )

        model.load_state_dict(
            torch.load(
                weights,
                map_location=self.device,
            )
        )
        self.log("Done")

        is_folder = self.images_filepaths is not None
        is_layer = self.layer is not None

        if is_layer and is_folder:
            raise ValueError(
<<<<<<< HEAD
                "Both a layer and a folder have been specified, please specify only one of the two. Aborting."
=======
                "Both a layer and a folder have been specified, please specifiy only one of the two. Aborting."
>>>>>>> 23578a4b
            )
        elif is_folder:
            inference_loader = self.load_folder()
            ##################
            ##################
            # DEBUG
            # from monai.utils import first
            #
            # check_data = first(inference_loader)
            # image = check_data[0][0]
            # print(image.shape)
            ##################
            ##################
        elif is_layer:
            input_image = self.load_layer()
<<<<<<< HEAD
            # print(input_image.shape)
=======
            print(input_image.shape)
>>>>>>> 23578a4b

        else:
            raise ValueError("No data has been provided. Aborting.")

        model.eval()
        with torch.no_grad():
            ################################
            ################################
            ################################
            if is_folder:
                for i, inf_data in enumerate(inference_loader):
                    yield self.inference_on_list(
                        inf_data, i, model, post_process_transforms
                    )
            elif is_layer:
                yield self.inference_on_layer(
                    input_image, model, post_process_transforms
                )
        model.to("cpu")


class TrainingWorker(GeneratorWorker):
    """A custom worker to run training jobs in.
    Inherits from :py:class:`napari.qt.threading.GeneratorWorker`"""

    def __init__(
        self,
        device,
        model_dict,
        weights_path,
        data_dicts,
        validation_percent,
        max_epochs,
        loss_function,
        learning_rate,
        val_interval,
        batch_size,
        results_path,
        sampling,
        num_samples,
        sample_size,
        do_augmentation,
        deterministic,
    ):
        """Initializes a worker for inference with the arguments needed by the :py:func:`~train` function. Note: See :py:func:`~train`

        Args:
            * device : device to train on, cuda or cpu

            * model_dict : dict containing the model's "name" and "class"

            * weights_path : path to weights files if transfer learning is to be used

            * data_dicts : dict from :py:func:`Trainer.create_train_dataset_dict`

            * validation_percent : percentage of images to use as validation

            * max_epochs : the amout of epochs to train for

            * loss_function : the loss function to use for training

            * learning_rate : the learning rate of the optimizer

            * val_interval : the interval at which to perform validation (e.g. if 2 will validate once every 2 epochs.) Also determines frequency of saving, depending on whether the metric is better or not

            * batch_size : the batch size to use for training

            * results_path : the path to save results in

            * sampling : whether to extract patches from images or not

            * num_samples : the number of samples to extract from an image for training

            * sample_size : the size of the patches to extract when sampling

            * do_augmentation : whether to perform data augmentation or not

            * deterministic : dict with "use deterministic" : bool, whether to use deterministic training, "seed": seed for RNG


        """
        super().__init__(self.train)
        self._signals = LogSignal()
        self.log_signal = self._signals.log_signal
        self.warn_signal = self._signals.warn_signal

        self._weight_error = False
        #############################################
        self.device = device
        self.model_dict = model_dict
        self.weights_path = weights_path
        self.data_dicts = data_dicts
        self.validation_percent = validation_percent
        self.max_epochs = max_epochs
        self.loss_function = loss_function
        self.learning_rate = learning_rate
        self.val_interval = val_interval
        self.batch_size = batch_size
        self.results_path = results_path

        self.num_samples = num_samples
        self.sampling = sampling
        self.sample_size = sample_size

        self.do_augment = do_augmentation
        self.seed_dict = deterministic

        self.train_files = []
        self.val_files = []
        #######################################
        self.downloader = WeightsDownloader()

    def set_download_log(self, widget):
        self.downloader.log_widget = widget

    def log(self, text):
        """Sends a signal that ``text`` should be logged

        Args:
            text (str): text to logged
        """
        self.log_signal.emit(text)

    def warn(self, warning):
        """Sends a warning to main thread"""
        self.warn_signal.emit(warning)

    def log_parameters(self):

        self.log("-" * 20)
        self.log("Parameters summary :\n")

        self.log(
            f"Percentage of dataset used for validation : {self.validation_percent * 100}%"
        )
        self.log("-" * 10)
        self.log("Training files :\n")
        [
            self.log(f"{os.path.basename(str(train_file)[:-2])}\n")
            for train_file in self.train_files
        ]
        self.log("-" * 10)
        self.log("Validation files :\n")
        [
            self.log(f"{os.path.basename(str(val_file)[:-2])}\n")
            for val_file in self.val_files
        ]
        self.log("-" * 10)
        if self.seed_dict["use deterministic"]:
            self.log(f"Deterministic training is enabled")
            self.log(f"Seed is {self.seed_dict['seed']}")

        self.log(f"Training for {self.max_epochs} epochs")
        self.log(f"Loss function is : {str(self.loss_function)}")
        self.log(f"Validation is performed every {self.val_interval} epochs")
        self.log(f"Batch size is {self.batch_size}")
        self.log(f"Learning rate is {self.learning_rate}")

        if self.sampling:
            self.log(
                f"Extracting {self.num_samples} patches of size {self.sample_size}"
            )
        else:
            self.log("Using whole images as dataset")

        if self.do_augment:
            self.log("Data augmentation is enabled")

        if self.weights_path is not None:
            self.log(f"Using weights from : {self.weights_path}")
            if self._weight_error:
                self.log(
                    ">>>>>>>>>>>>>>>>>\n"
                    "WARNING:\nChosen weights were incompatible with the model,\n"
                    "the model will be trained from random weights\n"
                    "<<<<<<<<<<<<<<<<<\n"
                )

        # self.log("\n")
        self.log("-" * 20)

    def train(self):
        """Trains the PyTorch model for the given number of epochs, with the selected model and data,
        using the chosen batch size, validation interval, loss function, and number of samples.
        Will perform validation once every :py:obj:`val_interval` and save results if the mean dice is better

        Requires:

        * device : device to train on, cuda or cpu

        * model_dict : dict containing the model's "name" and "class"

        * weights_path : path to weights files if transfer learning is to be used

        * data_dicts : dict from :py:func:`Trainer.create_train_dataset_dict`

        * validation_percent : percentage of images to use as validation

        * max_epochs : the amount of epochs to train for

        * loss_function : the loss function to use for training

        * learning rate : the learning rate of the optimizer

        * val_interval : the interval at which to perform validation (e.g. if 2 will validate once every 2 epochs.) Also determines frequency of saving, depending on whether the metric is better or not

        * batch_size : the batch size to use for training

        * results_path : the path to save results in

        * sampling : whether to extract patches from images or not

        * num_samples : the number of samples to extract from an image for training

        * sample_size : the size of the patches to extract when sampling

        * do_augmentation : whether to perform data augmentation or not

        * deterministic : dict with "use deterministic" : bool, whether to use deterministic training, "seed": seed for RNG
        """

        #########################
        # error_log = open(results_path +"/error_log.log" % multiprocessing.current_process().name, 'x')
        # faulthandler.enable(file=error_log, all_threads=True)
        #########################

        if self.seed_dict["use deterministic"]:
            set_determinism(
                seed=self.seed_dict["seed"]
            )  # use_deterministic_algorithms = True causes cuda error

        sys = platform.system()
        print(sys)
        if sys == "Darwin":  # required for macOS ?
            torch.set_num_threads(1)
            self.log("Number of threads has been set to 1 for macOS")

        model_name = self.model_dict["name"]
        model_class = self.model_dict["class"]

        if not self.sampling:
            data_check = LoadImaged(keys=["image"])(self.data_dicts[0])
            check = data_check["image"].shape

        if model_name == "SegResNet":
            if self.sampling:
                size = self.sample_size
            else:
                size = check
            print(f"Size of image : {size}")
            model = model_class.get_net()(
                input_image_size=utils.get_padding_dim(size),
                out_channels=1,
                dropout_prob=0.3,
            )
        else:
            model = model_class.get_net()  # get an instance of the model
        model = model.to(self.device)

        epoch_loss_values = []
        val_metric_values = []

        self.train_files, self.val_files = (
            self.data_dicts[
                0 : int(len(self.data_dicts) * self.validation_percent)
            ],
            self.data_dicts[
                int(len(self.data_dicts) * self.validation_percent) :
            ],
        )

        if self.train_files == [] or self.val_files == []:
            self.log("ERROR : datasets are empty")

        if self.sampling:
            sample_loader = Compose(
                [
                    LoadImaged(keys=["image", "label"]),
                    EnsureChannelFirstd(keys=["image", "label"]),
                    RandSpatialCropSamplesd(
                        keys=["image", "label"],
                        roi_size=(
                            self.sample_size
                        ),  # multiply by axis_stretch_factor if anisotropy
                        # max_roi_size=(120, 120, 120),
                        random_size=False,
                        num_samples=self.num_samples,
                    ),
                    Orientationd(keys=["image", "label"], axcodes="PLI"),
                    SpatialPadd(
                        keys=["image", "label"],
                        spatial_size=(utils.get_padding_dim(self.sample_size)),
                    ),
                    EnsureTyped(keys=["image", "label"]),
                ]
            )

        if self.do_augment:
            train_transforms = (
                Compose(  # TODO : figure out which ones and values ?
                    [
                        RandShiftIntensityd(keys=["image"], offsets=0.7),
                        Rand3DElasticd(
                            keys=["image", "label"],
                            sigma_range=(0.3, 0.7),
                            magnitude_range=(0.3, 0.7),
                        ),
                        RandFlipd(keys=["image", "label"]),
                        RandRotate90d(keys=["image", "label"]),
                        RandAffined(
                            keys=["image", "label"],
                        ),
                        EnsureTyped(keys=["image", "label"]),
                    ]
                )
            )
        else:
            train_transforms = EnsureTyped(keys=["image", "label"])

        val_transforms = Compose(
            [
                # LoadImaged(keys=["image", "label"]),
                # EnsureChannelFirstd(keys=["image", "label"]),
                EnsureTyped(keys=["image", "label"]),
            ]
        )
        # self.log("Loading dataset...\n")
        if self.sampling:
            print("train_ds")
            train_ds = PatchDataset(
                data=self.train_files,
                transform=train_transforms,
                patch_func=sample_loader,
                samples_per_image=self.num_samples,
            )
            print("val_ds")
            val_ds = PatchDataset(
                data=self.val_files,
                transform=val_transforms,
                patch_func=sample_loader,
                samples_per_image=self.num_samples,
            )

        else:
            load_single_images = Compose(
                [
                    LoadImaged(keys=["image", "label"]),
                    EnsureChannelFirstd(keys=["image", "label"]),
                    Orientationd(keys=["image", "label"], axcodes="PLI"),
                    SpatialPadd(
                        keys=["image", "label"],
                        spatial_size=(utils.get_padding_dim(check)),
                    ),
                    EnsureTyped(keys=["image", "label"]),
                ]
            )
            print("Cache dataset : train")
            train_ds = CacheDataset(
                data=self.train_files,
                transform=Compose(load_single_images, train_transforms),
            )
            print("Cache dataset : val")
            val_ds = CacheDataset(
                data=self.val_files, transform=load_single_images
            )
        print("Dataloader")
        train_loader = DataLoader(
            train_ds,
            batch_size=self.batch_size,
            shuffle=True,
            num_workers=2,
            collate_fn=pad_list_data_collate,
        )

        val_loader = DataLoader(
            val_ds, batch_size=self.batch_size, num_workers=2
        )
        print("\nDone")

        print("Optimizer")
        optimizer = torch.optim.Adam(model.parameters(), self.learning_rate)
        dice_metric = DiceMetric(include_background=True, reduction="mean")

        best_metric = -1
        best_metric_epoch = -1

        # time = utils.get_date_time()
        print("Weights")
        if self.weights_path is not None:
            if self.weights_path == "use_pretrained":
                weights_file = model_class.get_weights_file()
                self.downloader.download_weights(model_name, weights_file)
                weights = os.path.join(WEIGHTS_DIR, weights_file)
                self.weights_path = weights
            else:
                weights = os.path.join(self.weights_path)

            try:
                model.load_state_dict(
                    torch.load(
                        weights,
                        map_location=self.device,
                    )
                )
            except RuntimeError:
                warn = (
                    "WARNING:\nIt seems the weights were incompatible with the model,\n"
                    "the model will be trained from random weights"
                )
                self.log(warn)
                self.warn(warn)
                self._weight_error = True

        if self.device.type == "cuda":
            self.log("\nUsing GPU :")
            self.log(torch.cuda.get_device_name(0))
        else:
            self.log("Using CPU")

        self.log_parameters()

        for epoch in range(self.max_epochs):
            # self.log("\n")
            self.log("-" * 10)
            self.log(f"Epoch {epoch + 1}/{self.max_epochs}")
            if self.device.type == "cuda":
                self.log("Memory Usage:")
                alloc_mem = round(
                    torch.cuda.memory_allocated(0) / 1024**3, 1
                )
                reserved_mem = round(
                    torch.cuda.memory_reserved(0) / 1024**3, 1
                )
                self.log(f"Allocated: {alloc_mem}GB")
                self.log(f"Cached: {reserved_mem}GB")

            model.train()
            epoch_loss = 0
            step = 0
            for batch_data in train_loader:
                step += 1
                inputs, labels = (
                    batch_data["image"].to(self.device),
                    batch_data["label"].to(self.device),
                )
                optimizer.zero_grad()
                outputs = model_class.get_output(model, inputs)
                # print(f"OUT : {outputs.shape}")
                loss = self.loss_function(outputs, labels)
                loss.backward()
                optimizer.step()
                epoch_loss += loss.detach().item()
                self.log(
                    f"* {step}/{len(train_ds) // train_loader.batch_size}, "
                    f"Train loss: {loss.detach().item():.4f}"
                )
                yield {"plot": False, "weights": model.state_dict()}

            epoch_loss /= step
            epoch_loss_values.append(epoch_loss)
            self.log(f"Epoch: {epoch + 1}, Average loss: {epoch_loss:.4f}")

            if (epoch + 1) % self.val_interval == 0:
                model.eval()
                with torch.no_grad():
                    for val_data in val_loader:
                        val_inputs, val_labels = (
                            val_data["image"].to(self.device),
                            val_data["label"].to(self.device),
                        )

                        val_outputs = model_class.get_validation(
                            model, val_inputs
                        )

                        pred = decollate_batch(val_outputs)

                        labs = decollate_batch(val_labels)

                        # TODO : more parameters/flexibility
                        post_pred = Compose(
                            AsDiscrete(threshold=0.6), EnsureType()
                        )  #
                        post_label = EnsureType()

                        val_outputs = [
                            post_pred(res_tensor) for res_tensor in pred
                        ]

                        val_labels = [
                            post_label(res_tensor) for res_tensor in labs
                        ]

                        # print(len(val_outputs))
                        # print(len(val_labels))

                        dice_metric(y_pred=val_outputs, y=val_labels)

                    metric = dice_metric.aggregate().detach().item()
                    dice_metric.reset()

                    val_metric_values.append(metric)

                    train_report = {
                        "plot": True,
                        "epoch": epoch,
                        "losses": epoch_loss_values,
                        "val_metrics": val_metric_values,
                        "weights": model.state_dict(),
                    }
                    yield train_report

                    weights_filename = (
                        f"{model_name}_best_metric" + f"_epoch_{epoch + 1}.pth"
                    )

                    if metric > best_metric:
                        best_metric = metric
                        best_metric_epoch = epoch + 1
                        self.log("Saving best metric model")
                        torch.save(
                            model.state_dict(),
                            os.path.join(self.results_path, weights_filename),
                        )
                        self.log("Saving complete")
                    self.log(
                        f"Current epoch: {epoch + 1}, Current mean dice: {metric:.4f}"
                        f"\nBest mean dice: {best_metric:.4f} "
                        f"at epoch: {best_metric_epoch}"
                    )
        self.log("=" * 10)
        self.log(
            f"Train completed, best_metric: {best_metric:.4f} "
            f"at epoch: {best_metric_epoch}"
        )
        model.to("cpu")
        # optimizer = None
        # del optimizer
        # del device
        # del model_id
        # del model_name
        # del model
        # del data_dicts
        # del max_epochs
        # del loss_function
        # del val_interval
        # del batch_size
        # del results_path
        # del num_samples
        # del best_metric
        # del best_metric_epoch

        # self.close()


# def this_is_fine(self):
#     import numpy as np
#
#     length = 10
#     for i in range(5):
#         loss = np.random.rand(length)
#         dice_metric = np.random.rand(int(length / 2))
#         self.log("this is fine :)")
#         yield {"epoch": i, "losses": loss, "val_metrics": dice_metric}<|MERGE_RESOLUTION|>--- conflicted
+++ resolved
@@ -364,13 +364,10 @@
         dims_check = volume.shape
         self.log("\nChecking dimensions...")
         pad = utils.get_padding_dim(dims_check)
-<<<<<<< HEAD
+
         # print(volume.shape)
         # print(volume.dtype)
-=======
-        print(volume.shape)
-        print(volume.dtype)
->>>>>>> 23578a4b
+
         load_transforms = Compose(
             [
                 ToTensor(),
@@ -541,20 +538,17 @@
 
     def stats_csv(self, instance_labels):
         if self.stats_to_csv:
-<<<<<<< HEAD
+
             # try:
-=======
->>>>>>> 23578a4b
+
             data_dict = volume_stats(
                 instance_labels
             )  # TODO test with area mesh function
             return data_dict
-<<<<<<< HEAD
+
         # except ValueError as e:
         #     self.log(f"Error occurred during stats computing : {e}")
         #     return None
-=======
->>>>>>> 23578a4b
         else:
             return None
 
@@ -688,23 +682,17 @@
         # self.log("\nChecking dimensions...")
         # pad = utils.get_padding_dim(check)
         # print(pad)
-        segres_dims = self.model_dict["segres_size"]
+        dims = self.model_dict["segres_size"]
 
         model = self.model_dict["class"].get_net()
         if self.model_dict["name"] == "SegResNet":
             model = self.model_dict["class"].get_net()(
                 input_image_size=[
-<<<<<<< HEAD
+
                     dims,
                     dims,
                     dims,
                 ],  # TODO FIX ! find a better way & remove model-specific code
-=======
-                    segres_dims,
-                    segres_dims,
-                    segres_dims,
-                ],  # TODO FIX !
->>>>>>> 23578a4b
                 out_channels=1,
                 # dropout_prob=0.3,
             )
@@ -774,11 +762,7 @@
 
         if is_layer and is_folder:
             raise ValueError(
-<<<<<<< HEAD
                 "Both a layer and a folder have been specified, please specify only one of the two. Aborting."
-=======
-                "Both a layer and a folder have been specified, please specifiy only one of the two. Aborting."
->>>>>>> 23578a4b
             )
         elif is_folder:
             inference_loader = self.load_folder()
@@ -794,11 +778,7 @@
             ##################
         elif is_layer:
             input_image = self.load_layer()
-<<<<<<< HEAD
             # print(input_image.shape)
-=======
-            print(input_image.shape)
->>>>>>> 23578a4b
 
         else:
             raise ValueError("No data has been provided. Aborting.")
