--- conflicted
+++ resolved
@@ -66,7 +66,7 @@
     config.images_filepaths = [
         str(Path(__file__).resolve().parent / "res/test.tif")
     ]
-<<<<<<< HEAD
+
     config.sliding_window_config.window_size = 8
 
     class mock_work:
@@ -76,16 +76,6 @@
 
         def __call__(self, x):
             return torch.Tensor(x)
-=======
-    config.sliding_window_config.window_size = 64
-
-    class mock_work:
-        def __call__(self, x):
-            return x
-
-        def eval(self):
-            return None
->>>>>>> 7a4e31fa
 
     worker = InferenceWorker(worker_config=config)
     worker.aniso_transform = mock_work()
