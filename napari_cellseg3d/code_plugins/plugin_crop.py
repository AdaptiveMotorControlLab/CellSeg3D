from math import floor
from pathlib import Path

import napari
import numpy as np
from magicgui import magicgui

# Qt
from qtpy.QtWidgets import QSizePolicy

# local
from napari_cellseg3d import interface as ui
from napari_cellseg3d import utils
from napari_cellseg3d.code_plugins.plugin_base import BasePluginSingleImage

DEFAULT_CROP_SIZE = 64
logger = utils.LOGGER


class Cropping(
    BasePluginSingleImage
):  # not a BasePLuginUtils since it's not runnning on folders
    """A utility plugin for cropping 3D volumes."""

    save_path = Path.home() / "cellseg3d" / "cropped"
    utils_default_paths = []

    def __init__(self, viewer: "napari.viewer.Viewer", parent=None):
        """Creates a Cropping plugin with several buttons :

        * Open file prompt to select volumes directory

        * Open file prompt to select labels directory

        * A dropdown menu with a choice of png or tif filetypes

        * Three spinboxes to choose the dimensions of the cropped volume in x, y, z

        * A button to launch the cropping process (see :doc:`plugin_crop`)

        * A button to close the widget
        """

        super().__init__(viewer)

        if parent is not None:
            self.setParent(parent)

        self.docked_widgets = []
<<<<<<< HEAD
        self.results_path = Path.home() / "cellseg3d" / "cropped"
=======
        self.results_path = str(self.save_path)
>>>>>>> 7a4e31fa

        self.btn_start = ui.Button("Start", self._start)

        self.image_layer_loader.set_layer_type(napari.layers.Layer)
        self.image_layer_loader.layer_list.label.setText("Image")
        # self.image_layer_loader.layer_list.currentIndexChanged.connect(
        #     self.auto_set_dims
        # )

        self.image_layer_loader.layer_list.currentIndexChanged.connect(
            self.auto_set_dims
        )
        # ui.LayerSelecter(self._viewer, "Image 1")
        # self.layer_selection2 = ui.LayerSelecter(self._viewer, "Image 2")
        self.label_layer_loader.set_layer_type(napari.layers.Layer)
        self.label_layer_loader.layer_list.label.setText("Image 2")

        self.crop_second_image_choice = ui.CheckBox(
            "Crop another\nimage/label simultaneously",
        )
        self.crop_second_image_choice.toggled.connect(
            self._toggle_second_image_io_visibility
        )
        self.crop_second_image_choice.toggled.connect(self._check_image_list)

        self.create_new_layer = ui.CheckBox("Create new layers")
        self.create_new_layer.setToolTip(
            'Use this to create a new layer everytime you start cropping, so you can "zoom in" your volume'
        )

        self._viewer.layers.events.inserted.connect(self._check_image_list)
        # TODO(cyril) : fix layer removal (issue with cropping layer? )
        self.folder_choice.clicked.connect(
            self._toggle_second_image_io_visibility
        )
        self.layer_choice.clicked.connect(
            self._toggle_second_image_io_visibility
        )
        self.results_filewidget.text_field.setText(str(self.save_path))

        self.results_filewidget.check_ready()

        self.crop_size_widgets = ui.IntIncrementCounter.make_n(
            3, 1, 10000, DEFAULT_CROP_SIZE
        )
        self.crop_size_labels = [
            ui.make_label("Size in " + axis + " of cropped volume :", self)
            for axis in "zyx"
        ]

        self.aniso_widgets = ui.AnisotropyWidgets(self)
        ###########
        for box in self.crop_size_widgets:
            box.setSizePolicy(QSizePolicy.Fixed, QSizePolicy.Fixed)

        self._x = 0
        self._y = 0
        self._z = 0
        self.sliders = []

        self._crop_size_x = DEFAULT_CROP_SIZE
        self._crop_size_y = DEFAULT_CROP_SIZE
        self._crop_size_z = DEFAULT_CROP_SIZE

        self.aniso_factors = [1, 1, 1]

        self.image_layer1 = None
        self.image_layer2 = None

        self.im1_crop_layer = None
        self.im2_crop_layer = None

        self.crop_second_image = False

        self._build()
        self._toggle_second_image_io_visibility()
        self._check_image_list()
        self.auto_set_dims()

    def _toggle_second_image_io_visibility(self):
        crop_2nd = self.crop_second_image_choice.isChecked()
        if self.layer_choice.isChecked():
            self.label_layer_loader.setVisible(crop_2nd)
        elif self.folder_choice.isChecked():
            self.labels_filewidget.setVisible(crop_2nd)

    def _check_image_list(self):
        l1 = self.image_layer_loader.layer_list
        l2 = self.label_layer_loader.layer_list

        if l1.currentText() == l2.currentText():
            try:
                for i in range(l1.count()):
                    if l1.itemText(i) != l2.currentText():
                        l2.setCurrentIndex(i)
            except IndexError:
                return

    def auto_set_dims(self):
        logger.debug(self.image_layer_loader.layer_name())
        data = self.image_layer_loader.layer_data()
        if data is not None:
            logger.debug(f"auto_set_dims : {data.shape}")
            if len(data.shape) == 3:
                for i, box in enumerate(self.crop_size_widgets):
                    logger.debug(
                        f"setting dim {i} to {floor(data.shape[i]/2)}"
                    )
                    box.setValue(floor(data.shape[i] / 2))

    def _build(self):
        """Build buttons in a layout and add them to the napari Viewer"""

        container = ui.ContainerWidget(0, 0, 1, 11)
        layout = container.layout

        io_panel = self._build_io_panel()

        ui.add_widgets(
            layout,
            [io_panel, self.crop_second_image_choice],
        )
        self.label_layer_loader.setVisible(False)
        self.radio_buttons.setVisible(
            False
        )  # TODO(cyril) : remove code related to folders as it is deprecated here
        ######################
        ui.add_blank(self, layout)
        ######################
        dim_group_w, dim_group_l = ui.make_group("Dimensions")

        dim_group_l.addWidget(self.create_new_layer)
        dim_group_l.addWidget(self.aniso_widgets)
        [
            dim_group_l.addWidget(widget, alignment=ui.ABS_AL)
            for widget_list in zip(
                self.crop_size_labels, self.crop_size_widgets
            )
            for widget in widget_list
        ]
        dim_group_w.setLayout(dim_group_l)
        layout.addWidget(dim_group_w)
        #####################
        #####################
        ui.add_blank(self, layout)
        #####################
        #####################
        ui.add_widgets(
            layout,
            [
                self.btn_start,
            ],
        )

        ui.ScrollArea.make_scrollable(
            layout,
            self,
            max_wh=[ui.UTILS_MAX_WIDTH, ui.UTILS_MAX_HEIGHT],
            min_wh=[200, 200],
        )
        self.setSizePolicy(QSizePolicy.Fixed, QSizePolicy.MinimumExpanding)
        self._set_io_visibility()

    # def _check_results_path(self, folder):
    #     if folder != "" and isinstance(folder, str):
    #         if not Path(folder).is_dir():
    #             Path(folder).mkdir(parents=True, exist_ok=True)
    #             if not Path(folder).is_dir():
    #                 return False
    #             logger.debug(f"Created missing results folder : {folder}")
    #         return True
    #     return False

    # def _load_results_path(self):
    #     """Show file dialog to set :py:attr:`~results_path`"""
    #     folder = ui.open_folder_dialog(self, str(self.results_path))
    #
    #     if self._check_results_path(folder):
    #         self.results_path = Path(folder)
    #         logger.debug(f"Results path : {self.results_path}")
    # self.results_filewidget.text_field.setText(str(self.results_path))

    def quicksave(self):
        """Quicksaves the cropped volume in the folder from which they originate, with their original file extension.

        * If images are present, saves the cropped version as a single file or image stacks folder depending on what was loaded.

        * If labels are present, saves the cropped version as a single file or 2D stacks folder depending on what was loaded.
        """

        viewer = self._viewer

        self._check_results_path(str(self.results_path))
        time = utils.get_date_time()

        im1_path = str(
            self.results_path
            / Path("cropped_" + self.image_layer1.name + time)
        )

        viewer.layers[f"cropped_{self.image_layer1.name}"].save(im1_path)

        logger.info(f"Image 1 saved as: {im1_path}")

        if self.crop_second_image:
            im2_path = str(
                self.results_path
                / Path("cropped_" + self.image_layer2.name + time)
            )

            viewer.layers[f"cropped_{self.image_layer2.name}"].save(im2_path)

            logger.info(f"Image 2 saved as: {im2_path}")

    def _check_ready(self):
        if self.image_layer_loader.layer_data() is not None:
            if self.crop_second_image:
                return self.label_layer_loader.layer_data() is not None
            return True
        return False

    def _start(self):
        """Launches cropping process by loading the files from the chosen folders,
        and adds control widgets to the napari Viewer for moving the cropped volume.
        """
        if not self._check_ready():
            logger.warning("Please select at least one valid layer !")
            return

        # self._viewer.window.remove_dock_widget(self.parent()) # no need to close utils ?
        self.remove_docked_widgets()

        if not self.create_new_layer.isChecked():
            try:
                if self.im1_crop_layer is not None:
                    self._viewer.layers.remove(self.im1_crop_layer)
                if self.im2_crop_layer is not None:
                    self._viewer.layers.remove(self.im2_crop_layer)
            except ValueError as e:
                logger.warning(e)
                logger.warning(
                    "Could not remove the previous cropping layer programmatically."
                )
                # logger.warning("Maybe layer has been removed by user?")

        self.results_path = Path(self.results_filewidget.text_field.text())

        self.crop_second_image = self.crop_second_image_choice.isChecked()

        if self.aniso_widgets.enabled():
            self.aniso_factors = self.aniso_widgets.scaling_zyx()

        self.image_layer1 = self.image_layer_loader.layer()

        if len(self.image_layer1.data) > 3:
            self.image_layer1.data = np.squeeze(self.image_layer1.data)

        if self.crop_second_image:
            self.image_layer2 = self.label_layer_loader.layer()

            if len(self.image_layer2.data.shape) > 3:
                self.image_layer2.data = np.squeeze(
                    self.image_layer2.data
                )  # if channel/batch remnants from MONAI

        vw = self._viewer

        vw.dims.ndisplay = 3
        vw.grid.enabled = False
        vw.scale_bar.visible = True

        if self.aniso_widgets.enabled():
            for layer in vw.layers:
                layer.visible = False
                # hide other layers, because of anisotropy

            self.image_layer1 = self.add_isotropic_layer(self.image_layer1)

            if self.crop_second_image:
                self.image_layer2 = self.add_isotropic_layer(
                    self.image_layer2, visible=False
                )
        else:
            self.image_layer1.opacity = 0.7
            self.image_layer1.colormap = "inferno"
            # self.image_layer1.contrast_limits = [200, 1000]  # TODO generalize

            self.image_layer1.refresh()

            if self.crop_second_image:
                self.image_layer2.opacity = 0.7
                self.image_layer2.visible = False

                self.image_layer2.refresh()

        @magicgui(call_button="Quicksave")  # TODO move to Qt
        def save_widget():
            return self.quicksave()

        save = self._viewer.window.add_dock_widget(
            save_widget, name="Quicksave", area="left"
        )
        save._close_btn = False
        self.docked_widgets.append(save)

        self._add_crop_sliders()

    def add_isotropic_layer(
        self,
        layer,
        colormap="inferno",
        contrast_lim=(200, 1000),
        opacity=0.7,
        visible=True,
    ):
        logger.debug(layer.name)

        if isinstance(layer, napari.layers.Image):
            layer = self._viewer.add_image(
                layer.data,
                name=f"Scaled_{layer.name}",
                colormap=colormap,
                # contrast_limits=contrast_lim,
                opacity=opacity,
                scale=self.aniso_factors,
                visible=visible,
            )
            logger.debug("image")
        elif isinstance(layer, napari.layers.Labels):
            layer = self._viewer.add_labels(
                layer.data,
                name=f"Scaled_{layer.name}",
                opacity=opacity,
                scale=self.aniso_factors,
                visible=visible,
            )
            logger.debug("label")
        else:
            raise ValueError(
                f"Please select a valid layer type, {type(layer)} is not compatible"
            )
        return layer

    # def _check_for_empty_layer(self, layer, volume_data):  # tries to recolor empty layers so that cropping is visible
    #     if layer.data.all() == np.zeros_like(layer.data).all():
    #         layer.colormap = "red"
    #         layer.data = np.random.random(layer.data.shape)
    #         layer.refresh()
    #     else:
    #         layer.colormap = "twilight_shifted"
    #         layer.data = volume_data
    #         layer.refresh()

    def _add_crop_layer(self, layer, cropx, cropy, cropz):
        crop_data = layer.data[:cropx, :cropy, :cropz]

        if isinstance(layer, napari.layers.Image):
            new_layer = self._viewer.add_image(
                crop_data,
                name=f"cropped_{layer.name}",
                blending="additive",
                colormap="twilight_shifted",
                scale=self.aniso_factors,
            )
            # self._check_for_empty_layer(new_layer, crop_data)

        elif isinstance(layer, napari.layers.Labels):
            new_layer = self._viewer.add_labels(
                crop_data,
                name=f"cropped_{layer.name}",
                scale=self.aniso_factors,
            )
        else:
            raise ValueError(
                f"Please select a valid layer type, {type(layer)} is not compatible"
            )
        return new_layer

    # def _reset_dim(self, dim):
    #     dim = 0

    def _add_crop_sliders(
        self,
        # x, y, z
    ):
        # modified version of code posted by Juan Nunez Iglesias here :
        # https://forum.image.sc/t/napari-viewing-3d-image-of-large-tif-stack-cropping-image-w-general-shape/55500/2
        vw = self._viewer

        im1_stack = self.image_layer1.data

        self._crop_size_x, self._crop_size_y, self._crop_size_z = [
            box.value() for box in self.crop_size_widgets
        ]
        #############
        # [logger.debug(f"{dim}") for dim in dims]
        # logger.debug("SET DIMS ATTEMPT")
        # if not self.create_new_layer.isChecked():
        #     self._x = x
        #     self._y = y
        #     self._z = z
        #     [logger.debug(f"{dim}") for dim in dims]
        # else:
        #     [self._reset_dim(dim) for dim in dims]
        #     [logger.debug(f"{dim}") for dim in dims]
        #############

        # logger.debug(f"Crop variables")
        # logger.debug(im1_stack.shape)

        # define crop sizes and boundaries for the image
        crop_sizes = [self._crop_size_x, self._crop_size_y, self._crop_size_z]
        # [logger.debug(f"{crop}") for crop in crop_sizes]
        # logger.debug("SET CROP ATTEMPT")

        for i in range(len(crop_sizes)):
            if crop_sizes[i] > im1_stack.shape[i]:
                crop_sizes[i] = im1_stack.shape[i]
                logger.warning(
                    f"Crop dimension in axis {i} was too large at {crop_sizes[i]}, it was set to {im1_stack.shape[i]}"
                )

        cropx, cropy, cropz = crop_sizes
        ends = np.asarray(im1_stack.shape) - np.asarray(crop_sizes) + 1

        stepsizes = ends // 100

        # logger.debug(crop_sizes)
        # logger.debug(ends)
        # logger.debug(stepsizes)
        if (
            self.im1_crop_layer is not None
            and self.create_new_layer.isChecked()
        ):
            self.im1_crop_layer.translate = [0, 0, 0]
            if self.im2_crop_layer is not None:
                self.im2_crop_layer.translate = [0, 0, 0]

        self.im1_crop_layer = self._add_crop_layer(
            self.image_layer1, cropx, cropy, cropz
        )

        if self.crop_second_image:
            im2_stack = self.image_layer2.data
            self.im2_crop_layer = self._add_crop_layer(
                self.image_layer2, cropx, cropy, cropz
            )

        def set_slice(
            axis,
            value,
            highres_crop_layer,
            labels_crop_layer=None,
            crop_lbls=False,
        ):
            """ "Update cropped volume position"""
            # self._check_for_empty_layer(highres_crop_layer, highres_crop_layer.data)

            # logger.debug(f"axis : {axis}")
            # logger.debug(f"value : {value}")

            idx = int(value)
            scale = np.asarray(highres_crop_layer.scale)
            translate = np.asarray(highres_crop_layer.translate)
            izyx = translate // scale
            izyx[axis] = idx
            izyx = [int(var) for var in izyx]
            i, j, k = izyx

            cropx = self._crop_size_x
            cropy = self._crop_size_y
            cropz = self._crop_size_z

            if i + cropx > im1_stack.shape[0]:
                cropx = im1_stack.shape[0] - i
            if j + cropy > im1_stack.shape[1]:
                cropy = im1_stack.shape[1] - j
            if k + cropz > im1_stack.shape[2]:
                cropz = im1_stack.shape[2] - k

            logger.debug(f"cropx : {cropx}")
            logger.debug(f"cropy : {cropy}")
            logger.debug(f"cropz : {cropz}")
            logger.debug(f"i : {i}")
            logger.debug(f"j : {j}")
            logger.debug(f"k : {k}")

            highres_crop_layer.data = im1_stack[
                i : i + cropx, j : j + cropy, k : k + cropz
            ]
            highres_crop_layer.translate = scale * izyx
            highres_crop_layer.refresh()

            # self._check_for_empty_layer(
            #     highres_crop_layer, highres_crop_layer.data
            # )

            if crop_lbls and labels_crop_layer is not None:
                labels_crop_layer.data = im2_stack[
                    i : i + cropx, j : j + cropy, k : k + cropz
                ]
                labels_crop_layer.translate = scale * izyx
                labels_crop_layer.refresh()

            self._x = i
            self._y = j
            self._z = k

            # spinbox = SpinBox(name="crop_dims", min=1, value=self._crop_size, max=max(im1_stack.shape), step=1)
            # spinbox.changed.connect(lambda event : change_size(event))

        sliders = [
            ui.Slider(text_label=axis, lower=0, upper=end, step=step)
            for axis, end, step in zip("zyx", ends, stepsizes)
        ]
        self.sliders = sliders
        for axis, slider in enumerate(sliders):
            slider.valueChanged.connect(
                lambda event, axis=axis: set_slice(
                    axis,
                    event,
                    self.im1_crop_layer,
                    self.im2_crop_layer,
                    self.crop_second_image,
                )
            )
        container_widget = ui.ContainerWidget(parent=self)
        # Container(layout="vertical")
        # container_widget.extend(sliders)
        ui.add_widgets(
            container_widget.layout,
            [ui.combine_blocks(s, s.label) for s in sliders],
        )
        # vw.window.add_dock_widget([spinbox, container_widget], area="right")
        wdgts = vw.window.add_dock_widget(
            container_widget, area="right", name="Sliders"
        )
        wdgts._close_btn = False

        self.docked_widgets.append(wdgts)
        # TEST : trying to dynamically change the size of the cropped volume
        # BROKEN for now
        # @spinbox.changed.connect
        # def change_size(value: int):
        #
        #     logger.debug(value)
        #     i = self._x
        #     j = self._y
        #     k = self._z
        #
        #     self._crop_size = value
        #
        #     cropx = value
        #     cropy = value
        #     cropz = value
        #     highres_crop_layer.data = im1_stack[
        #         i : i + cropz, j : j + cropy, k : k + cropx
        #     ]
        #     highres_crop_layer.refresh()
        #     labels_crop_layer.data = im2_stack[
        #         i : i + cropz, j : j + cropy, k : k + cropx
        #     ]
        #     labels_crop_layer.refresh()
        #


#################################
#################################
#################################
# code for dynamically changing cropped volume with sliders, one for each dim
# WARNING : broken for now

#  def change_size(axis, value) :

#                     logger.debug(value)
#                     logger.debug(axis)
#                     index = int(value)
#                     scale = np.asarray(highres_crop_layer.scale)
#                     translate = np.asarray(highres_crop_layer.translate)
#                     izyx = translate // scale
#                     izyx[axis] = index
#                     izyx = [int(el) for el in izyx]

#                     cropz,cropy,cropx = izyx

#                     i = self._x
#                     j = self._y
#                     k = self._z

#                     self._crop_size_x = cropx
#                     self._crop_size_y = cropy
#                     self._crop_size_z = cropz


#                     highres_crop_layer.data = im1_stack[
#                         i : i + cropz, j : j + cropy, k : k + cropx
#                     ]
#                     highres_crop_layer.refresh()
#                     labels_crop_layer.data = im2_stack[
#                         i : i + cropz, j : j + cropy, k : k + cropx
#                     ]
#                     labels_crop_layer.refresh()


#         # @spinbox.changed.connect
#         # spinbox = SpinBox(name=crop_dims, min=1, max=max(im1_stack.shape), step=1)
#         # spinbox.changed.connect(lambda event : change_size(event))


#         sliders = [
#             Slider(name=axis, min=0, max=end, step=step)
#             for axis, end, step in zip("zyx", ends, stepsizes)
#         ]
#         for axis, slider in enumerate(sliders):
#             slider.changed.connect(
#                 lambda event, axis=axis: set_slice(axis, event)
#             )

#         spinboxes = [
#             SpinBox(name=axes+" crop size", min=1, value=self._crop_size_init, max=end, step=1)
#             for axes, end in zip("zyx", im1_stack.shape)
#         ]
#         for axes, box in enumerate(spinboxes):
#             box.changed.connect(
#                 lambda event, axes=axes : change_size(axis, event)
#             )


#         container_widget = Container(layout="vertical")
#         container_widget.extend(sliders)
#         container_widget.extend(spinboxes)
#         vw.window.add_dock_widget(container_widget, area="right")<|MERGE_RESOLUTION|>--- conflicted
+++ resolved
@@ -47,11 +47,7 @@
             self.setParent(parent)
 
         self.docked_widgets = []
-<<<<<<< HEAD
-        self.results_path = Path.home() / "cellseg3d" / "cropped"
-=======
         self.results_path = str(self.save_path)
->>>>>>> 7a4e31fa
 
         self.btn_start = ui.Button("Start", self._start)
 
