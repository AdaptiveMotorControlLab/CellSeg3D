--- conflicted
+++ resolved
@@ -31,11 +31,6 @@
 )
 from napari_cellseg3d.code_models.workers_utils import TrainingReport
 
-<<<<<<< HEAD
-NUMBER_TABS = 4  # how many tabs in the widget
-DEFAULT_PATCH_SIZE = 64  # default patch size for training
-=======
->>>>>>> eef7eac7
 logger = utils.LOGGER
 NUMBER_TABS = 4  # how many tabs in the widget
 DEFAULT_PATCH_SIZE = 64  # default patch size for training
@@ -191,11 +186,7 @@
         ###########
 
         self.zip_choice = ui.CheckBox("Compress results")
-<<<<<<< HEAD
-        self.validation_percent_choice = ui.Slider(
-=======
         self.train_split_percent_choice = ui.Slider(
->>>>>>> eef7eac7
             lower=10,
             upper=90,
             default=self.default_config.training_percent * 100,
@@ -328,64 +319,6 @@
         ############################
         self._set_tooltips()
         self._build()
-        self.model_choice.currentTextChanged.connect(
-            partial(self._toggle_unsupervised_mode, enabled=False)
-        )
-        self._toggle_unsupervised_mode(enabled=False)
-
-    def _set_tooltips(self):
-        # tooltips
-        self.zip_choice.setToolTip(
-            "Save a copy of the results as a zip folder"
-        )
-        self.validation_percent_choice.tooltips = "The percentage of images to retain for training.\nThe remaining images will be used for validation"
-        self.epoch_choice.tooltips = "The number of epochs to train for.\nThe more you train, the better the model will fit the training data"
-        self.loss_choice.setToolTip(
-            "The loss function to use for training.\nSee the list in the training guide for more info"
-        )
-        self.sample_choice_slider.tooltips = (
-            "The number of samples to extract per image"
-        )
-        self.batch_choice.tooltips = (
-            "The batch size to use for training.\n A larger value will feed more images per iteration to the model,\n"
-            " which is faster and can improve performance, but uses more memory on your selected device"
-        )
-        self.val_interval_choice.tooltips = (
-            "The number of epochs to perform before validating on test data.\n "
-            "The lower the value, the more often the score of the model will be computed and the more often the weights will be saved."
-        )
-        self.learning_rate_choice.setToolTip(
-            "The learning rate to use in the optimizer. \nUse a lower value if you're using pre-trained weights"
-        )
-        self.scheduler_factor_choice.setToolTip(
-            "The factor by which to reduce the learning rate once the loss reaches a plateau"
-        )
-        self.scheduler_patience_choice.setToolTip(
-            "The amount of epochs to wait for before reducing the learning rate"
-        )
-        self.augment_choice.setToolTip(
-            "Check this to enable data augmentation, which will randomly deform, flip and shift the intensity in images"
-            " to provide a more diverse dataset"
-        )
-        [
-            w.setToolTip("Size of the sample to extract")
-            for w in self.patch_size_widgets
-        ]
-        self.patch_choice.setToolTip(
-            "Check this to automatically crop your images into smaller, cubic images for training."
-            "\nShould be used if you have a few large images"
-        )
-        self.use_deterministic_choice.setToolTip(
-            "Enable deterministic training for reproducibility."
-            "Using the same seed with all other parameters being similar should yield the exact same results across runs."
-        )
-        self.use_transfer_choice.setToolTip(
-            "Use this you want to initialize the model with pre-trained weights or use your own weights."
-        )
-        self.box_seed.setToolTip("Seed to use for RNG")
-
-    def _make_start_button(self):
-        return ui.Button("Start training", self.start, parent=self)
 
         self.model_choice.setCurrentIndex(4)
         self.model_choice.currentTextChanged.connect(
@@ -517,14 +450,6 @@
         return True
 
     def _toggle_unsupervised_mode(self, enabled=False):
-<<<<<<< HEAD
-        """Change all the UI elements needed for unsupervised learning mode"""
-        if self.model_choice.currentText() == "WNet" or enabled:
-            unsupervised = True
-            self.start_btn = self.start_button_unsupervised
-            self.image_filewidget.text_field.setText("Validation images")
-            self.labels_filewidget.text_field.setText("Validation labels")
-=======
         """Change all the UI elements needed for unsupervised learning mode."""
         if self.model_choice.currentText() == "WNet" or enabled:
             unsupervised = True
@@ -533,21 +458,15 @@
                 self.image_filewidget.text_field.setText("Validation images")
             if self.labels_filewidget.text_field.text() == "Labels directory":
                 self.labels_filewidget.text_field.setText("Validation labels")
->>>>>>> eef7eac7
             self.learning_rate_choice.lr_value_choice.setValue(2)
             self.learning_rate_choice.lr_exponent_choice.setCurrentIndex(3)
         else:
             unsupervised = False
             self.start_btn = self.start_button_supervised
-<<<<<<< HEAD
-            self.image_filewidget.text_field.setText("Images directory")
-            self.labels_filewidget.text_field.setText("Labels directory")
-=======
             if self.image_filewidget.text_field.text() == "Validation images":
                 self.image_filewidget.text_field.setText("Images directory")
             if self.labels_filewidget.text_field.text() == "Validation labels":
                 self.labels_filewidget.text_field.setText("Labels directory")
->>>>>>> eef7eac7
             self.learning_rate_choice.lr_value_choice.setValue(1)
             self.learning_rate_choice.lr_exponent_choice.setCurrentIndex(1)
 
@@ -763,28 +682,15 @@
         ui.add_blank(data_tab_w, data_tab_l)
         #######################
         self.validation_group = ui.GroupedWidget.create_single_widget_group(
-<<<<<<< HEAD
-            "Validation (%)",
-            self.validation_percent_choice.container,
+            "Training split (%)",
+            self.train_split_percent_choice.container,
             data_tab_l,
         )
         #######################
         #######################
         ui.add_blank(self, data_tab_l)
-=======
-            "Training split (%)",
-            self.train_split_percent_choice.container,
-            data_tab_l,
-        )
         #######################
->>>>>>> eef7eac7
         #######################
-        ui.add_blank(self, data_tab_l)
-        #######################
-<<<<<<< HEAD
-=======
-        #######################
->>>>>>> eef7eac7
         data_tab_l.addWidget(
             ui.combine_blocks(
                 left_or_above=self._make_prev_button(),
@@ -1115,7 +1021,6 @@
         if isinstance(config, config.TrainerConfig):
             raise TypeError(
                 "Expected a SupervisedTrainingWorkerConfig, got a TrainerConfig"
-<<<<<<< HEAD
             )
         return SupervisedTrainingWorker(worker_config=worker_config)
 
@@ -1138,39 +1043,11 @@
         self,
         additional_description=None,
     ) -> config.TrainingWorkerConfig:
-        """Creates a worker config for supervised or unsupervised training
-        Args:
-            additional_description: Additional description to add to the results folder name
-
-=======
-            )
-        return SupervisedTrainingWorker(worker_config=worker_config)
-
-    def _create_unsupervised_worker_from_config(
-        self, worker_config: config.WNetTrainingWorkerConfig
-    ):
-        return WNetTrainingWorker(worker_config=worker_config)
-
-    def _create_worker(self, additional_results_description=None):
-        self._set_worker_config(
-            additional_description=additional_results_description
-        )
-        if self.unsupervised_mode:
-            return self._create_unsupervised_worker_from_config(
-                self.worker_config
-            )
-        return self._create_supervised_worker_from_config(self.worker_config)
-
-    def _set_worker_config(
-        self,
-        additional_description=None,
-    ) -> config.TrainingWorkerConfig:
         """Creates a worker config for supervised or unsupervised training.
 
         Args:
             additional_description: Additional description to add to the results folder name.
 
->>>>>>> eef7eac7
         Returns:
             A worker config
         """
@@ -1184,11 +1061,8 @@
             self.use_transfer_choice.isChecked()
             and not self.custom_weights_choice.isChecked()
         )
-<<<<<<< HEAD
-=======
         self.weights_config.use_custom = self.custom_weights_choice.isChecked()
 
->>>>>>> eef7eac7
         deterministic_config = config.DeterministicConfig(
             enabled=self.use_deterministic_choice.isChecked(),
             seed=self.box_seed.value(),
@@ -1244,30 +1118,18 @@
         patch_size,
         deterministic_config,
     ):
-<<<<<<< HEAD
-        """Sets the worker config for supervised training
-=======
         """Sets the worker config for supervised training.
 
->>>>>>> eef7eac7
         Args:
             model_config: Model config
             results_path_folder: Path to results folder
             patch_size: Patch size
-<<<<<<< HEAD
-            deterministic_config: Deterministic config
-=======
             deterministic_config: Deterministic config.
->>>>>>> eef7eac7
 
         Returns:
             A worker config
         """
-<<<<<<< HEAD
-        validation_percent = self.validation_percent_choice.slider_value / 100
-=======
         validation_percent = self.train_split_percent_choice.slider_value / 100
->>>>>>> eef7eac7
         self.worker_config = config.SupervisedTrainingWorkerConfig(
             device=self.check_device_choice(),
             model_info=model_config,
@@ -1298,27 +1160,17 @@
         deterministic_config,
         eval_volume_dict,
     ) -> config.WNetTrainingWorkerConfig:
-<<<<<<< HEAD
-        """Sets the worker config for unsupervised training
-=======
         """Sets the worker config for unsupervised training.
 
->>>>>>> eef7eac7
         Args:
             results_path_folder: Path to results folder
             patch_size: Patch size
             deterministic_config: Deterministic config
-<<<<<<< HEAD
-            eval_volume_dict: Evaluation volume dictionary
-=======
             eval_volume_dict: Evaluation volume dictionary.
->>>>>>> eef7eac7
 
         Returns:
             A worker config
         """
-<<<<<<< HEAD
-=======
         batch_size = self.batch_choice.slider_value
         if eval_volume_dict is None:
             eval_batch_size = 1
@@ -1326,7 +1178,6 @@
             eval_batch_size = (
                 1 if len(eval_volume_dict) < batch_size else batch_size
             )
->>>>>>> eef7eac7
         self.worker_config = config.WNetTrainingWorkerConfig(
             device=self.check_device_choice(),
             weights_info=self.weights_config,
@@ -1334,11 +1185,7 @@
             max_epochs=self.epoch_choice.value(),
             learning_rate=self.learning_rate_choice.get_learning_rate(),
             validation_interval=self.val_interval_choice.value(),
-<<<<<<< HEAD
-            batch_size=self.batch_choice.slider_value,
-=======
             batch_size=batch_size,
->>>>>>> eef7eac7
             results_path_folder=str(results_path_folder),
             sampling=self.patch_choice.isChecked(),
             num_samples=self.sample_choice_slider.slider_value,
@@ -1352,30 +1199,17 @@
             n_cuts_weight=self.wnet_widgets.ncuts_weight_choice.value(),
             rec_loss_weight=self.wnet_widgets.get_reconstruction_weight(),
             eval_volume_dict=eval_volume_dict,
-<<<<<<< HEAD
-=======
             eval_batch_size=eval_batch_size,
->>>>>>> eef7eac7
         )
 
         return self.worker_config
 
-<<<<<<< HEAD
-    def _is_current_job_supervised(self):
-        if isinstance(self.worker, WNetTrainingWorker):
-            return False
-        return True
-
-    def on_start(self):
-        """Catches started signal from worker"""
-=======
     def _is_current_job_supervised(
         self,
     ):  # TODO(cyril) rework for better check and _make_csv
         if isinstance(self.worker, WNetTrainingWorker):
             return False
         return True
->>>>>>> eef7eac7
 
     def on_start(self):
         """Catches started signal from worker."""
@@ -1450,11 +1284,7 @@
         self.result_layers = []
 
     def _display_results(self, images_dict, complete_missing=False):
-<<<<<<< HEAD
-        """Show various model input/outputs in napari viewer as a list of layers"""
-=======
         """Show various model input/outputs in napari viewer as a list of layers."""
->>>>>>> eef7eac7
         layer_list = []
         if not complete_missing:
             for layer_name in list(images_dict.keys()):
@@ -1490,10 +1320,7 @@
                     self.result_layers[i].reset_contrast_limits()
 
     def on_yield(self, report: TrainingReport):
-<<<<<<< HEAD
-=======
         """Catches yielded signal from worker and plots the loss."""
->>>>>>> eef7eac7
         if report == TrainingReport():
             return  # skip empty reports
 
@@ -1545,9 +1372,6 @@
             logger.warning("No loss values to add to csv !")
             return
 
-<<<<<<< HEAD
-        if self._is_current_job_supervised():
-=======
         try:
             self.loss_1_values["Loss"]
             supervised = True
@@ -1561,7 +1385,6 @@
                 ) from e
 
         if supervised:
->>>>>>> eef7eac7
             val = utils.fill_list_in_between(
                 self.loss_2_values,
                 self.worker_config.validation_interval - 1,
@@ -1571,11 +1394,7 @@
             self.df = pd.DataFrame(
                 {
                     "epoch": size_column,
-<<<<<<< HEAD
-                    "loss": self.loss_1_values,
-=======
                     "loss": self.loss_1_values["Loss"],
->>>>>>> eef7eac7
                     "validation": val,
                 }
             )
@@ -1626,11 +1445,7 @@
         loss_values_2: list,
         show_plot_2_max: bool = True,
     ):
-<<<<<<< HEAD
-        """Creates two subplots to plot the training loss and validation metric"""
-=======
         """Creates two subplots to plot the training loss and validation metric."""
->>>>>>> eef7eac7
         plot_key = (
             "supervised"
             if self._is_current_job_supervised()
@@ -1662,19 +1477,11 @@
             # update plot 2
             if self._is_current_job_supervised():
                 x = [
-<<<<<<< HEAD
-                    self.worker_config.validation_interval * (i + 1)
-                    for i in range(len(loss_values_2))
-                ]
-            else:
-                x = [i + 1 for i in range(len(loss_values_2))]
-=======
                     int(self.worker_config.validation_interval * (i + 1))
                     for i in range(len(loss_values_2))
                 ]
             else:
                 x = [int(i + 1) for i in range(len(loss_values_2))]
->>>>>>> eef7eac7
             y = loss_values_2
 
             self.plot_2.plot(x, y, zorder=1)
@@ -1689,23 +1496,14 @@
             self.canvas.draw_idle()
 
     def update_loss_plot(self, loss_1: dict, loss_2: list):
-<<<<<<< HEAD
-        """
-        Updates the plots on subsequent validation steps.
-=======
         """Updates the plots on subsequent validation steps.
 
->>>>>>> eef7eac7
         Creates the plot on the second validation step (epoch == val_interval*2).
         Updates the plot on subsequent validation steps.
         Epoch is obtained from the length of the loss vector.
 
         Returns: returns empty if the epoch is < than 2 * validation interval.
         """
-<<<<<<< HEAD
-
-=======
->>>>>>> eef7eac7
         epoch = len(loss_1[list(loss_1.keys())[0]])
         logger.debug(f"Updating loss plot for epoch {epoch}")
         plot_max = self._is_current_job_supervised()
@@ -1767,14 +1565,10 @@
 
 
 class LearningRateWidget(ui.ContainerWidget):
-<<<<<<< HEAD
-    def __init__(self, parent=None):
-=======
     """A widget to choose the learning rate."""
 
     def __init__(self, parent=None):
         """Creates a widget to choose the learning rate."""
->>>>>>> eef7eac7
         super().__init__(vertical=False, parent=parent)
 
         self.lr_exponent_dict = {
@@ -1816,10 +1610,7 @@
         )
 
     def get_learning_rate(self) -> float:
-<<<<<<< HEAD
-=======
         """Return the learning rate as a float."""
->>>>>>> eef7eac7
         return float(
             self.lr_value_choice.value()
             * self.lr_exponent_dict[self.lr_exponent_choice.currentText()]
@@ -1827,19 +1618,12 @@
 
 
 class WNetWidgets:
-<<<<<<< HEAD
-    """A collection of widgets for the WNet training GUI"""
-=======
     """A collection of widgets for the WNet training GUI."""
->>>>>>> eef7eac7
 
     default_config = config.WNetTrainingWorkerConfig()
 
     def __init__(self, parent):
-<<<<<<< HEAD
-=======
         """Creates a collection of widgets for the WNet training GUI."""
->>>>>>> eef7eac7
         self.num_classes_choice = ui.DropdownMenu(
             entries=["2", "3", "4"],
             parent=parent,
@@ -1921,10 +1705,7 @@
         )
 
     def get_reconstruction_weight(self):
-<<<<<<< HEAD
-=======
         """Returns the reconstruction weight as a float."""
->>>>>>> eef7eac7
         return float(
             self.reconstruction_weight_choice.value()
             / self.reconstruction_weight_divide_factor_choice.value()
