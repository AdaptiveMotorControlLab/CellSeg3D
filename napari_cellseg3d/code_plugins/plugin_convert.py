from pathlib import Path

import napari
import numpy as np
from qtpy.QtWidgets import QSizePolicy
from tifffile import imread

import napari_cellseg3d.interface as ui
from napari_cellseg3d import utils
from napari_cellseg3d.code_models.instance_segmentation import (
    InstanceWidgets,
    clear_small_objects,
    threshold,
    to_semantic,
)
from napari_cellseg3d.code_plugins.plugin_base import BasePluginUtils
from napari_cellseg3d.dev_scripts.crop_data import crop_3d_image

MAX_W = ui.UTILS_MAX_WIDTH
MAX_H = ui.UTILS_MAX_HEIGHT

logger = utils.LOGGER


class FragmentUtils(BasePluginUtils):
    """Class to crop large 3D volumes into smaller fragments"""

    save_path = Path.home() / "cellseg3d" / "fragmented"

    def __init__(self, viewer: "napari.Viewer.viewer", parent=None):
        """Creates a FragmentUtils widget

        Args:
            viewer: viewer in which to process data
            parent: parent widget
        """
        super().__init__(
            viewer,
            parent,
            loads_labels=False,
        )
        self.data_panel = self._build_io_panel()
        self.start_btn = ui.Button("Start", self._start)
        self.size_selection = ui.AnisotropyWidgets(
            parent=self,
            default_x=64,
            default_y=64,
            default_z=64,
            always_visible=True,
            use_integer_counter=True,
        )
        [
            lbl.setText(f"Size in {ax} (pixels):")
            for lbl, ax in zip(self.size_selection.box_widgets_lbl, "xyz")
        ]
        [
            w.setToolTip(f"Size of crop for {dim} axis")
            for w, dim in zip(self.size_selection.box_widgets, "xyz")
        ]

        self.image_layer_loader.layer_list.label.setText("Layer :")
        self.image_layer_loader.set_layer_type(napari.layers.Layer)

        self.results_path = str(self.save_path)
        self.results_filewidget.text_field.setText(str(self.results_path))
        self.results_filewidget.check_ready()

        self._build()

    def _build(self):
        container = ui.ContainerWidget()

        ui.add_widgets(
            container.layout,
            [
                self.data_panel,
                self.size_selection,
                self.start_btn,
            ],
        )

        ui.ScrollArea.make_scrollable(
            container.layout,
            self,
            max_wh=[MAX_W, MAX_H],
        )

        self._set_io_visibility()
        self.setSizePolicy(
            QSizePolicy.MinimumExpanding, QSizePolicy.MinimumExpanding
        )

    def _fragment(self, crops, name):
        dir_name = f"/{name}_fragmented_{utils.get_time_filepath()}"
        Path(self.results_path + dir_name).mkdir(parents=True, exist_ok=False)
        for i, crop in enumerate(crops):
            utils.save_layer(
                self.results_path + dir_name,
                f"{name}_fragmented_{i}.tif",
                crop,
            )

    def _start(self):
        sizes = self.size_selection.resolution_zyx()
        if self.layer_choice.isChecked():
            layer = self.image_layer_loader.layer()
            crops = crop_3d_image(layer.data, sizes)
            self._fragment(crops, layer.name)
        elif self.folder_choice.isChecked():
            paths = self.images_filepaths
            for path in paths:
                data = imread(path)
                crops = crop_3d_image(data, sizes)
                self._fragment(crops, Path(path).stem)


class AnisoUtils(BasePluginUtils):
    """Class to correct anisotropy in images"""

    save_path = Path.home() / "cellseg3d" / "anisotropy"

    def __init__(self, viewer: "napari.Viewer.viewer", parent=None):
        """
        Creates a AnisoUtils widget

        Args:
            viewer: viewer in which to process data
            parent: parent widget
        """
        super().__init__(
            viewer,
            parent,
            loads_labels=False,
        )

        self.data_panel = self._build_io_panel()

        self.image_layer_loader.layer_list.label.setText("Layer :")
        self.image_layer_loader.set_layer_type(napari.layers.Layer)

        self.aniso_widgets = ui.AnisotropyWidgets(self, always_visible=True)
        self.start_btn = ui.Button("Start", self._start)

<<<<<<< HEAD
        self.results_path = str(Path.home() / "cellseg3d" / "anisotropy")
=======
        self.results_path = str(self.save_path)
>>>>>>> 7a4e31fa
        self.results_filewidget.text_field.setText(str(self.results_path))
        self.results_filewidget.check_ready()

        self._build()

    def _build(self):
        container = ui.ContainerWidget()

        ui.add_widgets(
            container.layout,
            [
                self.data_panel,
                self.aniso_widgets,
                self.start_btn,
            ],
        )

        ui.ScrollArea.make_scrollable(
            container.layout,
            self,
            max_wh=[MAX_W, MAX_H],  # , min_wh=[100, 200], base_wh=[100, 200]
        )

        self._set_io_visibility()
        self.setSizePolicy(
            QSizePolicy.MinimumExpanding, QSizePolicy.MinimumExpanding
        )

    def _start(self):
        utils.mkdir_from_str(self.results_path)
        zoom = self.aniso_widgets.scaling_zyx()

        if self.layer_choice.isChecked():
            if self.image_layer_loader.layer_data() is not None:
                layer = self.image_layer_loader.layer()

                data = np.array(layer.data)
                isotropic_image = utils.resize(data, zoom)

                utils.save_layer(
                    self.results_path,
                    f"isotropic_{layer.name}_{utils.get_date_time()}.tif",
                    isotropic_image,
                )
                if isinstance(layer, napari.layers.Image):
                    isotropic_image = isotropic_image.astype(layer.data.dtype)
                else:
                    isotropic_image = isotropic_image.astype(np.uint16)
                self.layer = utils.show_result(
                    self._viewer,
                    layer,
                    isotropic_image,
                    f"isotropic_{layer.name}",
                    existing_layer=self.layer,
                )

        elif (
            self.folder_choice.isChecked() and len(self.images_filepaths) != 0
        ):
            images = [
                utils.resize(np.array(imread(file)), zoom)
                for file in self.images_filepaths
            ]
            utils.save_folder(
                self.results_path,
                f"isotropic_results_{utils.get_date_time()}",
                images,
                self.images_filepaths,
            )


class RemoveSmallUtils(BasePluginUtils):
    save_path = Path.home() / "cellseg3d" / "small_removed"
    """
    Widget to remove small objects
    """

    def __init__(self, viewer: "napari.viewer.Viewer", parent=None):
        """
        Creates a RemoveSmallUtils widget

        Args:
            viewer: viewer in which to process data
            parent: parent widget
        """
        super().__init__(
            viewer,
            parent=parent,
            loads_images=False,
        )

        self.data_panel = self._build_io_panel()

        self.label_layer_loader.layer_list.label.setText("Layer :")

        self.start_btn = ui.Button("Start", self._start)
        self.size_for_removal_counter = ui.IntIncrementCounter(
            lower=1,
            upper=100000,
            default=10,
            text_label="Remove all smaller than (pxs):",
        )

<<<<<<< HEAD
        self.results_path = Path.home() / "cellseg3d" / "small_removed"
        self.results_filewidget.text_field.setText(str(self.results_path))
=======
        self.results_path = str(self.save_path)
        self.results_filewidget.text_field.setText(self.results_path)

>>>>>>> 7a4e31fa
        self.results_filewidget.check_ready()

        self.container = self._build()

        self.function = clear_small_objects

    def _build(self):
        container = ui.ContainerWidget()

        ui.add_widgets(
            self.data_panel.layout,
            [
                self.size_for_removal_counter.label,
                self.size_for_removal_counter,
                self.start_btn,
            ],
        )
        container.layout.addWidget(self.data_panel)

        ui.ScrollArea.make_scrollable(
            container.layout, self, max_wh=[MAX_W, MAX_H]
        )
        self._set_io_visibility()
        container.setSizePolicy(
            QSizePolicy.MinimumExpanding, QSizePolicy.MinimumExpanding
        )
        return container

    def _start(self):
        utils.mkdir_from_str(self.results_path)
        remove_size = self.size_for_removal_counter.value()

        if self.layer_choice.isChecked():
            if self.label_layer_loader.layer_data() is not None:
                layer = self.label_layer_loader.layer()

                data = np.array(layer.data)
                removed = self.function(data, remove_size)

                utils.save_layer(
                    self.results_path,
                    f"cleared_{layer.name}_{utils.get_date_time()}.tif",
                    removed,
                )
                self.layer = utils.show_result(
                    self._viewer,
                    layer,
                    removed,
                    f"cleared_{layer.name}",
                    existing_layer=self.layer,
                )
        elif (
            self.folder_choice.isChecked() and len(self.images_filepaths) != 0
        ):
            images = [
                clear_small_objects(file, remove_size, is_file_path=True)
                for file in self.images_filepaths
            ]
            utils.save_folder(
                self.results_path,
                f"small_removed_results_{utils.get_date_time()}",
                images,
                self.images_filepaths,
            )
        return


class ToSemanticUtils(BasePluginUtils):
    save_path = Path.home() / "cellseg3d" / "semantic_labels"
    """
    Widget to create semantic labels from instance labels
    """

    def __init__(self, viewer: "napari.viewer.Viewer", parent=None):
        """
        Creates a ToSemanticUtils widget

        Args:
            viewer: viewer in which to process data
            parent: parent widget
        """
        super().__init__(
            viewer,
            parent=parent,
            loads_images=False,
        )

        self.data_panel = self._build_io_panel()
        self.start_btn = ui.Button("Start", self._start)
<<<<<<< HEAD

        self.results_path = str(Path.home() / "cellseg3d" / "instance_labels")
=======
        self.results_path = str(self.save_path)
>>>>>>> 7a4e31fa
        self.results_filewidget.text_field.setText(self.results_path)
        self.results_filewidget.check_ready()
        self._build()

    def _build(self):
        container = ui.ContainerWidget()

        ui.add_widgets(
            self.data_panel.layout,
            [
                self.start_btn,
            ],
        )
        container.layout.addWidget(self.data_panel)

        ui.ScrollArea.make_scrollable(
            container.layout, self, max_wh=[MAX_W, MAX_H]
        )
        self._set_io_visibility()
        container.setSizePolicy(
            QSizePolicy.MinimumExpanding, QSizePolicy.MinimumExpanding
        )

    def _start(self):
        Path(self.results_path).mkdir(exist_ok=True, parents=True)
        logger.debug(f"Running on layer : {self.layer_choice.isChecked()}")
        logger.debug(f"Running on folder : {self.folder_choice.isChecked()}")
        logger.debug(f"Images : {self.labels_filepaths}")

        self.results_filewidget.check_ready()

        if self.layer_choice.isChecked():
            if self.label_layer_loader.layer_data() is not None:
                layer = self.label_layer_loader.layer()

                data = np.array(layer.data)
                semantic = to_semantic(data)

                utils.save_layer(
                    self.results_path,
                    f"semantic_{layer.name}_{utils.get_date_time()}.tif",
                    semantic,
                )
                self.layer = utils.show_result(
                    self._viewer,
                    layer,
                    semantic,
                    f"semantic_{layer.name}",
                    existing_layer=self.layer,
                )
        elif (
            self.folder_choice.isChecked() and len(self.labels_filepaths) != 0
        ):
            images = [
                to_semantic(file, is_file_path=True)
                for file in self.labels_filepaths
            ]
            utils.save_folder(
                self.results_path,
                f"semantic_results_{utils.get_date_time()}",
                images,
                self.labels_filepaths,
            )
        else:
            logger.warning("Please specify a layer or a folder")


class ToInstanceUtils(BasePluginUtils):
    save_path = Path.home() / "cellseg3d" / "instance_labels"
    """
    Widget to convert semantic labels to instance labels
    """

    def __init__(self, viewer: "napari.viewer.Viewer", parent=None):
        """
        Creates a ToInstanceUtils widget

        Args:
            viewer: viewer in which to process data
            parent: parent widget
        """
        super().__init__(
            viewer,
            parent=parent,
            loads_images=False,
        )

        self.data_panel = self._build_io_panel()
        self.image_layer_loader.set_layer_type(napari.layers.Layer)
        self.instance_widgets = InstanceWidgets(parent=self)
        self.start_btn = ui.Button("Start", self._start)

<<<<<<< HEAD
        self.results_path = Path.home() / "cellseg3d" / "instance"
=======
        self.results_path = str(self.save_path)
>>>>>>> 7a4e31fa
        self.results_filewidget.text_field.setText(str(self.results_path))
        self.results_filewidget.check_ready()

        self._build()

    def _build(self):
        container = ui.ContainerWidget()

        ui.add_widgets(
            container.layout,
            [
                self.data_panel,
                self.instance_widgets,
            ],
        )

        ui.add_widgets(self.instance_widgets.layout(), [self.start_btn])

        ui.ScrollArea.make_scrollable(
            container.layout, self, max_wh=[MAX_W, MAX_H]
        )
        self._set_io_visibility()
        container.setSizePolicy(
            QSizePolicy.MinimumExpanding, QSizePolicy.MinimumExpanding
        )

    def _start(self):
        utils.mkdir_from_str(self.results_path)

        if self.layer_choice.isChecked():
            if self.label_layer_loader.layer_data() is not None:
                layer = self.label_layer_loader.layer()

                data = np.array(layer.data)
                instance = self.instance_widgets.run_method(data)

                utils.save_layer(
                    self.results_path,
                    f"instance_{layer.name}_{utils.get_date_time()}.tif",
                    instance,
                )
                self.layer = utils.show_result(
                    self._viewer,
                    layer,
                    instance,
                    f"instance_{layer.name}",
                    existing_layer=self.layer,
                )

        elif (
            self.folder_choice.isChecked() and len(self.images_filepaths) != 0
        ):
            images = [
                self.instance_widgets.run_method_on_channels(imread(file))
                for file in self.images_filepaths
            ]
            utils.save_folder(
                self.results_path,
                f"instance_results_{utils.get_date_time()}",
                images,
                self.images_filepaths,
            )


class ThresholdUtils(BasePluginUtils):
    save_path = Path.home() / "cellseg3d" / "threshold"
    """
    Creates a ThresholdUtils widget
    Args:
        viewer: viewer in which to process data
        parent: parent widget
    """

    def __init__(self, viewer: "napari.viewer.Viewer", parent=None):
        super().__init__(
            viewer,
            parent=parent,
            loads_labels=False,
        )

        self.data_panel = self._build_io_panel()
        self._set_io_visibility()
        self.image_layer_loader.layer_list.label.setText("Layer :")
        self.image_layer_loader.set_layer_type(napari.layers.Layer)
        self.start_btn = ui.Button("Start", self._start)
        self.binarize_counter = ui.DoubleIncrementCounter(
            lower=0.0,
            upper=100000.0,
            step=0.5,
            default=10.0,
            text_label="Remove all smaller than (value):",
        )

<<<<<<< HEAD
        self.results_path = str(Path.home() / "cellseg3d" / "threshold")
=======
        self.results_path = str(self.save_path)
>>>>>>> 7a4e31fa
        self.results_filewidget.text_field.setText(self.results_path)
        self.results_filewidget.check_ready()

        self.container = self._build()
        self.function = threshold

    def _build(self):
        container = ui.ContainerWidget()

        ui.add_widgets(
            self.data_panel.layout,
            [
                self.binarize_counter.label,
                self.binarize_counter,
                self.start_btn,
            ],
        )
        container.layout.addWidget(self.data_panel)

        ui.ScrollArea.make_scrollable(
            container.layout, self, max_wh=[MAX_W, MAX_H]
        )
        self._set_io_visibility()
        container.setSizePolicy(
            QSizePolicy.MinimumExpanding, QSizePolicy.MinimumExpanding
        )

        return container

    def _start(self):
        utils.mkdir_from_str(self.results_path)
        remove_size = self.binarize_counter.value()

        if self.layer_choice.isChecked():
            if self.image_layer_loader.layer_data() is not None:
                layer = self.image_layer_loader.layer()

                data = np.array(layer.data)
                removed = self.function(data, remove_size)

                utils.save_layer(
                    self.results_path,
                    f"threshold_{layer.name}_{utils.get_date_time()}.tif",
                    removed,
                )
                self.layer = utils.show_result(
                    self._viewer,
                    layer,
                    removed,
                    f"threshold_{layer.name}",
                    existing_layer=self.layer,
                )
        elif (
            self.folder_choice.isChecked() and len(self.images_filepaths) != 0
        ):
            images = [
                self.function(imread(file), remove_size)
                for file in self.images_filepaths
            ]
            utils.save_folder(
                self.results_path,
                f"threshold_results_{utils.get_date_time()}",
                images,
                self.images_filepaths,
            )<|MERGE_RESOLUTION|>--- conflicted
+++ resolved
@@ -140,12 +140,7 @@
 
         self.aniso_widgets = ui.AnisotropyWidgets(self, always_visible=True)
         self.start_btn = ui.Button("Start", self._start)
-
-<<<<<<< HEAD
-        self.results_path = str(Path.home() / "cellseg3d" / "anisotropy")
-=======
         self.results_path = str(self.save_path)
->>>>>>> 7a4e31fa
         self.results_filewidget.text_field.setText(str(self.results_path))
         self.results_filewidget.check_ready()
 
@@ -249,14 +244,8 @@
             text_label="Remove all smaller than (pxs):",
         )
 
-<<<<<<< HEAD
-        self.results_path = Path.home() / "cellseg3d" / "small_removed"
-        self.results_filewidget.text_field.setText(str(self.results_path))
-=======
         self.results_path = str(self.save_path)
         self.results_filewidget.text_field.setText(self.results_path)
-
->>>>>>> 7a4e31fa
         self.results_filewidget.check_ready()
 
         self.container = self._build()
@@ -346,12 +335,8 @@
 
         self.data_panel = self._build_io_panel()
         self.start_btn = ui.Button("Start", self._start)
-<<<<<<< HEAD
-
-        self.results_path = str(Path.home() / "cellseg3d" / "instance_labels")
-=======
+
         self.results_path = str(self.save_path)
->>>>>>> 7a4e31fa
         self.results_filewidget.text_field.setText(self.results_path)
         self.results_filewidget.check_ready()
         self._build()
@@ -444,11 +429,7 @@
         self.instance_widgets = InstanceWidgets(parent=self)
         self.start_btn = ui.Button("Start", self._start)
 
-<<<<<<< HEAD
-        self.results_path = Path.home() / "cellseg3d" / "instance"
-=======
         self.results_path = str(self.save_path)
->>>>>>> 7a4e31fa
         self.results_filewidget.text_field.setText(str(self.results_path))
         self.results_filewidget.check_ready()
 
@@ -542,11 +523,7 @@
             text_label="Remove all smaller than (value):",
         )
 
-<<<<<<< HEAD
-        self.results_path = str(Path.home() / "cellseg3d" / "threshold")
-=======
         self.results_path = str(self.save_path)
->>>>>>> 7a4e31fa
         self.results_filewidget.text_field.setText(self.results_path)
         self.results_filewidget.check_ready()
 
