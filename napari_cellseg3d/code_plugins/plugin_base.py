--- conflicted
+++ resolved
@@ -434,11 +434,7 @@
             self._update_default_paths(path)
 
     def load_unsup_images_dataset(self):
-<<<<<<< HEAD
-        """Show file dialog to set :py:attr:`~val_images_filepaths`"""
-=======
         """Show file dialog to set :py:attr:`~val_images_filepaths`."""
->>>>>>> eef7eac7
         filenames = self.load_dataset_paths()
         if filenames:
             logger.info("Images loaded (unsupervised training) :")
