"""Wrapper for the W-Net model, with the decoder weights removed.

.. important:: Used for inference only. For training the base class is used.
"""

# local
from napari_cellseg3d.code_models.models.wnet.model import WNet_encoder
from napari_cellseg3d.utils import remap_image


class WNet_(WNet_encoder):
<<<<<<< HEAD
    use_default_training = False
=======
    """W-Net wrapper for napari_cellseg3d.

    ..important:: Used for inference only, therefore only the encoder is used. For training the base class is used.
    """

>>>>>>> eef7eac7
    weights_file = "wnet_latest.pth"

    def __init__(
        self,
        in_channels=1,
        out_channels=2,
        # num_classes=2,
        **kwargs,
    ):
        """Create a W-Net model.

        Args:
            in_channels (int): number of input channels
            out_channels (int): number of output channels.
            **kwargs: additional arguments to WNet_encoder.
        """
        super().__init__(
            in_channels=in_channels,
            out_channels=out_channels,
            # num_classes=num_classes,
            softmax=False,
        )

    # def train(self: T, mode: bool = True) -> T:
    #     raise NotImplementedError("Training not implemented for WNet")

    def forward(self, x):
        """Forward pass of the W-Net model."""
        norm_x = remap_image(x)
        return super().forward(norm_x)

    def load_state_dict(self, state_dict, strict=True):
        """Load the model state dict for inference, without the decoder weights."""
        encoder_checkpoint = state_dict.copy()
        for k in state_dict:
            if k.startswith("decoder"):
                encoder_checkpoint.pop(k)
        # print(encoder_checkpoint.keys())
        super().load_state_dict(encoder_checkpoint, strict=strict)<|MERGE_RESOLUTION|>--- conflicted
+++ resolved
@@ -9,15 +9,11 @@
 
 
 class WNet_(WNet_encoder):
-<<<<<<< HEAD
-    use_default_training = False
-=======
     """W-Net wrapper for napari_cellseg3d.
 
     ..important:: Used for inference only, therefore only the encoder is used. For training the base class is used.
     """
 
->>>>>>> eef7eac7
     weights_file = "wnet_latest.pth"
 
     def __init__(
