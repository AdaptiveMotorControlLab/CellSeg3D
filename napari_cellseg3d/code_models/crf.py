"""
Implements the CRF post-processing step for the W-Net.
Inspired by https://arxiv.org/abs/1606.00915 and https://arxiv.org/abs/1711.08506.

Also uses research from:
Efficient Inference in Fully Connected CRFs with Gaussian Edge Potentials
Philipp Krähenbühl and Vladlen Koltun
NIPS 2011

<<<<<<< HEAD
Implemented using the pydense library available at https://github.com/kodalli/pydensecrf.
=======
Implemented using the pydense libary available at https://github.com/kodalli/pydensecrf.
>>>>>>> 1f71ea73
"""
from warnings import warn

try:
    import pydensecrf.densecrf as dcrf
    from pydensecrf.utils import (
        create_pairwise_bilateral,
        create_pairwise_gaussian,
        unary_from_softmax,
    )

    CRF_INSTALLED = True
except ImportError:
    warn(
        "pydensecrf not installed, CRF post-processing will not be available. "
        "Please install by running pip install cellseg3d[crf]",
        stacklevel=1,
    )
    CRF_INSTALLED = False


import numpy as np
from napari.qt.threading import GeneratorWorker

from napari_cellseg3d.config import CRFConfig
from napari_cellseg3d.utils import LOGGER as logger

__author__ = "Yves Paychère, Colin Hofmann, Cyril Achard"
__credits__ = [
    "Yves Paychère",
    "Colin Hofmann",
    "Cyril Achard",
    "Philipp Krähenbühl",
    "Vladlen Koltun",
    "Liang-Chieh Chen",
    "George Papandreou",
    "Iasonas Kokkinos",
    "Kevin Murphy",
    "Alan L. Yuille",
    "Xide Xia",
    "Brian Kulis",
    "Lucas Beyer",
]


def correct_shape_for_crf(image, desired_dims=4):
    logger.debug(f"Correcting shape for CRF, desired_dims={desired_dims}")
    logger.debug(f"Image shape: {image.shape}")
    if len(image.shape) > desired_dims:
        # if image.shape[0] > 1:
        #     raise ValueError(
        #         f"Image shape {image.shape} might have several channels"
        #     )
        image = np.squeeze(image, axis=0)
    elif len(image.shape) < desired_dims:
        image = np.expand_dims(image, axis=0)
    logger.debug(f"Corrected image shape: {image.shape}")
    return image


def crf_batch(images, probs, sa, sb, sg, w1, w2, n_iter=5):
    """CRF post-processing step for the W-Net, applied to a batch of images.

    Args:
        images (np.ndarray): Array of shape (N, C, H, W, D) containing the input images.
        probs (np.ndarray): Array of shape (N, K, H, W, D) containing the predicted class probabilities for each pixel.
        sa (float): alpha standard deviation, the scale of the spatial part of the appearance/bilateral kernel.
        sb (float): beta standard deviation, the scale of the color part of the appearance/bilateral kernel.
        sg (float): gamma standard deviation, the scale of the smoothness/gaussian kernel.

    Returns:
        np.ndarray: Array of shape (N, K, H, W, D) containing the refined class probabilities for each pixel.
    """
    if not CRF_INSTALLED:
        return None

    return np.stack(
        [
            crf(images[i], probs[i], sa, sb, sg, w1, w2, n_iter=n_iter)
            for i in range(images.shape[0])
        ],
        axis=0,
    )


def crf(image, prob, sa, sb, sg, w1, w2, n_iter=5):
    """Implements the CRF post-processing step for the W-Net.
    Inspired by https://arxiv.org/abs/1210.5644, https://arxiv.org/abs/1606.00915 and https://arxiv.org/abs/1711.08506.
    Implemented using the pydensecrf library.

    Args:
        image (np.ndarray): Array of shape (C, H, W, D) containing the input image.
        prob (np.ndarray): Array of shape (K, H, W, D) containing the predicted class probabilities for each pixel.
        sa (float): alpha standard deviation, the scale of the spatial part of the appearance/bilateral kernel.
        sb (float): beta standard deviation, the scale of the color part of the appearance/bilateral kernel.
        sg (float): gamma standard deviation, the scale of the smoothness/gaussian kernel.
        w1 (float): weight of the appearance/bilateral kernel.
        w2 (float): weight of the smoothness/gaussian kernel.

    Returns:
        np.ndarray: Array of shape (K, H, W, D) containing the refined class probabilities for each pixel.
    """

    if not CRF_INSTALLED:
        return None

    d = dcrf.DenseCRF(
        image.shape[1] * image.shape[2] * image.shape[3], prob.shape[0]
    )
    # print(f"Image shape : {image.shape}")
    # print(f"Prob shape : {prob.shape}")
    # d = dcrf.DenseCRF(262144, 3) # npoints, nlabels

    # Get unary potentials from softmax probabilities
    U = unary_from_softmax(prob)
    d.setUnaryEnergy(U)

    # Generate pairwise potentials
    featsGaussian = create_pairwise_gaussian(
        sdims=(sg, sg, sg), shape=image.shape[1:]
    )  # image.shape)
    featsBilateral = create_pairwise_bilateral(
        sdims=(sa, sa, sa),
        schan=tuple([sb for i in range(image.shape[0])]),
        img=image,
        chdim=-1,
    )

    # Add pairwise potentials to the CRF
    compat = np.ones(prob.shape[0], dtype=np.float32) - np.diag(
        [1 for i in range(prob.shape[0])]
        # , dtype=np.float32
    )
    d.addPairwiseEnergy(featsGaussian, compat=compat.astype(np.float32) * w2)
    d.addPairwiseEnergy(featsBilateral, compat=compat.astype(np.float32) * w1)

    # Run inference
    Q = d.inference(n_iter)

    return np.array(Q).reshape(
        (prob.shape[0], image.shape[1], image.shape[2], image.shape[3])
    )


def crf_with_config(image, prob, config: CRFConfig = None, log=logger.info):
    if config is None:
        config = CRFConfig()
    if image.shape[-3:] != prob.shape[-3:]:
        raise ValueError(
            f"Image and probability shapes do not match: {image.shape} vs {prob.shape}"
            f" (expected {image.shape[-3:]} == {prob.shape[-3:]})"
        )

    image = correct_shape_for_crf(image)
    prob = correct_shape_for_crf(prob)

    if log is not None:
        log("Running CRF post-processing step")
        log(f"Image shape : {image.shape}")
        log(f"Labels shape : {prob.shape}")

    return crf(
        image,
        prob,
        config.sa,
        config.sb,
        config.sg,
        config.w1,
        config.w2,
        config.n_iters,
    )


class CRFWorker(GeneratorWorker):
    """Worker for the CRF post-processing step for the W-Net."""

    def __init__(
        self,
        images_list: list,
        labels_list: list,
        config: CRFConfig = None,
        log=None,
    ):
        super().__init__(self._run_crf_job)

        self.images = images_list
        self.labels = labels_list
        if config is None:
            self.config = CRFConfig()
        else:
            self.config = config
        self.log = log

    def _run_crf_job(self):
        """Runs the CRF post-processing step for the W-Net."""
        if not CRF_INSTALLED:
            raise ImportError("pydensecrf is not installed.")

        if len(self.images) != len(self.labels):
            raise ValueError("Number of images and labels must be the same.")

        for i in range(len(self.images)):
            if self.images[i].shape[-3:] != self.labels[i].shape[-3:]:
                raise ValueError("Image and labels must have the same shape.")

            im = correct_shape_for_crf(self.images[i])
            prob = correct_shape_for_crf(self.labels[i])

            logger.debug(f"image shape : {im.shape}")
            logger.debug(f"labels shape : {prob.shape}")

            yield crf(
                im,
                prob,
                self.config.sa,
                self.config.sb,
                self.config.sg,
                self.config.w1,
                self.config.w2,
                n_iter=self.config.n_iters,
            )<|MERGE_RESOLUTION|>--- conflicted
+++ resolved
@@ -7,12 +7,8 @@
 Philipp Krähenbühl and Vladlen Koltun
 NIPS 2011
 
-<<<<<<< HEAD
 Implemented using the pydense library available at https://github.com/kodalli/pydensecrf.
-=======
-Implemented using the pydense libary available at https://github.com/kodalli/pydensecrf.
->>>>>>> 1f71ea73
-"""
+
 from warnings import warn
 
 try:
