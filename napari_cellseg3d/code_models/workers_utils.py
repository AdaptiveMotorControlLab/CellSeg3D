--- conflicted
+++ resolved
@@ -299,9 +299,6 @@
     images_dict: t.Dict = (
         None  # output, discrete output, target, target labels
     )
-<<<<<<< HEAD
-=======
     supervised: bool = True
->>>>>>> eef7eac7
     # OR decoder output, encoder output, target, target labels
     # format : {"Layer name" : {"data" : np.array, "cmap" : "turbo"}}