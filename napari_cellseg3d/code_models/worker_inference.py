--- conflicted
+++ resolved
@@ -196,13 +196,9 @@
         """Loads the folder specified in :py:attr:`~self.images_filepaths` and returns a MONAI DataLoader."""
         images_dict = self.create_inference_dict(self.config.images_filepaths)
 
-<<<<<<< HEAD
-        data_check = LoadImaged(keys=["image"])(images_dict[0])
-=======
         data_check = LoadImaged(keys=["image"], image_only=True)(
             images_dict[0]
         )
->>>>>>> eef7eac7
         check = data_check["image"].shape
         pad = utils.get_padding_dim(check)
 
