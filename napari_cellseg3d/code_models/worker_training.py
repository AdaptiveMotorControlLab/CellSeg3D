"""Contains the workers used to train the models."""
import platform
import time
from abc import abstractmethod
from math import ceil
from pathlib import Path

import numpy as np
import torch
import torch.nn as nn

# MONAI
from monai.data import (
    CacheDataset,
    DataLoader,
    PatchDataset,
    decollate_batch,
    pad_list_data_collate,
)
from monai.data.meta_obj import set_track_meta
from monai.inferers import sliding_window_inference
from monai.losses import (
    DiceCELoss,
    DiceLoss,
    GeneralizedDiceLoss,
    TverskyLoss,
)
from monai.metrics import DiceMetric
from monai.transforms import (
    AsDiscrete,
    Compose,
    EnsureChannelFirstd,
    EnsureType,
    EnsureTyped,
    LoadImaged,
    Orientationd,
    Rand3DElasticd,
    RandAffined,
    RandFlipd,
    RandRotate90d,
    RandShiftIntensityd,
    RandSpatialCropSamplesd,
    ScaleIntensityRanged,
    SpatialPadd,
)
from monai.utils import set_determinism

# Qt
from napari.qt.threading import GeneratorWorker

# local
from napari_cellseg3d import config, utils
from napari_cellseg3d.code_models.models.wnet.model import WNet
from napari_cellseg3d.code_models.models.wnet.soft_Ncuts import SoftNCutsLoss
from napari_cellseg3d.code_models.workers_utils import (
    PRETRAINED_WEIGHTS_DIR,
    LogSignal,
    QuantileNormalizationd,
    RemapTensor,
    Threshold,
    TrainingReport,
    WeightsDownloader,
)

logger = utils.LOGGER
VERBOSE_SCHEDULER = True
logger.debug(f"PRETRAINED WEIGHT DIR LOCATION : {PRETRAINED_WEIGHTS_DIR}")

try:
<<<<<<< HEAD
=======
    import wandb

>>>>>>> eef7eac7
    WANDB_INSTALLED = True
except ImportError:
    logger.warning(
        "wandb not installed, wandb config will not be taken into account",
        stacklevel=1,
    )
    WANDB_INSTALLED = False

"""
Writing something to log messages from outside the main thread needs specific care,
Following the instructions in the guides below to have a worker with custom signals,
a custom worker function was implemented.
"""

# https://python-forum.io/thread-31349.html
# https://www.pythoncentral.io/pysidepyqt-tutorial-creating-your-own-signals-and-slots/
# https://napari-staging-site.github.io/guides/stable/threading.html


class TrainingWorkerBase(GeneratorWorker):
    """A basic worker abstract class, to run training jobs in.
<<<<<<< HEAD
    Contains the minimal common elements required for training models."""

    def __init__(self):
=======

    Contains the minimal common elements required for training models.
    """

    wandb_config = config.WandBConfig()

    def __init__(self):
        """Initializes the worker."""
>>>>>>> eef7eac7
        super().__init__(self.train)
        self._signals = LogSignal()
        self.log_signal = self._signals.log_signal
        self.warn_signal = self._signals.warn_signal
        self.error_signal = self._signals.error_signal
        self.downloader = WeightsDownloader()
        self.train_files = []
        self.val_files = []
        self.config = None

        self._weight_error = False
        ################################

    def set_download_log(self, widget):
<<<<<<< HEAD
        """Sets the log widget for the downloader to output to"""
        self.downloader.log_widget = widget

    def log(self, text):
        """Sends a Qt signal that the provided text should be logged
        Goes in a Log object, defined in :py:mod:`napari_cellseg3d.interface
=======
        """Sets the log widget for the downloader to output to."""
        self.downloader.log_widget = widget

    def log(self, text):
        """Sends a Qt signal that the provided text should be logged.

        Goes in a Log object, defined in :py:mod:`napari_cellseg3d.interface`.
>>>>>>> eef7eac7
        Sends a signal to the main thread to log the text.
        Signal is defined in napari_cellseg3d.workers_utils.LogSignal.

        Args:
            text (str): text to logged
        """
        self.log_signal.emit(text)

    def warn(self, warning):
<<<<<<< HEAD
        """Sends a warning to main thread"""
        self.warn_signal.emit(warning)

    def raise_error(self, exception, msg):
        """Sends an error to main thread"""
=======
        """Sends a warning to main thread."""
        self.warn_signal.emit(warning)

    def raise_error(self, exception, msg):
        """Sends an error to main thread."""
>>>>>>> eef7eac7
        logger.error(msg, exc_info=True)
        logger.error(exception, exc_info=True)
        self.error_signal.emit(exception, msg)
        self.errored.emit(exception)
        self.quit()

    @abstractmethod
    def log_parameters(self):
<<<<<<< HEAD
        """Logs the parameters of the training"""
=======
        """Logs the parameters of the training."""
>>>>>>> eef7eac7
        raise NotImplementedError

    @abstractmethod
    def train(self):
<<<<<<< HEAD
        """Starts a training job"""
=======
        """Starts a training job."""
>>>>>>> eef7eac7
        raise NotImplementedError


class WNetTrainingWorker(TrainingWorkerBase):
    """A custom worker to run WNet (unsupervised) training jobs in.
<<<<<<< HEAD
    Inherits from :py:class:`napari.qt.threading.GeneratorWorker` via :py:class:`TrainingWorkerBase`
    """
=======

    Inherits from :py:class:`napari.qt.threading.GeneratorWorker` via :py:class:`TrainingWorkerBase`.
    """

    # TODO : add wandb parameters
>>>>>>> eef7eac7

    def __init__(
        self,
        worker_config: config.WNetTrainingWorkerConfig,
<<<<<<< HEAD
    ):
        super().__init__()
        self.config = worker_config

        self.dice_metric = DiceMetric(
            include_background=False, reduction="mean", get_not_nans=False
        )
        self.normalize_function = utils.remap_image
        self.start_time = time.time()
        self.ncuts_losses = []
        self.rec_losses = []
        self.total_losses = []
        self.best_dice = -1
        self.dice_values = []

        self.dataloader: DataLoader = None
        self.eval_dataloader: DataLoader = None
        self.data_shape = None

    def get_patch_dataset(self, train_transforms):
        """Creates a Dataset from the original data using the tifffile library

        Args:
            train_data_dict (dict): dict with the Paths to the directory containing the data

        Returns:
            (tuple): A tuple containing the shape of the data and the dataset
        """

        patch_func = Compose(
            [
                LoadImaged(keys=["image"], image_only=True),
                EnsureChannelFirstd(keys=["image"], channel_dim="no_channel"),
                RandSpatialCropSamplesd(
                    keys=["image"],
                    roi_size=(
                        self.config.sample_size
                    ),  # multiply by axis_stretch_factor if anisotropy
                    # max_roi_size=(120, 120, 120),
                    random_size=False,
                    num_samples=self.config.num_samples,
                ),
                Orientationd(keys=["image"], axcodes="PLI"),
                SpatialPadd(
                    keys=["image"],
                    spatial_size=(
                        utils.get_padding_dim(self.config.sample_size)
                    ),
                ),
                EnsureTyped(keys=["image"]),
            ]
        )
        dataset = PatchDataset(
            data=self.config.train_data_dict,
            samples_per_image=self.config.num_samples,
            patch_func=patch_func,
            transform=train_transforms,
        )

        return self.config.sample_size, dataset

    def get_dataset_eval(self, eval_dataset_dict):
        eval_transforms = Compose(
            [
                LoadImaged(keys=["image", "label"]),
                EnsureChannelFirstd(
                    keys=["image", "label"], channel_dim="no_channel"
                ),
                # RandSpatialCropSamplesd(
                #     keys=["image", "label"],
                #     roi_size=(
                #         self.config.sample_size
                #     ),  # multiply by axis_stretch_factor if anisotropy
                #     # max_roi_size=(120, 120, 120),
                #     random_size=False,
                #     num_samples=self.config.num_samples,
                # ),
                Orientationd(keys=["image", "label"], axcodes="PLI"),
                # SpatialPadd(
                #     keys=["image", "label"],
                #     spatial_size=(
                #         utils.get_padding_dim(self.config.sample_size)
                #     ),
                # ),
                EnsureTyped(keys=["image", "label"]),
            ]
        )

        return CacheDataset(
            data=eval_dataset_dict,
            transform=eval_transforms,
        )

    def get_dataset(self, train_transforms):
        """Creates a Dataset applying some transforms/augmentation on the data using the MONAI library

        Args:
            config (WNetTrainingWorkerConfig): The configuration object

        Returns:
            (tuple): A tuple containing the shape of the data and the dataset
        """
        train_files = self.config.train_data_dict

        first_volume = LoadImaged(keys=["image"])(train_files[0])
        first_volume_shape = first_volume["image"].shape

        # Transforms to be applied to each volume
        load_single_images = Compose(
            [
                LoadImaged(keys=["image"]),
                EnsureChannelFirstd(keys=["image"]),
                Orientationd(keys=["image"], axcodes="PLI"),
                SpatialPadd(
                    keys=["image"],
                    spatial_size=(utils.get_padding_dim(first_volume_shape)),
                ),
                EnsureTyped(keys=["image"]),
                # RemapTensord(keys=["image"], new_min=0.0, new_max=100.0),
            ]
        )

        # Create the dataset
        dataset = CacheDataset(
            data=train_files,
            transform=Compose([load_single_images, train_transforms]),
        )

        return first_volume_shape, dataset

    def _get_data(self):
        if self.config.do_augmentation:
            train_transforms = Compose(
                [
                    ScaleIntensityRanged(
                        keys=["image"],
                        a_min=0,
                        a_max=2000,
                        b_min=0.0,
                        b_max=1.0,
                        clip=True,
                    ),
                    RandShiftIntensityd(keys=["image"], offsets=0.1, prob=0.5),
                    RandFlipd(keys=["image"], spatial_axis=[1], prob=0.5),
                    RandFlipd(keys=["image"], spatial_axis=[2], prob=0.5),
                    RandRotate90d(keys=["image"], prob=0.1, max_k=3),
                    EnsureTyped(keys=["image"]),
                ]
            )
        else:
            train_transforms = EnsureTyped(keys=["image"])

        if self.config.sampling:
            logger.debug("Loading patch dataset")
            (self.data_shape, dataset) = self.get_patch_dataset(
                train_transforms
            )
        else:
            logger.debug("Loading volume dataset")
            (self.data_shape, dataset) = self.get_dataset(train_transforms)

        logger.debug(f"Data shape : {self.data_shape}")
        self.dataloader = DataLoader(
            dataset,
            batch_size=self.config.batch_size,
            shuffle=True,
            num_workers=self.config.num_workers,
            collate_fn=pad_list_data_collate,
        )

        if self.config.eval_volume_dict is not None:
            eval_dataset = self.get_dataset_eval(self.config.eval_volume_dict)

            self.eval_dataloader = DataLoader(
                eval_dataset,
                batch_size=self.config.batch_size,
                shuffle=False,
                num_workers=self.config.num_workers,
                collate_fn=pad_list_data_collate,
            )
        else:
            self.eval_dataloader = None
        return self.dataloader, self.eval_dataloader, self.data_shape

    def log_parameters(self):
        self.log("*" * 20)
        self.log("-- Parameters --")
        self.log(f"Device: {self.config.device}")
        self.log(f"Batch size: {self.config.batch_size}")
        self.log(f"Epochs: {self.config.max_epochs}")
        self.log(f"Learning rate: {self.config.learning_rate}")
        self.log(f"Validation interval: {self.config.validation_interval}")
        if self.config.weights_info.custom:
            self.log(f"Custom weights: {self.config.weights_info.path}")
        elif self.config.weights_info.use_pretrained:
            self.log(f"Pretrained weights: {self.config.weights_info.path}")
        if self.config.sampling:
            self.log(
                f"Using {self.config.num_samples} samples of size {self.config.sample_size}"
            )
        if self.config.do_augmentation:
            self.log("Using data augmentation")
        ##############
        self.log("-- Model --")
        self.log(f"Using {self.config.num_classes} classes")
        self.log(f"Weight decay: {self.config.weight_decay}")
        self.log("* NCuts : ")
        self.log(f"- Intensity sigma {self.config.intensity_sigma}")
        self.log(f"- Spatial sigma {self.config.spatial_sigma}")
        self.log(f"- Radius : {self.config.radius}")
        self.log(f"* Reconstruction loss : {self.config.reconstruction_loss}")
        self.log(
            f"Weighted sum : {self.config.n_cuts_weight}*NCuts + {self.config.rec_loss_weight}*Reconstruction"
        )
        ##############
        self.log("-- Data --")
        self.log("Training data :")
        [
            self.log(f"{v}")
            for d in self.config.train_data_dict
            for k, v in d.items()
        ]
        if self.config.eval_volume_dict is not None:
            self.log("Validation data :")
            [
                self.log(f"{k}: {v}")
                for d in self.config.eval_volume_dict
                for k, v in d.items()
            ]

    def train(
        self, provided_model=None, provided_optimizer=None, provided_loss=None
    ):
        try:
            if self.config is None:
                self.config = config.WNetTrainingWorkerConfig()
            ##############
            # disable metadata tracking in MONAI
            set_track_meta(False)
            ##############
            # if WANDB_INSTALLED:
            # wandb.init(
            #     config=WANDB_CONFIG, project="WNet-benchmark", mode=WANDB_MODE
            # )

            set_determinism(seed=self.config.deterministic_config.seed)
            torch.use_deterministic_algorithms(True, warn_only=True)

            device = self.config.device

            self.log_parameters()
            self.log("Initializing training...")
            self.log("- Getting the data")

            self._get_data()

            ###################################################
            #               Training the model                #
            ###################################################
            self.log("- Getting the model")
            # Initialize the model
            model = (
                WNet(
                    in_channels=self.config.in_channels,
                    out_channels=self.config.out_channels,
                    num_classes=self.config.num_classes,
                    dropout=self.config.dropout,
                )
                if provided_model is None
                else provided_model
            )
            model.to(device)

            if self.config.use_clipping:
                for p in model.parameters():
                    p.register_hook(
                        lambda grad: torch.clamp(
                            grad,
                            min=-self.config.clipping,
                            max=self.config.clipping,
                        )
                    )

            # if WANDB_INSTALLED:
            #     wandb.watch(model, log_freq=100)

            if self.config.weights_info.custom:
                if self.config.weights_info.use_pretrained:
                    weights_file = "wnet.pth"
                    self.downloader.download_weights("WNet", weights_file)
                    weights = PRETRAINED_WEIGHTS_DIR / Path(weights_file)
                    self.config.weights_info.path = weights
                else:
                    weights = str(Path(self.config.weights_info.path))

                try:
                    model.load_state_dict(
                        torch.load(
                            weights,
                            map_location=self.config.device,
                        ),
                        strict=True,
                    )
                except RuntimeError as e:
                    logger.error(f"Error when loading weights : {e}")
                    logger.exception(e)
                    warn = (
                        "WARNING:\nIt'd seem that the weights were incompatible with the model,\n"
                        "the model will be trained from random weights"
                    )
                    self.log(warn)
                    self.warn(warn)
                    self._weight_error = True
            else:
                self.log("Model will be trained from scratch")
            self.log("- Getting the optimizer")
            # Initialize the optimizers
            if self.config.weight_decay is not None:
                decay = self.config.weight_decay
                optimizer = torch.optim.Adam(
                    model.parameters(),
                    lr=self.config.learning_rate,
                    weight_decay=decay,
                )
            else:
                optimizer = torch.optim.Adam(
                    model.parameters(), lr=self.config.learning_rate
                )
            if provided_optimizer is not None:
                optimizer = provided_optimizer
            self.log("- Getting the loss functions")
            # Initialize the Ncuts loss function
            criterionE = SoftNCutsLoss(
                data_shape=self.data_shape,
                device=device,
                intensity_sigma=self.config.intensity_sigma,
                spatial_sigma=self.config.spatial_sigma,
                radius=self.config.radius,
            )

            if self.config.reconstruction_loss == "MSE":
                criterionW = nn.MSELoss()
            elif self.config.reconstruction_loss == "BCE":
                criterionW = nn.BCELoss()
            else:
                raise ValueError(
                    f"Unknown reconstruction loss : {self.config.reconstruction_loss} not supported"
                )

            model.train()

            self.log("Ready")
            self.log("Training the model")
            self.log("*" * 20)

            # Train the model
            for epoch in range(self.config.max_epochs):
                self.log(f"Epoch {epoch + 1} of {self.config.max_epochs}")

                epoch_ncuts_loss = 0
                epoch_rec_loss = 0
                epoch_loss = 0

                for _i, batch in enumerate(self.dataloader):
                    # raise NotImplementedError("testing")
                    image_batch = batch["image"].to(device)
                    # Normalize the image
                    for i in range(image_batch.shape[0]):
                        for j in range(image_batch.shape[1]):
                            image_batch[i, j] = self.normalize_function(
                                image_batch[i, j]
                            )

                    # Forward pass
                    enc, dec = model(image_batch)
                    # Compute the Ncuts loss
                    Ncuts = criterionE(enc, image_batch)
                    epoch_ncuts_loss += Ncuts.item()
                    # if WANDB_INSTALLED:
                    #     wandb.log({"Ncuts loss": Ncuts.item()})

                    # Compute the reconstruction loss
                    if isinstance(criterionW, nn.MSELoss):
                        reconstruction_loss = criterionW(dec, image_batch)
                    elif isinstance(criterionW, nn.BCELoss):
                        reconstruction_loss = criterionW(
                            torch.sigmoid(dec),
                            utils.remap_image(image_batch, new_max=1),
                        )

                    epoch_rec_loss += reconstruction_loss.item()
                    # if WANDB_INSTALLED:
                    #     wandb.log(
                    #         {"Reconstruction loss": reconstruction_loss.item()}
                    #     )

                    # Backward pass for the reconstruction loss
                    optimizer.zero_grad()
                    alpha = self.config.n_cuts_weight
                    beta = self.config.rec_loss_weight

                    loss = alpha * Ncuts + beta * reconstruction_loss
                    if provided_loss is not None:
                        loss = provided_loss
                    epoch_loss += loss.item()
                    # if WANDB_INSTALLED:
                    #     wandb.log({"Weighted sum of losses": loss.item()})
                    loss.backward(loss)
                    optimizer.step()

                    yield TrainingReport(
                        show_plot=False, weights=model.state_dict()
                    )

                    if self._abort_requested:
                        self.dataloader = None
                        del self.dataloader
                        self.eval_dataloader = None
                        del self.eval_dataloader
                        model = None
                        del model
                        optimizer = None
                        del optimizer
                        criterionE = None
                        del criterionE
                        criterionW = None
                        del criterionW
                        torch.cuda.empty_cache()

                self.ncuts_losses.append(
                    epoch_ncuts_loss / len(self.dataloader)
                )
                self.rec_losses.append(epoch_rec_loss / len(self.dataloader))
                self.total_losses.append(epoch_loss / len(self.dataloader))

                if self.eval_dataloader is None:
                    try:
                        enc_out = enc[0].detach().cpu().numpy()
                        dec_out = dec[0].detach().cpu().numpy()
                        image_batch = image_batch[0].detach().cpu().numpy()

                        images_dict = {
                            "Encoder output": {
                                "data": enc_out,
                                "cmap": "turbo",
                            },
                            "Encoder output (discrete)": {
                                "data": AsDiscrete(threshold=0.5)(
                                    enc_out
                                ).numpy(),
                                "cmap": "bop blue",
                            },
                            "Decoder output": {
                                "data": np.squeeze(dec_out),
                                "cmap": "gist_earth",
                            },
                            "Input image": {
                                "data": np.squeeze(image_batch),
                                "cmap": "inferno",
                            },
                        }

                        yield TrainingReport(
                            show_plot=True,
                            epoch=epoch,
                            loss_1_values={"SoftNCuts": self.ncuts_losses},
                            loss_2_values=self.rec_losses,
                            weights=model.state_dict(),
                            images_dict=images_dict,
                        )
                    except TypeError:
                        pass

                # if WANDB_INSTALLED:
                #     wandb.log({"Ncuts loss_epoch": self.ncuts_losses[-1]})
                #     wandb.log({"Reconstruction loss_epoch": self.rec_losses[-1]})
                #     wandb.log({"Sum of losses_epoch": self.total_losses[-1]})
                # wandb.log({"epoch": epoch})
                # wandb.log({"learning_rate model": optimizerW.param_groups[0]["lr"]})
                # wandb.log({"learning_rate encoder": optimizerE.param_groups[0]["lr"]})
                # wandb.log({"learning_rate model": optimizer.param_groups[0]["lr"]})

                self.log(f"Ncuts loss: {self.ncuts_losses[-1]:.5f}")
                self.log(f"Reconstruction loss: {self.rec_losses[-1]:.5f}")
                self.log(
                    f"Weighted sum of losses: {self.total_losses[-1]:.5f}"
                )
                if epoch > 0:
                    self.log(
                        f"Ncuts loss difference: {self.ncuts_losses[-1] - self.ncuts_losses[-2]:.5f}"
                    )
                    self.log(
                        f"Reconstruction loss difference: {self.rec_losses[-1] - self.rec_losses[-2]:.5f}"
                    )
                    self.log(
                        f"Weighted sum of losses difference: {self.total_losses[-1] - self.total_losses[-2]:.5f}"
                    )

                if (
                    self.eval_dataloader is not None
                    and (epoch + 1) % self.config.validation_interval == 0
                ):
                    model.eval()
                    self.log("Validating...")
                    yield self.eval(model, epoch)  # validation

                    if self._abort_requested:
                        self.dataloader = None
                        del self.dataloader
                        self.eval_dataloader = None
                        del self.eval_dataloader
                        model = None
                        del model
                        optimizer = None
                        del optimizer
                        criterionE = None
                        del criterionE
                        criterionW = None
                        del criterionW
                        torch.cuda.empty_cache()

                eta = (
                    (time.time() - self.start_time)
                    * (self.config.max_epochs / (epoch + 1) - 1)
                    / 60
                )
                self.log(f"ETA: {eta:.1f} minutes")
                self.log("-" * 20)

                # Save the model
                if epoch % 5 == 0:
                    torch.save(
                        model.state_dict(),
                        self.config.results_path_folder + "/wnet_.pth",
                    )

            self.log("Training finished")
            if self.best_dice > -1:
                self.log(f"Best dice metric : {self.best_dice}")
            # if WANDB_INSTALLED and self.config.eval_volume_directory is not None:
            #     wandb.log(
            #         {
            #             "self.best_dice_metric": self.best_dice,
            #             "best_metric_epoch": best_dice_epoch,
            #         }
            #     )

            # Save the model
            self.log(
                f"Saving the model to: {self.config.results_path_folder}/wnet.pth",
            )
            torch.save(
                model.state_dict(),
                self.config.results_path_folder + "/wnet.pth",
            )

            # if WANDB_INSTALLED:
            #     model_artifact = wandb.Artifact(
            #         "WNet",
            #         type="model",
            #         description="WNet benchmark",
            #         metadata=dict(WANDB_CONFIG),
            #     )
            #     model_artifact.add_file(self.config.save_model_path)
            #     wandb.log_artifact(model_artifact)

            # return self.ncuts_losses, self.rec_losses, model
            dataloader = None
            del dataloader
            self.eval_dataloader = None
            del self.eval_dataloader
            model = None
            del model
            optimizer = None
            del optimizer
            criterionE = None
            del criterionE
            criterionW = None
            del criterionW
            torch.cuda.empty_cache()
        except Exception as e:
            msg = f"Training failed with exception: {e}"
            self.log(msg)
            self.raise_error(e, msg)
            self.quit()
            raise e

    def eval(self, model, epoch) -> TrainingReport:
        with torch.no_grad():
            device = self.config.device
            for _k, val_data in enumerate(self.eval_dataloader):
                val_inputs, val_labels = (
                    val_data["image"].to(device),
                    val_data["label"].to(device),
                )

                # normalize val_inputs across channels
                for i in range(val_inputs.shape[0]):
                    for j in range(val_inputs.shape[1]):
                        val_inputs[i][j] = self.normalize_function(
                            val_inputs[i][j]
                        )
                logger.debug(f"Val inputs shape: {val_inputs.shape}")
                val_outputs = sliding_window_inference(
                    val_inputs,
                    roi_size=[64, 64, 64],
                    sw_batch_size=1,
                    predictor=model.forward_encoder,
                    overlap=0.1,
                    mode="gaussian",
                    sigma_scale=0.01,
                    progress=True,
                )
                val_decoder_outputs = sliding_window_inference(
                    val_outputs,
                    roi_size=[64, 64, 64],
                    sw_batch_size=1,
                    predictor=model.forward_decoder,
                    overlap=0.1,
                    mode="gaussian",
                    sigma_scale=0.01,
                    progress=True,
                )
                val_outputs = AsDiscrete(threshold=0.5)(val_outputs)
                logger.debug(f"Val outputs shape: {val_outputs.shape}")
                logger.debug(f"Val labels shape: {val_labels.shape}")
                logger.debug(
                    f"Val decoder outputs shape: {val_decoder_outputs.shape}"
                )

                max_dice_channel = utils.seek_best_dice_coeff_channel(
                    y_pred=val_outputs, y_true=val_labels
                )
                self.dice_metric(
                    y_pred=val_outputs[
                        :,
                        max_dice_channel : (max_dice_channel + 1),
                        :,
                        :,
                        :,
                    ],
                    y=val_labels,
                )

            # aggregate the final mean dice result
            metric = self.dice_metric.aggregate().item()
            self.dice_values.append(metric)
            self.log(f"Validation Dice score: {metric:.3f}")
            if self.best_dice < metric <= 1:
                self.best_dice = metric
                # save the best model
                save_best_path = self.config.results_path_folder
                # save_best_path.mkdir(parents=True, exist_ok=True)
                save_best_name = "wnet"
                save_path = (
                    str(Path(save_best_path) / save_best_name)
                    + "_best_metric.pth"
                )
                self.log(f"Saving new best model to {save_path}")
                torch.save(model.state_dict(), save_path)

            # if WANDB_INSTALLED:
            # log validation dice score for each validation round
            # wandb.log({"val/dice_metric": metric})
            self.dice_metric.reset()
            dec_out_val = val_decoder_outputs[0].detach().cpu().numpy().copy()
            enc_out_val = val_outputs[0].detach().cpu().numpy().copy()
            lab_out_val = val_labels[0].detach().cpu().numpy().copy()
            val_in = val_inputs[0].detach().cpu().numpy().copy()

            display_dict = {
                "Reconstruction": {
                    "data": np.squeeze(dec_out_val),
                    "cmap": "gist_earth",
                },
                "Segmentation": {
                    "data": np.squeeze(enc_out_val),
                    "cmap": "turbo",
                },
                "Inputs": {
                    "data": np.squeeze(val_in),
                    "cmap": "inferno",
                },
                "Labels": {
                    "data": np.squeeze(lab_out_val),
                    "cmap": "bop blue",
                },
            }
            val_decoder_outputs = None
            del val_decoder_outputs
            val_outputs = None
            del val_outputs
            val_labels = None
            del val_labels
            val_inputs = None
            del val_inputs

            return TrainingReport(
                epoch=epoch,
                loss_1_values={
                    "SoftNCuts": self.ncuts_losses,
                    "Dice metric": self.dice_values,
                },
                loss_2_values=self.rec_losses,
                weights=model.state_dict(),
                images_dict=display_dict,
            )


class SupervisedTrainingWorker(TrainingWorkerBase):
    """A custom worker to run supervised training jobs in.
    Inherits from :py:class:`napari.qt.threading.GeneratorWorker` via :py:class:`TrainingWorkerBase`
    """

    def __init__(
        self,
        worker_config: config.SupervisedTrainingWorkerConfig,
=======
>>>>>>> eef7eac7
    ):
        """Initializes the worker.

        Args:
            worker_config (config.WNetTrainingWorkerConfig): The configuration object
        """
        super().__init__()
        self.config = worker_config

        self.dice_metric = DiceMetric(
            include_background=False, reduction="mean", get_not_nans=False
        )
        self.normalize_function = utils.remap_image
        self.start_time = time.time()
        self.ncuts_losses = []
        self.rec_losses = []
        self.total_losses = []
        self.best_dice = -1
        self.dice_values = []

        self.dataloader: DataLoader = None
        self.eval_dataloader: DataLoader = None
        self.data_shape = None

    def get_patch_dataset(self, train_transforms):
        """Creates a Dataset from the original data using the tifffile library.

        Args:
            train_transforms (monai.transforms.Compose): The transforms to apply to the data

        Returns:
            (tuple): A tuple containing the shape of the data and the dataset
        """
        patch_func = Compose(
            [
                LoadImaged(keys=["image"], image_only=True),
                EnsureChannelFirstd(keys=["image"], channel_dim="no_channel"),
                RandSpatialCropSamplesd(
                    keys=["image"],
                    roi_size=(
                        self.config.sample_size
                    ),  # multiply by axis_stretch_factor if anisotropy
                    # max_roi_size=(120, 120, 120),
                    random_size=False,
                    num_samples=self.config.num_samples,
                ),
                Orientationd(keys=["image"], axcodes="PLI"),
                SpatialPadd(
                    keys=["image"],
                    spatial_size=(
                        utils.get_padding_dim(self.config.sample_size)
                    ),
                ),
                EnsureTyped(keys=["image"]),
            ]
        )
        dataset = PatchDataset(
            data=self.config.train_data_dict,
            samples_per_image=self.config.num_samples,
            patch_func=patch_func,
            transform=train_transforms,
        )

        return self.config.sample_size, dataset

    def get_dataset_eval(self, eval_dataset_dict):
        """Creates a Dataset applying some transforms/augmentation on the data using the MONAI library."""
        eval_transforms = Compose(
            [
                LoadImaged(keys=["image", "label"]),
                EnsureChannelFirstd(
                    keys=["image", "label"], channel_dim="no_channel"
                ),
                # RandSpatialCropSamplesd(
                #     keys=["image", "label"],
                #     roi_size=(
                #         self.config.sample_size
                #     ),  # multiply by axis_stretch_factor if anisotropy
                #     # max_roi_size=(120, 120, 120),
                #     random_size=False,
                #     num_samples=self.config.num_samples,
                # ),
                Orientationd(keys=["image", "label"], axcodes="PLI"),
                # SpatialPadd(
                #     keys=["image", "label"],
                #     spatial_size=(
                #         utils.get_padding_dim(self.config.sample_size)
                #     ),
                # ),
                EnsureTyped(keys=["image", "label"]),
            ]
        )

        return CacheDataset(
            data=eval_dataset_dict,
            transform=eval_transforms,
        )

    def get_dataset(self, train_transforms):
        """Creates a Dataset applying some transforms/augmentation on the data using the MONAI library.

        Args:
            train_transforms (monai.transforms.Compose): The transforms to apply to the data

        Returns:
            (tuple): A tuple containing the shape of the data and the dataset
        """
        train_files = self.config.train_data_dict

        first_volume = LoadImaged(keys=["image"])(train_files[0])
        first_volume_shape = first_volume["image"].shape

        # Transforms to be applied to each volume
        load_single_images = Compose(
            [
                LoadImaged(keys=["image"]),
                EnsureChannelFirstd(keys=["image"]),
                Orientationd(keys=["image"], axcodes="PLI"),
                SpatialPadd(
                    keys=["image"],
                    spatial_size=(utils.get_padding_dim(first_volume_shape)),
                ),
                EnsureTyped(keys=["image"]),
                # RemapTensord(keys=["image"], new_min=0.0, new_max=100.0),
            ]
        )

        # Create the dataset
        dataset = CacheDataset(
            data=train_files,
            transform=Compose([load_single_images, train_transforms]),
        )

        return first_volume_shape, dataset

    def _get_data(self):
        if self.config.do_augmentation:
            train_transforms = Compose(
                [
                    # ScaleIntensityRanged(
                    #     keys=["image"],
                    #     a_min=0,
                    #     a_max=2000,
                    #     b_min=0.0,
                    #     b_max=1.0,
                    #     clip=True,
                    # ),
                    # RandShiftIntensityd(keys=["image"], offsets=0.1, prob=0.5),
                    RandFlipd(keys=["image"], spatial_axis=[1], prob=0.5),
                    RandFlipd(keys=["image"], spatial_axis=[2], prob=0.5),
                    RandRotate90d(keys=["image"], prob=0.1, max_k=3),
                    EnsureTyped(keys=["image"]),
                ]
            )
        else:
            train_transforms = EnsureTyped(keys=["image"])

        if self.config.sampling:
            logger.debug("Loading patch dataset")
            (self.data_shape, dataset) = self.get_patch_dataset(
                train_transforms
            )
        else:
            logger.debug("Loading volume dataset")
            (self.data_shape, dataset) = self.get_dataset(train_transforms)

        logger.debug(f"Data shape : {self.data_shape}")
        self.dataloader = DataLoader(
            dataset,
            batch_size=self.config.batch_size,
            shuffle=True,
            num_workers=self.config.num_workers,
            collate_fn=pad_list_data_collate,
        )

        if self.config.eval_volume_dict is not None:
            eval_dataset = self.get_dataset_eval(self.config.eval_volume_dict)
            logger.debug(f"Eval batch size : {self.config.eval_batch_size}")
            self.eval_dataloader = DataLoader(
                eval_dataset,
                batch_size=self.config.eval_batch_size,
                shuffle=False,
                num_workers=self.config.num_workers,
                collate_fn=pad_list_data_collate,
            )
        else:
            self.eval_dataloader = None
        return self.dataloader, self.eval_dataloader, self.data_shape

    def log_parameters(self):
        """Logs the parameters of the training."""
        self.log("*" * 20)
        self.log("-- Parameters --")
        self.log(f"Device: {self.config.device}")
        self.log(f"Batch size: {self.config.batch_size}")
        self.log(f"Epochs: {self.config.max_epochs}")
        self.log(f"Learning rate: {self.config.learning_rate}")
        self.log(f"Validation interval: {self.config.validation_interval}")
        if self.config.weights_info.use_custom:
            self.log(f"Custom weights: {self.config.weights_info.path}")
        elif self.config.weights_info.use_pretrained:
            self.log(f"Pretrained weights: {self.config.weights_info.path}")
        if self.config.sampling:
            self.log(
                f"Using {self.config.num_samples} samples of size {self.config.sample_size}"
            )
        if self.config.do_augmentation:
            self.log("Using data augmentation")
        ##############
        self.log("-- Model --")
        self.log(f"Using {self.config.num_classes} classes")
        self.log(f"Weight decay: {self.config.weight_decay}")
        self.log("* NCuts : ")
        self.log(f"- Intensity sigma {self.config.intensity_sigma}")
        self.log(f"- Spatial sigma {self.config.spatial_sigma}")
        self.log(f"- Radius : {self.config.radius}")
        self.log(f"* Reconstruction loss : {self.config.reconstruction_loss}")
        self.log(
            f"Weighted sum : {self.config.n_cuts_weight}*NCuts + {self.config.rec_loss_weight}*Reconstruction"
        )
        ##############
        self.log("-- Data --")
        self.log("Training data :\n")
        [
            self.log(f"{v}")
            for d in self.config.train_data_dict
            for k, v in d.items()
        ]
        if self.config.eval_volume_dict is not None:
            self.log("\nValidation data :\n")
            [
                self.log(f"{k}: {v}")
                for d in self.config.eval_volume_dict
                for k, v in d.items()
            ]
        self.log("*" * 20)

    def train(
        self, provided_model=None, provided_optimizer=None, provided_loss=None
    ):
        """Main training function.

        Note : args are mainly used for testing purposes. Model is otherwise initialized in the function.

        Args:
            provided_model (WNet, optional): A model to use for training. Defaults to None.
            provided_optimizer (torch.optim.Optimizer, optional): An optimizer to use for training. Defaults to None.
            provided_loss (torch.nn.Module, optional): A loss function to use for training. Defaults to None.
        """
        try:
            if self.config is None:
                self.config = config.WNetTrainingWorkerConfig()
            ##############
            # disable metadata tracking in MONAI
            set_track_meta(False)
            ##############
            if WANDB_INSTALLED:
                config_dict = self.config.__dict__
                logger.debug(f"wandb config : {config_dict}")
                wandb.init(
                    config=config_dict,
                    project="CellSeg3D",
                    mode=self.wandb_config.mode,
                )

            set_determinism(seed=self.config.deterministic_config.seed)
            torch.use_deterministic_algorithms(True, warn_only=True)

            device = self.config.device

            self.log_parameters()
            self.log("Initializing training...")
            self.log("- Getting the data")

            self._get_data()

            ###################################################
            #               Training the model                #
            ###################################################
            self.log("- Getting the model")
            # Initialize the model
            model = (
                WNet(
                    in_channels=self.config.in_channels,
                    out_channels=self.config.out_channels,
                    num_classes=self.config.num_classes,
                    dropout=self.config.dropout,
                )
                if provided_model is None
                else provided_model
            )
            model.to(device)

            if self.config.use_clipping:
                for p in model.parameters():
                    p.register_hook(
                        lambda grad: torch.clamp(
                            grad,
                            min=-self.config.clipping,
                            max=self.config.clipping,
                        )
                    )

            if WANDB_INSTALLED:
                wandb.watch(model, log_freq=100)

            if self.config.weights_info.use_custom:
                if self.config.weights_info.use_pretrained:
                    weights_file = "wnet.pth"
                    self.downloader.download_weights("WNet", weights_file)
                    weights = PRETRAINED_WEIGHTS_DIR / Path(weights_file)
                    self.config.weights_info.path = weights
                else:
                    weights = str(Path(self.config.weights_info.path))

                try:
                    model.load_state_dict(
                        torch.load(
                            weights,
                            map_location=self.config.device,
                        ),
                        strict=True,
                    )
                except RuntimeError as e:
                    logger.error(f"Error when loading weights : {e}")
                    logger.exception(e)
                    warn = (
                        "WARNING:\nIt'd seem that the weights were incompatible with the model,\n"
                        "the model will be trained from random weights"
                    )
                    self.log(warn)
                    self.warn(warn)
                    self._weight_error = True
            else:
                self.log("Model will be trained from scratch")
            self.log("- Getting the optimizer")
            # Initialize the optimizers
            if self.config.weight_decay is not None:
                decay = self.config.weight_decay
                optimizer = torch.optim.Adam(
                    model.parameters(),
                    lr=self.config.learning_rate,
                    weight_decay=decay,
                )
            else:
                optimizer = torch.optim.Adam(
                    model.parameters(), lr=self.config.learning_rate
                )
            if provided_optimizer is not None:
                optimizer = provided_optimizer
            self.log("- Getting the loss functions")
            # Initialize the Ncuts loss function
            criterionE = SoftNCutsLoss(
                data_shape=self.data_shape,
                device=device,
                intensity_sigma=self.config.intensity_sigma,
                spatial_sigma=self.config.spatial_sigma,
                radius=self.config.radius,
            )

            if self.config.reconstruction_loss == "MSE":
                criterionW = nn.MSELoss()
            elif self.config.reconstruction_loss == "BCE":
                criterionW = nn.BCELoss()
            else:
                raise ValueError(
                    f"Unknown reconstruction loss : {self.config.reconstruction_loss} not supported"
                )

            model.train()

            self.log("Ready")
            self.log("Training the model")
            self.log("*" * 20)

            # Train the model
            for epoch in range(self.config.max_epochs):
                self.log(f"Epoch {epoch + 1} of {self.config.max_epochs}")

                epoch_ncuts_loss = 0
                epoch_rec_loss = 0
                epoch_loss = 0

                for _i, batch in enumerate(self.dataloader):
                    # raise NotImplementedError("testing")
                    image_batch = batch["image"].to(device)
                    # Normalize the image
                    for i in range(image_batch.shape[0]):
                        for j in range(image_batch.shape[1]):
                            image_batch[i, j] = self.normalize_function(
                                image_batch[i, j]
                            )

                    # Forward pass
                    enc, dec = model(image_batch)
                    # Compute the Ncuts loss
                    Ncuts = criterionE(enc, image_batch)

                    epoch_ncuts_loss += Ncuts.item()
                    if WANDB_INSTALLED:
                        wandb.log({"Train/Ncuts loss": Ncuts.item()})

                    # Compute the reconstruction loss
                    if isinstance(criterionW, nn.MSELoss):
                        reconstruction_loss = criterionW(dec, image_batch)
                    elif isinstance(criterionW, nn.BCELoss):
                        reconstruction_loss = criterionW(
                            torch.sigmoid(dec),
                            utils.remap_image(image_batch, new_max=1),
                        )

                    epoch_rec_loss += reconstruction_loss.item()
                    if WANDB_INSTALLED:
                        wandb.log(
                            {
                                "Train/Reconstruction loss": reconstruction_loss.item()
                            }
                        )

                    # Backward pass for the reconstruction loss
                    optimizer.zero_grad()
                    alpha = self.config.n_cuts_weight
                    beta = self.config.rec_loss_weight

                    loss = alpha * Ncuts + beta * reconstruction_loss
                    if provided_loss is not None:
                        loss = provided_loss
                    epoch_loss += loss.item()

                    if WANDB_INSTALLED:
                        wandb.log(
                            {"Train/Weighted sum of losses": loss.item()}
                        )

                    loss.backward(loss)
                    optimizer.step()

                    yield TrainingReport(
                        show_plot=False,
                        weights=model.state_dict(),
                        supervised=False,
                    )

                    if self._abort_requested:
                        self.dataloader = None
                        del self.dataloader
                        self.eval_dataloader = None
                        del self.eval_dataloader
                        model = None
                        del model
                        optimizer = None
                        del optimizer
                        criterionE = None
                        del criterionE
                        criterionW = None
                        del criterionW
                        torch.cuda.empty_cache()

                self.ncuts_losses.append(
                    epoch_ncuts_loss / len(self.dataloader)
                )
                self.rec_losses.append(epoch_rec_loss / len(self.dataloader))
                self.total_losses.append(epoch_loss / len(self.dataloader))

                if self.eval_dataloader is None:
                    try:
                        enc_out = enc[0].detach().cpu().numpy()
                        dec_out = dec[0].detach().cpu().numpy()
                        image_batch = image_batch[0].detach().cpu().numpy()

                        images_dict = {
                            "Encoder output": {
                                "data": enc_out,
                                "cmap": "turbo",
                            },
                            "Encoder output (discrete)": {
                                "data": AsDiscrete(threshold=0.5)(
                                    enc_out
                                ).numpy(),
                                "cmap": "bop blue",
                            },
                            "Decoder output": {
                                "data": np.squeeze(dec_out),
                                "cmap": "gist_earth",
                            },
                            "Input image": {
                                "data": np.squeeze(image_batch),
                                "cmap": "inferno",
                            },
                        }

                        yield TrainingReport(
                            show_plot=True,
                            epoch=epoch,
                            loss_1_values={"SoftNCuts": self.ncuts_losses},
                            loss_2_values=self.rec_losses,
                            weights=model.state_dict(),
                            images_dict=images_dict,
                            supervised=False,
                        )
                    except TypeError:
                        pass

                if WANDB_INSTALLED:
                    wandb.log({"Ncuts loss for epoch": self.ncuts_losses[-1]})
                    wandb.log(
                        {"Reconstruction loss for epoch": self.rec_losses[-1]}
                    )
                    wandb.log(
                        {"Sum of losses for epoch": self.total_losses[-1]}
                    )
                    wandb.log(
                        {
                            "LR/Model learning rate": optimizer.param_groups[
                                0
                            ]["lr"]
                        }
                    )

                self.log(f"Ncuts loss: {self.ncuts_losses[-1]:.5f}")
                self.log(f"Reconstruction loss: {self.rec_losses[-1]:.5f}")
                self.log(
                    f"Weighted sum of losses: {self.total_losses[-1]:.5f}"
                )
                if epoch > 0:
                    self.log(
                        f"Ncuts loss difference: {self.ncuts_losses[-1] - self.ncuts_losses[-2]:.5f}"
                    )
                    self.log(
                        f"Reconstruction loss difference: {self.rec_losses[-1] - self.rec_losses[-2]:.5f}"
                    )
                    self.log(
                        f"Weighted sum of losses difference: {self.total_losses[-1] - self.total_losses[-2]:.5f}"
                    )

                if (
                    self.eval_dataloader is not None
                    and (epoch + 1) % self.config.validation_interval == 0
                ):
                    model.eval()
                    self.log("Validating...")
                    yield self.eval(model, epoch)  # validation

                    if self._abort_requested:
                        self.dataloader = None
                        del self.dataloader
                        self.eval_dataloader = None
                        del self.eval_dataloader
                        model = None
                        del model
                        optimizer = None
                        del optimizer
                        criterionE = None
                        del criterionE
                        criterionW = None
                        del criterionW
                        torch.cuda.empty_cache()

                eta = (
                    (time.time() - self.start_time)
                    * (self.config.max_epochs / (epoch + 1) - 1)
                    / 60
                )
                self.log(f"ETA: {eta:.1f} minutes")
                self.log("-" * 20)

                # Save the model
                if epoch % 5 == 0:
                    torch.save(
                        model.state_dict(),
                        self.config.results_path_folder + "/wnet_.pth",
                    )

            self.log("Training finished")
            if self.best_dice > -1:
                best_dice_epoch = epoch
                self.log(
                    f"Best dice metric : {self.best_dice} at epoch {best_dice_epoch}"
                )

                if WANDB_INSTALLED:
                    wandb.log(
                        {
                            "Validation/Best Dice": self.best_dice,
                            "Validation/Best Dice epoch": best_dice_epoch,
                        }
                    )

            # Save the model
            self.log(
                f"Saving the model to: {self.config.results_path_folder}/wnet.pth",
            )
            save_weights_path = self.config.results_path_folder + "/wnet.pth"
            torch.save(
                model.state_dict(),
                save_weights_path,
            )

            if WANDB_INSTALLED and self.wandb_config.save_model_artifact:
                model_artifact = wandb.Artifact(
                    "WNet",
                    type="model",
                    description="CellSeg3D WNet",
                    metadata=self.config.__dict__,
                )
                model_artifact.add_file(save_weights_path)
                wandb.log_artifact(model_artifact)

            dataloader = None
            del dataloader
            self.eval_dataloader = None
            del self.eval_dataloader
            model = None
            del model
            optimizer = None
            del optimizer
            criterionE = None
            del criterionE
            criterionW = None
            del criterionW
            torch.cuda.empty_cache()
        except Exception as e:
            msg = f"Training failed with exception: {e}"
            self.log(msg)
            self.raise_error(e, msg)
            self.quit()
            raise e

    def eval(self, model, epoch) -> TrainingReport:
        """Evaluates the model on the validation set.

        Args:
            model (WNet): The model to evaluate
            epoch (int): The current epoch

        Returns:
            TrainingReport: A training report containing the results of the evaluation. See :py:class:`napari_cellseg3d.workers_utils.TrainingReport`
        """
        with torch.no_grad():
            device = self.config.device
            for _k, val_data in enumerate(self.eval_dataloader):
                val_inputs, val_labels = (
                    val_data["image"].to(device),
                    val_data["label"].to(device),
                )

                # normalize val_inputs across channels
                for i in range(val_inputs.shape[0]):
                    for j in range(val_inputs.shape[1]):
                        val_inputs[i][j] = self.normalize_function(
                            val_inputs[i][j]
                        )
                logger.debug(f"Val inputs shape: {val_inputs.shape}")
                val_outputs = sliding_window_inference(
                    val_inputs,
                    roi_size=[64, 64, 64],
                    sw_batch_size=1,
                    predictor=model.forward_encoder,
                    overlap=0.1,
                    mode="gaussian",
                    sigma_scale=0.01,
                    progress=True,
                )
                val_decoder_outputs = sliding_window_inference(
                    val_outputs,
                    roi_size=[64, 64, 64],
                    sw_batch_size=1,
                    predictor=model.forward_decoder,
                    overlap=0.1,
                    mode="gaussian",
                    sigma_scale=0.01,
                    progress=True,
                )
                val_outputs = AsDiscrete(threshold=0.5)(val_outputs)
                logger.debug(f"Val outputs shape: {val_outputs.shape}")
                logger.debug(f"Val labels shape: {val_labels.shape}")
                logger.debug(
                    f"Val decoder outputs shape: {val_decoder_outputs.shape}"
                )

                max_dice_channel = utils.seek_best_dice_coeff_channel(
                    y_pred=val_outputs, y_true=val_labels
                )
                self.dice_metric(
                    y_pred=val_outputs[
                        :,
                        max_dice_channel : (max_dice_channel + 1),
                        :,
                        :,
                        :,
                    ],
                    y=val_labels,
                )

            # aggregate the final mean dice result
            metric = self.dice_metric.aggregate().item()
            self.dice_values.append(metric)
            self.log(f"Validation Dice score: {metric:.3f}")
            if self.best_dice < metric <= 1:
                self.best_dice = metric
                # save the best model
                save_best_path = self.config.results_path_folder
                # save_best_path.mkdir(parents=True, exist_ok=True)
                save_best_name = "wnet"
                save_path = (
                    str(Path(save_best_path) / save_best_name)
                    + "_best_metric.pth"
                )
                self.log(f"Saving new best model to {save_path}")
                torch.save(model.state_dict(), save_path)

            if WANDB_INSTALLED:
                # log validation dice score for each validation round
                wandb.log({"Validation/Dice metric": metric})

            self.dice_metric.reset()
            dec_out_val = val_decoder_outputs[0].detach().cpu().numpy().copy()
            enc_out_val = val_outputs[0].detach().cpu().numpy().copy()
            lab_out_val = val_labels[0].detach().cpu().numpy().copy()
            val_in = val_inputs[0].detach().cpu().numpy().copy()

            display_dict = {
                "Reconstruction": {
                    "data": np.squeeze(dec_out_val),
                    "cmap": "gist_earth",
                },
                "Segmentation": {
                    "data": np.squeeze(enc_out_val),
                    "cmap": "turbo",
                },
                "Inputs": {
                    "data": np.squeeze(val_in),
                    "cmap": "inferno",
                },
                "Labels": {
                    "data": np.squeeze(lab_out_val),
                    "cmap": "bop blue",
                },
            }
            val_decoder_outputs = None
            del val_decoder_outputs
            val_outputs = None
            del val_outputs
            val_labels = None
            del val_labels
            val_inputs = None
            del val_inputs

            return TrainingReport(
                epoch=epoch,
                loss_1_values={
                    "SoftNCuts": self.ncuts_losses,
                    "Dice metric": self.dice_values,
                },
                loss_2_values=self.rec_losses,
                weights=model.state_dict(),
                images_dict=display_dict,
                supervised=False,
            )


class SupervisedTrainingWorker(TrainingWorkerBase):
    """A custom worker to run supervised training jobs in.

    Inherits from :py:class:`napari.qt.threading.GeneratorWorker` via :py:class:`TrainingWorkerBase`.
    """

    labels_not_semantic = False

    def __init__(
        self,
        worker_config: config.SupervisedTrainingWorkerConfig,
    ):
        """Initializes a worker for inference with the arguments needed by the :py:func:`~train` function. Note: See :py:func:`~train`.

        Config provides the following attributes:
            * device : device to train on, cuda or cpu

            * model_dict : dict containing the model's "name" and "class"

            * weights_path : path to weights files if transfer learning is to be used

            * data_dicts : dict from :py:func:`Trainer.create_train_dataset_dict`

            * validation_percent : percentage of images to use as validation

            * max_epochs : the amout of epochs to train for

            * loss_function : the loss function to use for training

            * learning_rate : the learning rate of the optimizer

            * val_interval : the interval at which to perform validation (e.g. if 2 will validate once every 2 epochs.) Also determines frequency of saving, depending on whether the metric is better or not

            * batch_size : the batch size to use for training

            * results_path : the path to save results in

            * sampling : whether to extract patches from images or not

            * num_samples : the number of samples to extract from an image for training

            * sample_size : the size of the patches to extract when sampling

            * do_augmentation : whether to perform data augmentation or not

            * deterministic : dict with "use deterministic" : bool, whether to use deterministic training, "seed": seed for RNG

        """
        super().__init__()  # worker function is self.train in parent class
        self.config = worker_config
        #######################################
        self.loss_dict = {
            "Dice": DiceLoss(sigmoid=True),
            # "BCELoss": torch.nn.BCELoss(), # dev
            # "BCELogits": torch.nn.BCEWithLogitsLoss(),
            "Generalized Dice": GeneralizedDiceLoss(sigmoid=True),
            "DiceCE": DiceCELoss(sigmoid=True, lambda_ce=0.5),
            "Tversky": TverskyLoss(sigmoid=True),
            # "Focal loss": FocalLoss(),
            # "Dice-Focal loss": DiceFocalLoss(sigmoid=True, lambda_dice=0.5),
        }
        self.loss_function = None

    def _set_loss_from_config(self):
        try:
            self.loss_function = self.loss_dict[self.config.loss_function]
        except KeyError as e:
            self.raise_error(e, "Loss function not found, aborting job")
        return self.loss_function

    def log_parameters(self):
        """Logs the parameters of the training."""
        self.log("-" * 20)
        self.log("Parameters summary :\n")

        self.log(
            f"Percentage of dataset used for training : {self.config.training_percent * 100}%"
        )

        # self.log("-" * 10)
        self.log("Training files :\n")
        [
            self.log(f"- {Path(train_file['image']).name}\n")
            for train_file in self.train_files
        ]
        # self.log("-" * 10)
        self.log("Validation files :\n")
        [
            self.log(f"- {Path(val_file['image']).name}\n")
            for val_file in self.val_files
        ]
        # self.log("-" * 10)

        if self.config.deterministic_config.enabled:
            self.log("Deterministic training is enabled")
            self.log(f"Seed is {self.config.deterministic_config.seed}")

        self.log(f"Training for {self.config.max_epochs} epochs")
        self.log(f"Loss function is : {str(self.config.loss_function)}")
        self.log(
            f"Validation is performed every {self.config.validation_interval} epochs"
        )
        self.log(f"Batch size is {self.config.batch_size}")
        self.log(f"Learning rate is {self.config.learning_rate}")

        if self.config.sampling:
            self.log(
                f"Extracting {self.config.num_samples} patches of size {self.config.sample_size}"
            )
        else:
            self.log("Using whole images as dataset")

        if self.config.do_augmentation:
            self.log("Data augmentation is enabled")

        if self.config.weights_info.use_custom:
            self.log(f"Using weights from : {self.config.weights_info.path}")
            if self._weight_error:
                self.log(
                    ">>>>>>>>>>>>>>>>>\n"
                    "WARNING:\nChosen weights were incompatible with the model,\n"
                    "the model will be trained from random weights\n"
                    "<<<<<<<<<<<<<<<<<\n"
                )

        # self.log("\n")
        # self.log("-" * 20)

    def train(
        self,
        provided_model=None,
        provided_optimizer=None,
        provided_loss=None,
        provided_scheduler=None,
    ):
<<<<<<< HEAD
        """Trains the PyTorch model for the given number of epochs, with the selected model and data,
        using the chosen batch size, validation interval, loss function, and number of samples.
        Will perform validation once every :py:obj:`val_interval` and save results if the mean dice is better
=======
        """Trains the PyTorch model for the given number of epochs.

        Uses the selected model and data, using the chosen batch size, validation interval, loss function, and number of samples.
        Will perform validation once every :py:obj:`val_interval` and save results if the mean dice is better.
>>>>>>> eef7eac7

        Requires:

        * device : device to train on, cuda or cpu

        * model_dict : dict containing the model's "name" and "class"

        * weights_path : path to weights files if transfer learning is to be used

        * data_dicts : dict from :py:func:`Trainer.create_train_dataset_dict`

        * validation_percent : percentage of images to use as validation

        * max_epochs : the amount of epochs to train for

        * loss_function : the loss function to use for training

        * learning rate : the learning rate of the optimizer

        * val_interval : the interval at which to perform validation (e.g. if 2 will validate once every 2 epochs.) Also determines frequency of saving, depending on whether the metric is better or not

        * batch_size : the batch size to use for training

        * results_path : the path to save results in

        * sampling : whether to extract patches from images or not

        * num_samples : the number of samples to extract from an image for training

        * sample_size : the size of the patches to extract when sampling

        * do_augmentation : whether to perform data augmentation or not

        * deterministic : dict with "use deterministic" : bool, whether to use deterministic training, "seed": seed for RNG
        """
        #########################
        # error_log = open(results_path +"/error_log.log" % multiprocessing.current_process().name, 'x')
        # faulthandler.enable(file=error_log, all_threads=True)
        #########################
        model_config = self.config.model_info
        weights_config = self.config.weights_info
        deterministic_config = self.config.deterministic_config

        start_time = time.time()

        try:
            if WANDB_INSTALLED:
                config_dict = self.config.__dict__
                logger.debug(f"wandb config : {config_dict}")
                wandb.init(
                    config=config_dict,
                    project="CellSeg3D",
                    mode=self.wandb_config.mode,
                )

            if deterministic_config.enabled:
                set_determinism(
                    seed=deterministic_config.seed
                )  # use_deterministic_algorithms = True causes cuda error

            sys = platform.system()
            logger.debug(sys)
            if sys == "Darwin":  # required for macOS ?
                torch.set_num_threads(1)
                self.log("Number of threads has been set to 1 for macOS")

            self.log(f"config model : {self.config.model_info.name}")
            model_name = model_config.name
            model_class = model_config.get_model()

            ######## Check that labels are semantic, not instance
            check_labels = LoadImaged(keys=["label"])(
                self.config.train_data_dict[0]
            )
            if check_labels["label"].max() > 1:
                self.warn(
                    "Labels are not semantic, but instance. Converting to semantic, this might cause errors."
                )
                self.labels_not_semantic = True
            ########

            if not self.config.sampling:
                data_check = LoadImaged(keys=["image"])(
                    self.config.train_data_dict[0]
                )
                check = data_check["image"].shape
            do_sampling = self.config.sampling
            size = self.config.sample_size if do_sampling else check
            PADDING = utils.get_padding_dim(size)

            model = (
                model_class(input_img_size=PADDING, use_checkpoint=True)
                if provided_model is None
                else provided_model
            )

            device = torch.device(self.config.device)
            model = model.to(device)
<<<<<<< HEAD
=======

            if WANDB_INSTALLED:
                wandb.watch(model, log_freq=100)
>>>>>>> eef7eac7

            epoch_loss_values = []
            val_metric_values = []

            if len(self.config.train_data_dict) > 1:
                self.train_files, self.val_files = (
                    self.config.train_data_dict[
                        0 : int(
                            len(self.config.train_data_dict)
                            * self.config.training_percent
                        )
                    ],
                    self.config.train_data_dict[
                        int(
                            len(self.config.train_data_dict)
                            * self.config.training_percent
                        ) :
                    ],
                )
            else:
                self.train_files = self.val_files = self.config.train_data_dict
                msg = f"Only one image file was provided : {self.config.train_data_dict[0]['image']}.\n"

                logger.debug(f"SAMPLING is {self.config.sampling}")
                if not self.config.sampling:
                    msg += "Sampling is not in use, the only image provided will be used as the validation file."
                    self.warn(msg)
                else:
                    msg += "Samples for validation will be cropped for the same only volume that is being used for training"

                logger.warning(msg)

            logger.debug(
                f"Data dict from config is {self.config.train_data_dict}"
            )
            logger.debug(f"Train files : {self.train_files}")
            logger.debug(f"Val. files : {self.val_files}")

            if len(self.train_files) == 0:
                raise ValueError("Training dataset is empty")
            if len(self.val_files) == 0:
                raise ValueError("Validation dataset is empty")

            if self.config.do_augmentation:
                train_transforms = (
                    Compose(  # TODO : figure out which ones and values ?
                        [
                            RandShiftIntensityd(keys=["image"], offsets=0.7),
                            Rand3DElasticd(
                                keys=["image", "label"],
                                sigma_range=(0.3, 0.7),
                                magnitude_range=(0.3, 0.7),
                            ),
                            RandFlipd(keys=["image", "label"]),
                            RandRotate90d(keys=["image", "label"]),
                            RandAffined(
                                keys=["image"],
                            ),
                            EnsureTyped(keys=["image"]),
                        ]
                    )
                )
            else:
                train_transforms = EnsureTyped(keys=["image", "label"])

            val_transforms = Compose(
                [
                    EnsureTyped(keys=["image", "label"]),
                ]
            )

            def get_patch_loader_func(num_samples):
<<<<<<< HEAD
=======
                """Returns a function that will be used to extract patches from the images."""
>>>>>>> eef7eac7
                return Compose(
                    [
                        LoadImaged(keys=["image", "label"]),
                        EnsureChannelFirstd(keys=["image", "label"]),
                        RandSpatialCropSamplesd(
                            keys=["image", "label"],
                            roi_size=(
                                self.config.sample_size
                            ),  # multiply by axis_stretch_factor if anisotropy
                            # max_roi_size=(120, 120, 120),
                            random_size=False,
                            num_samples=num_samples,
                        ),
                        Orientationd(keys=["image", "label"], axcodes="PLI"),
                        SpatialPadd(
                            keys=["image", "label"],
                            spatial_size=(
                                utils.get_padding_dim(self.config.sample_size)
                            ),
                        ),
                        QuantileNormalizationd(keys=["image"]),
                        EnsureTyped(keys=["image"]),
                    ]
                )

            if do_sampling:
                # if there is only one volume, split samples
                # TODO(cyril) : maybe implement something in user config to toggle this behavior
                if len(self.config.train_data_dict) < 2:
                    num_train_samples = ceil(
                        self.config.num_samples * self.config.training_percent
                    )
                    num_val_samples = ceil(
                        self.config.num_samples
                        * (1 - self.config.training_percent)
                    )
                    if num_train_samples < 2:
                        self.log(
                            "WARNING : not enough samples for training. Raising to 2"
                        )
                        num_train_samples = 2
                    if num_val_samples < 2:
                        self.log(
                            "WARNING : not enough samples for validation. Raising to 2"
                        )
                        num_val_samples = 2

                    sample_loader_train = get_patch_loader_func(
                        num_train_samples
                    )
                    sample_loader_eval = get_patch_loader_func(num_val_samples)
                else:
                    num_train_samples = (
                        num_val_samples
                    ) = self.config.num_samples

                    sample_loader_train = get_patch_loader_func(
                        num_train_samples
                    )
                    sample_loader_eval = get_patch_loader_func(num_val_samples)

                logger.debug(f"AMOUNT of train samples : {num_train_samples}")
                logger.debug(
                    f"AMOUNT of validation samples : {num_val_samples}"
                )

                logger.debug("train_ds")
                train_dataset = PatchDataset(
                    data=self.train_files,
                    transform=train_transforms,
                    patch_func=sample_loader_train,
                    samples_per_image=num_train_samples,
                )
                logger.debug("val_ds")
                validation_dataset = PatchDataset(
                    data=self.val_files,
                    transform=val_transforms,
                    patch_func=sample_loader_eval,
                    samples_per_image=num_val_samples,
                )
            else:
                load_whole_images = Compose(
                    [
                        LoadImaged(
                            keys=["image", "label"],
                            # image_only=True,
                            # reader=WSIReader(backend="tifffile")
                        ),
                        EnsureChannelFirstd(keys=["image", "label"]),
                        Orientationd(keys=["image", "label"], axcodes="PLI"),
                        QuantileNormalizationd(keys=["image"]),
                        SpatialPadd(
                            keys=["image", "label"],
                            spatial_size=PADDING,
                        ),
                        EnsureTyped(keys=["image", "label"]),
                    ]
                )
                logger.debug("Cache dataset : train")
                train_dataset = CacheDataset(
                    data=self.train_files,
                    transform=Compose([load_whole_images, train_transforms]),
                )
                logger.debug("Cache dataset : val")
                validation_dataset = CacheDataset(
                    data=self.val_files, transform=load_whole_images
                )
            logger.debug("Dataloader")
            train_loader = DataLoader(
                train_dataset,
                batch_size=self.config.batch_size,
                shuffle=True,
                num_workers=self.config.num_workers,
                collate_fn=pad_list_data_collate,
            )

            validation_loader = DataLoader(
                validation_dataset,
                batch_size=self.config.batch_size,
                num_workers=self.config.num_workers,
            )
            logger.debug("\nDone")

            logger.debug("Optimizer")
            optimizer = (
                torch.optim.Adam(model.parameters(), self.config.learning_rate)
                if provided_optimizer is None
                else provided_optimizer
            )

            factor = self.config.scheduler_factor
            if factor >= 1.0:
                self.log(f"Warning : scheduler factor is {factor} >= 1.0")
                self.log("Setting it to 0.5")
                factor = 0.5

            scheduler = (
                torch.optim.lr_scheduler.ReduceLROnPlateau(
                    optimizer=optimizer,
                    mode="min",
                    factor=factor,
                    patience=self.config.scheduler_patience,
                    verbose=VERBOSE_SCHEDULER,
                )
                if provided_scheduler is None
                else provided_scheduler
            )
            dice_metric = DiceMetric(
                include_background=False, reduction="mean", ignore_empty=False
            )

            best_metric = -1
            best_metric_epoch = -1

            # time = utils.get_date_time()
            logger.debug("Weights")

            if weights_config.use_custom:
                if weights_config.use_pretrained:
                    weights_file = model_class.weights_file
                    self.downloader.download_weights(model_name, weights_file)
                    weights = PRETRAINED_WEIGHTS_DIR / Path(weights_file)
                    weights_config.path = weights
                else:
                    weights = str(Path(weights_config.path))

                try:
                    model.load_state_dict(
                        torch.load(
                            weights,
                            map_location=device,
                        ),
                        strict=True,
                    )
                except RuntimeError as e:
                    logger.error(f"Error when loading weights : {e}")
                    logger.exception(e)
                    warn = (
                        "WARNING:\nIt'd seem that the weights were incompatible with the model,\n"
                        "the model will be trained from random weights"
                    )
                    self.log(warn)
                    self.warn(warn)
                    self._weight_error = True

            if "cuda" in self.config.device:
                device_id = self.config.device.split(":")[-1]
                self.log("\nUsing GPU :")
                self.log(torch.cuda.get_device_name(int(device_id)))
            else:
                self.log("Using CPU")

            self.log_parameters()

            # device = torch.device(self.config.device)
<<<<<<< HEAD
            self.set_loss_from_config()
=======
            self._set_loss_from_config()
>>>>>>> eef7eac7
            if provided_loss is not None:
                self.loss_function = provided_loss

            # if model_name == "test":
            #     self.quit()
            #     yield TrainingReport(False)

            for epoch in range(self.config.max_epochs):
                # self.log("\n")
                self.log("-" * 10)
                self.log(f"Epoch {epoch + 1}/{self.config.max_epochs}")
                if device.type == "cuda":
                    self.log("Memory Usage:")
                    alloc_mem = round(
                        torch.cuda.memory_allocated(device) / 1024**3, 1
                    )
                    reserved_mem = round(
                        torch.cuda.memory_reserved(device) / 1024**3, 1
                    )
                    self.log(f"Allocated: {alloc_mem}GB")
                    self.log(f"Cached: {reserved_mem}GB")

                model.train()
                epoch_loss = 0
                step = 0
                for batch_data in train_loader:
                    step += 1
                    inputs, labels = (
                        batch_data["image"].to(device),
                        batch_data["label"].to(device),
                    )
                    # logger.debug(f"Inputs shape : {inputs.shape}")
                    # logger.debug(f"Labels shape : {labels.shape}")
<<<<<<< HEAD
=======
                    if self.labels_not_semantic:
                        labels = labels.clamp(0, 1)

>>>>>>> eef7eac7
                    optimizer.zero_grad()
                    outputs = model(inputs)
                    # logger.debug(f"Output dimensions : {outputs.shape}")
                    if outputs.shape[1] > 1:
                        outputs = outputs[
                            :, 1:, :, :
                        ]  # TODO(cyril): adapt if additional channels
                        if len(outputs.shape) < 4:
                            outputs = outputs.unsqueeze(0)
                    # logger.debug(f"Outputs shape : {outputs.shape}")
                    loss = self.loss_function(outputs, labels)

                    if WANDB_INSTALLED:
                        wandb.log({"Training/Loss": loss.item()})

                    loss.backward()
                    optimizer.step()
                    epoch_loss += loss.detach().item()
                    self.log(
                        f"* {step}/{len(train_dataset) // train_loader.batch_size}, "
                        f"Train loss: {loss.detach().item():.4f}"
                    )

                    if self._abort_requested:
                        self.log("Aborting training...")
                        model = None
                        del model
                        train_loader = None
                        del train_loader
                        validation_loader = None
                        del validation_loader
                        optimizer = None
                        del optimizer
                        scheduler = None
                        del scheduler
                        if device.type == "cuda":
                            torch.cuda.empty_cache()

                    yield TrainingReport(
                        show_plot=False,
                        weights=model.state_dict(),
                        supervised=True,
                    )

                if WANDB_INSTALLED:
                    wandb.log({"Training/Epoch loss": epoch_loss / step})
                    wandb.log(
                        {
                            "LR/Model learning rate": optimizer.param_groups[
                                0
                            ]["lr"]
                        }
                    )

                epoch_loss /= step
                epoch_loss_values.append(epoch_loss)
                self.log(f"Epoch: {epoch + 1}, Average loss: {epoch_loss:.4f}")

                self.log("Updating scheduler...")
                scheduler.step(epoch_loss)
                self.log(
                    f"Current learning rate: {optimizer.param_groups[0]['lr']}"
                )

                checkpoint_output = []
                eta = (
                    (time.time() - start_time)
                    * (self.config.max_epochs / (epoch + 1) - 1)
                    / 60
                )
                self.log("ETA: " + f"{eta:.2f}" + " minutes")

                if (
                    (epoch + 1) % self.config.validation_interval == 0
                    or epoch + 1 == self.config.max_epochs
                ):
                    model.eval()
                    self.log("Performing validation...")
                    with torch.no_grad():
                        for val_data in validation_loader:
                            val_inputs, val_labels = (
                                val_data["image"].to(device),
                                val_data["label"].to(device),
                            )

                            try:
                                with torch.no_grad():
                                    val_outputs = sliding_window_inference(
                                        val_inputs,
                                        roi_size=size,
                                        sw_batch_size=self.config.batch_size,
                                        predictor=model,
                                        overlap=0.25,
                                        mode="gaussian",
                                        sigma_scale=0.01,
                                        sw_device=self.config.device,
                                        device=self.config.device,
                                        progress=False,
                                    )
                            except Exception as e:
                                self.raise_error(e, "Error during validation")

                            logger.debug(
                                f"val_outputs shape : {val_outputs.shape}"
                            )
                            # val_outputs = model(val_inputs)

                            pred = decollate_batch(val_outputs)
                            labs = decollate_batch(val_labels)
                            # TODO : more parameters/flexibility
                            post_pred = Compose(
                                [
                                    RemapTensor(new_max=1, new_min=0),
                                    Threshold(threshold=0.5),
                                    EnsureType(),
                                ]
                            )  #
                            post_label = EnsureType()

                            output_raw = [
                                RemapTensor(new_max=1, new_min=0)(t)
                                for t in pred
                            ]
                            # output_raw = pred

                            val_outputs = [
                                post_pred(res_tensor) for res_tensor in pred
                            ]

                            val_labels = [
                                post_label(res_tensor) for res_tensor in labs
                            ]

                            # logger.debug(len(val_outputs))
                            # logger.debug(len(val_labels))
                            # dice_test = np.array(
                            #     [
                            #         utils.dice_coeff(i, j)
                            #         for i, j in zip(val_outputs, val_labels)
                            #     ]
                            # )
                            # logger.debug(
                            #     f"TEST VALIDATION Dice score : {dice_test.mean()}"
                            # )

                            dice_metric(y_pred=val_outputs, y=val_labels)

                        checkpoint_output.append(
                            [
                                output_raw[0].detach().cpu(),
                                val_outputs[0].detach().cpu(),
                                val_inputs[0].detach().cpu(),
                                val_labels[0].detach().cpu(),
                            ]
                        )
                        checkpoint_output = [
                            item.numpy()
                            for channel in checkpoint_output
                            for item in channel
                        ]
                        checkpoint_output[3] = checkpoint_output[3].astype(
                            np.uint16
                        )

                        metric = dice_metric.aggregate().detach().item()

                        if WANDB_INSTALLED:
                            wandb.log({"Validation/Dice metric": metric})

                        dice_metric.reset()
                        val_metric_values.append(metric)

                        images_dict = {
                            "Validation output": {
                                "data": checkpoint_output[0],
                                "cmap": "turbo",
                            },
                            "Validation output (discrete)": {
                                "data": checkpoint_output[1],
                                "cmap": "bop blue",
                            },
                            "Validation image": {
                                "data": checkpoint_output[2],
                                "cmap": "inferno",
                            },
                            "Validation labels": {
                                "data": checkpoint_output[3],
                                "cmap": "green",
                            },
                        }

                        train_report = TrainingReport(
                            show_plot=True,
                            epoch=epoch,
                            loss_1_values={"Loss": epoch_loss_values},
                            loss_2_values=val_metric_values,
                            weights=model.state_dict(),
                            images_dict=images_dict,
<<<<<<< HEAD
=======
                            supervised=True,
>>>>>>> eef7eac7
                        )
                        self.log("Validation completed")
                        yield train_report

                        weights_filename = (
                            f"{model_name}_best_metric"
                            # + f"_epoch_{epoch + 1}" # avoid saving per epoch
                            + ".pth"
                        )

                        if metric > best_metric:
                            best_metric = metric
                            best_metric_epoch = epoch + 1
                            self.log("Saving best metric model")
                            torch.save(
                                model.state_dict(),
                                Path(self.config.results_path_folder)
                                / Path(
                                    weights_filename,
                                ),
                            )
                            self.log("Saving complete")
                        self.log(
                            f"Current epoch: {epoch + 1}, Current mean dice: {metric:.4f}"
                            f"\nBest mean dice: {best_metric:.4f} "
                            f"at epoch: {best_metric_epoch}"
                        )
            self.log("=" * 10)
            self.log(
                f"Train completed, best_metric: {best_metric:.4f} "
                f"at epoch: {best_metric_epoch}"
            )

            if WANDB_INSTALLED:
                wandb.log({"Validation/Best metric": best_metric})
                wandb.log({"Validation/Best metric epoch": best_metric_epoch})

            # Save last checkpoint
            weights_filename = f"{model_name}_latest.pth"
            self.log("Saving last model")
            torch.save(
                model.state_dict(),
                Path(self.config.results_path_folder) / Path(weights_filename),
            )
            self.log("Saving complete, exiting")
            model.to("cpu")
            # clear (V)RAM
            model = None
            del model
            train_loader = None
            del train_loader
            validation_loader = None
            del validation_loader
            optimizer = None
            del optimizer
            scheduler = None
            del scheduler
            if device.type == "cuda":
                torch.cuda.empty_cache()

        except Exception as e:
            self.raise_error(e, "Error in training")
            self.quit()
        finally:
            self.quit()<|MERGE_RESOLUTION|>--- conflicted
+++ resolved
@@ -40,7 +40,6 @@
     RandRotate90d,
     RandShiftIntensityd,
     RandSpatialCropSamplesd,
-    ScaleIntensityRanged,
     SpatialPadd,
 )
 from monai.utils import set_determinism
@@ -67,11 +66,8 @@
 logger.debug(f"PRETRAINED WEIGHT DIR LOCATION : {PRETRAINED_WEIGHTS_DIR}")
 
 try:
-<<<<<<< HEAD
-=======
     import wandb
 
->>>>>>> eef7eac7
     WANDB_INSTALLED = True
 except ImportError:
     logger.warning(
@@ -93,11 +89,6 @@
 
 class TrainingWorkerBase(GeneratorWorker):
     """A basic worker abstract class, to run training jobs in.
-<<<<<<< HEAD
-    Contains the minimal common elements required for training models."""
-
-    def __init__(self):
-=======
 
     Contains the minimal common elements required for training models.
     """
@@ -106,7 +97,6 @@
 
     def __init__(self):
         """Initializes the worker."""
->>>>>>> eef7eac7
         super().__init__(self.train)
         self._signals = LogSignal()
         self.log_signal = self._signals.log_signal
@@ -121,14 +111,6 @@
         ################################
 
     def set_download_log(self, widget):
-<<<<<<< HEAD
-        """Sets the log widget for the downloader to output to"""
-        self.downloader.log_widget = widget
-
-    def log(self, text):
-        """Sends a Qt signal that the provided text should be logged
-        Goes in a Log object, defined in :py:mod:`napari_cellseg3d.interface
-=======
         """Sets the log widget for the downloader to output to."""
         self.downloader.log_widget = widget
 
@@ -136,7 +118,6 @@
         """Sends a Qt signal that the provided text should be logged.
 
         Goes in a Log object, defined in :py:mod:`napari_cellseg3d.interface`.
->>>>>>> eef7eac7
         Sends a signal to the main thread to log the text.
         Signal is defined in napari_cellseg3d.workers_utils.LogSignal.
 
@@ -146,19 +127,11 @@
         self.log_signal.emit(text)
 
     def warn(self, warning):
-<<<<<<< HEAD
-        """Sends a warning to main thread"""
-        self.warn_signal.emit(warning)
-
-    def raise_error(self, exception, msg):
-        """Sends an error to main thread"""
-=======
         """Sends a warning to main thread."""
         self.warn_signal.emit(warning)
 
     def raise_error(self, exception, msg):
         """Sends an error to main thread."""
->>>>>>> eef7eac7
         logger.error(msg, exc_info=True)
         logger.error(exception, exc_info=True)
         self.error_signal.emit(exception, msg)
@@ -167,759 +140,26 @@
 
     @abstractmethod
     def log_parameters(self):
-<<<<<<< HEAD
-        """Logs the parameters of the training"""
-=======
         """Logs the parameters of the training."""
->>>>>>> eef7eac7
         raise NotImplementedError
 
     @abstractmethod
     def train(self):
-<<<<<<< HEAD
-        """Starts a training job"""
-=======
         """Starts a training job."""
->>>>>>> eef7eac7
         raise NotImplementedError
 
 
 class WNetTrainingWorker(TrainingWorkerBase):
     """A custom worker to run WNet (unsupervised) training jobs in.
-<<<<<<< HEAD
-    Inherits from :py:class:`napari.qt.threading.GeneratorWorker` via :py:class:`TrainingWorkerBase`
-    """
-=======
 
     Inherits from :py:class:`napari.qt.threading.GeneratorWorker` via :py:class:`TrainingWorkerBase`.
     """
 
     # TODO : add wandb parameters
->>>>>>> eef7eac7
 
     def __init__(
         self,
         worker_config: config.WNetTrainingWorkerConfig,
-<<<<<<< HEAD
-    ):
-        super().__init__()
-        self.config = worker_config
-
-        self.dice_metric = DiceMetric(
-            include_background=False, reduction="mean", get_not_nans=False
-        )
-        self.normalize_function = utils.remap_image
-        self.start_time = time.time()
-        self.ncuts_losses = []
-        self.rec_losses = []
-        self.total_losses = []
-        self.best_dice = -1
-        self.dice_values = []
-
-        self.dataloader: DataLoader = None
-        self.eval_dataloader: DataLoader = None
-        self.data_shape = None
-
-    def get_patch_dataset(self, train_transforms):
-        """Creates a Dataset from the original data using the tifffile library
-
-        Args:
-            train_data_dict (dict): dict with the Paths to the directory containing the data
-
-        Returns:
-            (tuple): A tuple containing the shape of the data and the dataset
-        """
-
-        patch_func = Compose(
-            [
-                LoadImaged(keys=["image"], image_only=True),
-                EnsureChannelFirstd(keys=["image"], channel_dim="no_channel"),
-                RandSpatialCropSamplesd(
-                    keys=["image"],
-                    roi_size=(
-                        self.config.sample_size
-                    ),  # multiply by axis_stretch_factor if anisotropy
-                    # max_roi_size=(120, 120, 120),
-                    random_size=False,
-                    num_samples=self.config.num_samples,
-                ),
-                Orientationd(keys=["image"], axcodes="PLI"),
-                SpatialPadd(
-                    keys=["image"],
-                    spatial_size=(
-                        utils.get_padding_dim(self.config.sample_size)
-                    ),
-                ),
-                EnsureTyped(keys=["image"]),
-            ]
-        )
-        dataset = PatchDataset(
-            data=self.config.train_data_dict,
-            samples_per_image=self.config.num_samples,
-            patch_func=patch_func,
-            transform=train_transforms,
-        )
-
-        return self.config.sample_size, dataset
-
-    def get_dataset_eval(self, eval_dataset_dict):
-        eval_transforms = Compose(
-            [
-                LoadImaged(keys=["image", "label"]),
-                EnsureChannelFirstd(
-                    keys=["image", "label"], channel_dim="no_channel"
-                ),
-                # RandSpatialCropSamplesd(
-                #     keys=["image", "label"],
-                #     roi_size=(
-                #         self.config.sample_size
-                #     ),  # multiply by axis_stretch_factor if anisotropy
-                #     # max_roi_size=(120, 120, 120),
-                #     random_size=False,
-                #     num_samples=self.config.num_samples,
-                # ),
-                Orientationd(keys=["image", "label"], axcodes="PLI"),
-                # SpatialPadd(
-                #     keys=["image", "label"],
-                #     spatial_size=(
-                #         utils.get_padding_dim(self.config.sample_size)
-                #     ),
-                # ),
-                EnsureTyped(keys=["image", "label"]),
-            ]
-        )
-
-        return CacheDataset(
-            data=eval_dataset_dict,
-            transform=eval_transforms,
-        )
-
-    def get_dataset(self, train_transforms):
-        """Creates a Dataset applying some transforms/augmentation on the data using the MONAI library
-
-        Args:
-            config (WNetTrainingWorkerConfig): The configuration object
-
-        Returns:
-            (tuple): A tuple containing the shape of the data and the dataset
-        """
-        train_files = self.config.train_data_dict
-
-        first_volume = LoadImaged(keys=["image"])(train_files[0])
-        first_volume_shape = first_volume["image"].shape
-
-        # Transforms to be applied to each volume
-        load_single_images = Compose(
-            [
-                LoadImaged(keys=["image"]),
-                EnsureChannelFirstd(keys=["image"]),
-                Orientationd(keys=["image"], axcodes="PLI"),
-                SpatialPadd(
-                    keys=["image"],
-                    spatial_size=(utils.get_padding_dim(first_volume_shape)),
-                ),
-                EnsureTyped(keys=["image"]),
-                # RemapTensord(keys=["image"], new_min=0.0, new_max=100.0),
-            ]
-        )
-
-        # Create the dataset
-        dataset = CacheDataset(
-            data=train_files,
-            transform=Compose([load_single_images, train_transforms]),
-        )
-
-        return first_volume_shape, dataset
-
-    def _get_data(self):
-        if self.config.do_augmentation:
-            train_transforms = Compose(
-                [
-                    ScaleIntensityRanged(
-                        keys=["image"],
-                        a_min=0,
-                        a_max=2000,
-                        b_min=0.0,
-                        b_max=1.0,
-                        clip=True,
-                    ),
-                    RandShiftIntensityd(keys=["image"], offsets=0.1, prob=0.5),
-                    RandFlipd(keys=["image"], spatial_axis=[1], prob=0.5),
-                    RandFlipd(keys=["image"], spatial_axis=[2], prob=0.5),
-                    RandRotate90d(keys=["image"], prob=0.1, max_k=3),
-                    EnsureTyped(keys=["image"]),
-                ]
-            )
-        else:
-            train_transforms = EnsureTyped(keys=["image"])
-
-        if self.config.sampling:
-            logger.debug("Loading patch dataset")
-            (self.data_shape, dataset) = self.get_patch_dataset(
-                train_transforms
-            )
-        else:
-            logger.debug("Loading volume dataset")
-            (self.data_shape, dataset) = self.get_dataset(train_transforms)
-
-        logger.debug(f"Data shape : {self.data_shape}")
-        self.dataloader = DataLoader(
-            dataset,
-            batch_size=self.config.batch_size,
-            shuffle=True,
-            num_workers=self.config.num_workers,
-            collate_fn=pad_list_data_collate,
-        )
-
-        if self.config.eval_volume_dict is not None:
-            eval_dataset = self.get_dataset_eval(self.config.eval_volume_dict)
-
-            self.eval_dataloader = DataLoader(
-                eval_dataset,
-                batch_size=self.config.batch_size,
-                shuffle=False,
-                num_workers=self.config.num_workers,
-                collate_fn=pad_list_data_collate,
-            )
-        else:
-            self.eval_dataloader = None
-        return self.dataloader, self.eval_dataloader, self.data_shape
-
-    def log_parameters(self):
-        self.log("*" * 20)
-        self.log("-- Parameters --")
-        self.log(f"Device: {self.config.device}")
-        self.log(f"Batch size: {self.config.batch_size}")
-        self.log(f"Epochs: {self.config.max_epochs}")
-        self.log(f"Learning rate: {self.config.learning_rate}")
-        self.log(f"Validation interval: {self.config.validation_interval}")
-        if self.config.weights_info.custom:
-            self.log(f"Custom weights: {self.config.weights_info.path}")
-        elif self.config.weights_info.use_pretrained:
-            self.log(f"Pretrained weights: {self.config.weights_info.path}")
-        if self.config.sampling:
-            self.log(
-                f"Using {self.config.num_samples} samples of size {self.config.sample_size}"
-            )
-        if self.config.do_augmentation:
-            self.log("Using data augmentation")
-        ##############
-        self.log("-- Model --")
-        self.log(f"Using {self.config.num_classes} classes")
-        self.log(f"Weight decay: {self.config.weight_decay}")
-        self.log("* NCuts : ")
-        self.log(f"- Intensity sigma {self.config.intensity_sigma}")
-        self.log(f"- Spatial sigma {self.config.spatial_sigma}")
-        self.log(f"- Radius : {self.config.radius}")
-        self.log(f"* Reconstruction loss : {self.config.reconstruction_loss}")
-        self.log(
-            f"Weighted sum : {self.config.n_cuts_weight}*NCuts + {self.config.rec_loss_weight}*Reconstruction"
-        )
-        ##############
-        self.log("-- Data --")
-        self.log("Training data :")
-        [
-            self.log(f"{v}")
-            for d in self.config.train_data_dict
-            for k, v in d.items()
-        ]
-        if self.config.eval_volume_dict is not None:
-            self.log("Validation data :")
-            [
-                self.log(f"{k}: {v}")
-                for d in self.config.eval_volume_dict
-                for k, v in d.items()
-            ]
-
-    def train(
-        self, provided_model=None, provided_optimizer=None, provided_loss=None
-    ):
-        try:
-            if self.config is None:
-                self.config = config.WNetTrainingWorkerConfig()
-            ##############
-            # disable metadata tracking in MONAI
-            set_track_meta(False)
-            ##############
-            # if WANDB_INSTALLED:
-            # wandb.init(
-            #     config=WANDB_CONFIG, project="WNet-benchmark", mode=WANDB_MODE
-            # )
-
-            set_determinism(seed=self.config.deterministic_config.seed)
-            torch.use_deterministic_algorithms(True, warn_only=True)
-
-            device = self.config.device
-
-            self.log_parameters()
-            self.log("Initializing training...")
-            self.log("- Getting the data")
-
-            self._get_data()
-
-            ###################################################
-            #               Training the model                #
-            ###################################################
-            self.log("- Getting the model")
-            # Initialize the model
-            model = (
-                WNet(
-                    in_channels=self.config.in_channels,
-                    out_channels=self.config.out_channels,
-                    num_classes=self.config.num_classes,
-                    dropout=self.config.dropout,
-                )
-                if provided_model is None
-                else provided_model
-            )
-            model.to(device)
-
-            if self.config.use_clipping:
-                for p in model.parameters():
-                    p.register_hook(
-                        lambda grad: torch.clamp(
-                            grad,
-                            min=-self.config.clipping,
-                            max=self.config.clipping,
-                        )
-                    )
-
-            # if WANDB_INSTALLED:
-            #     wandb.watch(model, log_freq=100)
-
-            if self.config.weights_info.custom:
-                if self.config.weights_info.use_pretrained:
-                    weights_file = "wnet.pth"
-                    self.downloader.download_weights("WNet", weights_file)
-                    weights = PRETRAINED_WEIGHTS_DIR / Path(weights_file)
-                    self.config.weights_info.path = weights
-                else:
-                    weights = str(Path(self.config.weights_info.path))
-
-                try:
-                    model.load_state_dict(
-                        torch.load(
-                            weights,
-                            map_location=self.config.device,
-                        ),
-                        strict=True,
-                    )
-                except RuntimeError as e:
-                    logger.error(f"Error when loading weights : {e}")
-                    logger.exception(e)
-                    warn = (
-                        "WARNING:\nIt'd seem that the weights were incompatible with the model,\n"
-                        "the model will be trained from random weights"
-                    )
-                    self.log(warn)
-                    self.warn(warn)
-                    self._weight_error = True
-            else:
-                self.log("Model will be trained from scratch")
-            self.log("- Getting the optimizer")
-            # Initialize the optimizers
-            if self.config.weight_decay is not None:
-                decay = self.config.weight_decay
-                optimizer = torch.optim.Adam(
-                    model.parameters(),
-                    lr=self.config.learning_rate,
-                    weight_decay=decay,
-                )
-            else:
-                optimizer = torch.optim.Adam(
-                    model.parameters(), lr=self.config.learning_rate
-                )
-            if provided_optimizer is not None:
-                optimizer = provided_optimizer
-            self.log("- Getting the loss functions")
-            # Initialize the Ncuts loss function
-            criterionE = SoftNCutsLoss(
-                data_shape=self.data_shape,
-                device=device,
-                intensity_sigma=self.config.intensity_sigma,
-                spatial_sigma=self.config.spatial_sigma,
-                radius=self.config.radius,
-            )
-
-            if self.config.reconstruction_loss == "MSE":
-                criterionW = nn.MSELoss()
-            elif self.config.reconstruction_loss == "BCE":
-                criterionW = nn.BCELoss()
-            else:
-                raise ValueError(
-                    f"Unknown reconstruction loss : {self.config.reconstruction_loss} not supported"
-                )
-
-            model.train()
-
-            self.log("Ready")
-            self.log("Training the model")
-            self.log("*" * 20)
-
-            # Train the model
-            for epoch in range(self.config.max_epochs):
-                self.log(f"Epoch {epoch + 1} of {self.config.max_epochs}")
-
-                epoch_ncuts_loss = 0
-                epoch_rec_loss = 0
-                epoch_loss = 0
-
-                for _i, batch in enumerate(self.dataloader):
-                    # raise NotImplementedError("testing")
-                    image_batch = batch["image"].to(device)
-                    # Normalize the image
-                    for i in range(image_batch.shape[0]):
-                        for j in range(image_batch.shape[1]):
-                            image_batch[i, j] = self.normalize_function(
-                                image_batch[i, j]
-                            )
-
-                    # Forward pass
-                    enc, dec = model(image_batch)
-                    # Compute the Ncuts loss
-                    Ncuts = criterionE(enc, image_batch)
-                    epoch_ncuts_loss += Ncuts.item()
-                    # if WANDB_INSTALLED:
-                    #     wandb.log({"Ncuts loss": Ncuts.item()})
-
-                    # Compute the reconstruction loss
-                    if isinstance(criterionW, nn.MSELoss):
-                        reconstruction_loss = criterionW(dec, image_batch)
-                    elif isinstance(criterionW, nn.BCELoss):
-                        reconstruction_loss = criterionW(
-                            torch.sigmoid(dec),
-                            utils.remap_image(image_batch, new_max=1),
-                        )
-
-                    epoch_rec_loss += reconstruction_loss.item()
-                    # if WANDB_INSTALLED:
-                    #     wandb.log(
-                    #         {"Reconstruction loss": reconstruction_loss.item()}
-                    #     )
-
-                    # Backward pass for the reconstruction loss
-                    optimizer.zero_grad()
-                    alpha = self.config.n_cuts_weight
-                    beta = self.config.rec_loss_weight
-
-                    loss = alpha * Ncuts + beta * reconstruction_loss
-                    if provided_loss is not None:
-                        loss = provided_loss
-                    epoch_loss += loss.item()
-                    # if WANDB_INSTALLED:
-                    #     wandb.log({"Weighted sum of losses": loss.item()})
-                    loss.backward(loss)
-                    optimizer.step()
-
-                    yield TrainingReport(
-                        show_plot=False, weights=model.state_dict()
-                    )
-
-                    if self._abort_requested:
-                        self.dataloader = None
-                        del self.dataloader
-                        self.eval_dataloader = None
-                        del self.eval_dataloader
-                        model = None
-                        del model
-                        optimizer = None
-                        del optimizer
-                        criterionE = None
-                        del criterionE
-                        criterionW = None
-                        del criterionW
-                        torch.cuda.empty_cache()
-
-                self.ncuts_losses.append(
-                    epoch_ncuts_loss / len(self.dataloader)
-                )
-                self.rec_losses.append(epoch_rec_loss / len(self.dataloader))
-                self.total_losses.append(epoch_loss / len(self.dataloader))
-
-                if self.eval_dataloader is None:
-                    try:
-                        enc_out = enc[0].detach().cpu().numpy()
-                        dec_out = dec[0].detach().cpu().numpy()
-                        image_batch = image_batch[0].detach().cpu().numpy()
-
-                        images_dict = {
-                            "Encoder output": {
-                                "data": enc_out,
-                                "cmap": "turbo",
-                            },
-                            "Encoder output (discrete)": {
-                                "data": AsDiscrete(threshold=0.5)(
-                                    enc_out
-                                ).numpy(),
-                                "cmap": "bop blue",
-                            },
-                            "Decoder output": {
-                                "data": np.squeeze(dec_out),
-                                "cmap": "gist_earth",
-                            },
-                            "Input image": {
-                                "data": np.squeeze(image_batch),
-                                "cmap": "inferno",
-                            },
-                        }
-
-                        yield TrainingReport(
-                            show_plot=True,
-                            epoch=epoch,
-                            loss_1_values={"SoftNCuts": self.ncuts_losses},
-                            loss_2_values=self.rec_losses,
-                            weights=model.state_dict(),
-                            images_dict=images_dict,
-                        )
-                    except TypeError:
-                        pass
-
-                # if WANDB_INSTALLED:
-                #     wandb.log({"Ncuts loss_epoch": self.ncuts_losses[-1]})
-                #     wandb.log({"Reconstruction loss_epoch": self.rec_losses[-1]})
-                #     wandb.log({"Sum of losses_epoch": self.total_losses[-1]})
-                # wandb.log({"epoch": epoch})
-                # wandb.log({"learning_rate model": optimizerW.param_groups[0]["lr"]})
-                # wandb.log({"learning_rate encoder": optimizerE.param_groups[0]["lr"]})
-                # wandb.log({"learning_rate model": optimizer.param_groups[0]["lr"]})
-
-                self.log(f"Ncuts loss: {self.ncuts_losses[-1]:.5f}")
-                self.log(f"Reconstruction loss: {self.rec_losses[-1]:.5f}")
-                self.log(
-                    f"Weighted sum of losses: {self.total_losses[-1]:.5f}"
-                )
-                if epoch > 0:
-                    self.log(
-                        f"Ncuts loss difference: {self.ncuts_losses[-1] - self.ncuts_losses[-2]:.5f}"
-                    )
-                    self.log(
-                        f"Reconstruction loss difference: {self.rec_losses[-1] - self.rec_losses[-2]:.5f}"
-                    )
-                    self.log(
-                        f"Weighted sum of losses difference: {self.total_losses[-1] - self.total_losses[-2]:.5f}"
-                    )
-
-                if (
-                    self.eval_dataloader is not None
-                    and (epoch + 1) % self.config.validation_interval == 0
-                ):
-                    model.eval()
-                    self.log("Validating...")
-                    yield self.eval(model, epoch)  # validation
-
-                    if self._abort_requested:
-                        self.dataloader = None
-                        del self.dataloader
-                        self.eval_dataloader = None
-                        del self.eval_dataloader
-                        model = None
-                        del model
-                        optimizer = None
-                        del optimizer
-                        criterionE = None
-                        del criterionE
-                        criterionW = None
-                        del criterionW
-                        torch.cuda.empty_cache()
-
-                eta = (
-                    (time.time() - self.start_time)
-                    * (self.config.max_epochs / (epoch + 1) - 1)
-                    / 60
-                )
-                self.log(f"ETA: {eta:.1f} minutes")
-                self.log("-" * 20)
-
-                # Save the model
-                if epoch % 5 == 0:
-                    torch.save(
-                        model.state_dict(),
-                        self.config.results_path_folder + "/wnet_.pth",
-                    )
-
-            self.log("Training finished")
-            if self.best_dice > -1:
-                self.log(f"Best dice metric : {self.best_dice}")
-            # if WANDB_INSTALLED and self.config.eval_volume_directory is not None:
-            #     wandb.log(
-            #         {
-            #             "self.best_dice_metric": self.best_dice,
-            #             "best_metric_epoch": best_dice_epoch,
-            #         }
-            #     )
-
-            # Save the model
-            self.log(
-                f"Saving the model to: {self.config.results_path_folder}/wnet.pth",
-            )
-            torch.save(
-                model.state_dict(),
-                self.config.results_path_folder + "/wnet.pth",
-            )
-
-            # if WANDB_INSTALLED:
-            #     model_artifact = wandb.Artifact(
-            #         "WNet",
-            #         type="model",
-            #         description="WNet benchmark",
-            #         metadata=dict(WANDB_CONFIG),
-            #     )
-            #     model_artifact.add_file(self.config.save_model_path)
-            #     wandb.log_artifact(model_artifact)
-
-            # return self.ncuts_losses, self.rec_losses, model
-            dataloader = None
-            del dataloader
-            self.eval_dataloader = None
-            del self.eval_dataloader
-            model = None
-            del model
-            optimizer = None
-            del optimizer
-            criterionE = None
-            del criterionE
-            criterionW = None
-            del criterionW
-            torch.cuda.empty_cache()
-        except Exception as e:
-            msg = f"Training failed with exception: {e}"
-            self.log(msg)
-            self.raise_error(e, msg)
-            self.quit()
-            raise e
-
-    def eval(self, model, epoch) -> TrainingReport:
-        with torch.no_grad():
-            device = self.config.device
-            for _k, val_data in enumerate(self.eval_dataloader):
-                val_inputs, val_labels = (
-                    val_data["image"].to(device),
-                    val_data["label"].to(device),
-                )
-
-                # normalize val_inputs across channels
-                for i in range(val_inputs.shape[0]):
-                    for j in range(val_inputs.shape[1]):
-                        val_inputs[i][j] = self.normalize_function(
-                            val_inputs[i][j]
-                        )
-                logger.debug(f"Val inputs shape: {val_inputs.shape}")
-                val_outputs = sliding_window_inference(
-                    val_inputs,
-                    roi_size=[64, 64, 64],
-                    sw_batch_size=1,
-                    predictor=model.forward_encoder,
-                    overlap=0.1,
-                    mode="gaussian",
-                    sigma_scale=0.01,
-                    progress=True,
-                )
-                val_decoder_outputs = sliding_window_inference(
-                    val_outputs,
-                    roi_size=[64, 64, 64],
-                    sw_batch_size=1,
-                    predictor=model.forward_decoder,
-                    overlap=0.1,
-                    mode="gaussian",
-                    sigma_scale=0.01,
-                    progress=True,
-                )
-                val_outputs = AsDiscrete(threshold=0.5)(val_outputs)
-                logger.debug(f"Val outputs shape: {val_outputs.shape}")
-                logger.debug(f"Val labels shape: {val_labels.shape}")
-                logger.debug(
-                    f"Val decoder outputs shape: {val_decoder_outputs.shape}"
-                )
-
-                max_dice_channel = utils.seek_best_dice_coeff_channel(
-                    y_pred=val_outputs, y_true=val_labels
-                )
-                self.dice_metric(
-                    y_pred=val_outputs[
-                        :,
-                        max_dice_channel : (max_dice_channel + 1),
-                        :,
-                        :,
-                        :,
-                    ],
-                    y=val_labels,
-                )
-
-            # aggregate the final mean dice result
-            metric = self.dice_metric.aggregate().item()
-            self.dice_values.append(metric)
-            self.log(f"Validation Dice score: {metric:.3f}")
-            if self.best_dice < metric <= 1:
-                self.best_dice = metric
-                # save the best model
-                save_best_path = self.config.results_path_folder
-                # save_best_path.mkdir(parents=True, exist_ok=True)
-                save_best_name = "wnet"
-                save_path = (
-                    str(Path(save_best_path) / save_best_name)
-                    + "_best_metric.pth"
-                )
-                self.log(f"Saving new best model to {save_path}")
-                torch.save(model.state_dict(), save_path)
-
-            # if WANDB_INSTALLED:
-            # log validation dice score for each validation round
-            # wandb.log({"val/dice_metric": metric})
-            self.dice_metric.reset()
-            dec_out_val = val_decoder_outputs[0].detach().cpu().numpy().copy()
-            enc_out_val = val_outputs[0].detach().cpu().numpy().copy()
-            lab_out_val = val_labels[0].detach().cpu().numpy().copy()
-            val_in = val_inputs[0].detach().cpu().numpy().copy()
-
-            display_dict = {
-                "Reconstruction": {
-                    "data": np.squeeze(dec_out_val),
-                    "cmap": "gist_earth",
-                },
-                "Segmentation": {
-                    "data": np.squeeze(enc_out_val),
-                    "cmap": "turbo",
-                },
-                "Inputs": {
-                    "data": np.squeeze(val_in),
-                    "cmap": "inferno",
-                },
-                "Labels": {
-                    "data": np.squeeze(lab_out_val),
-                    "cmap": "bop blue",
-                },
-            }
-            val_decoder_outputs = None
-            del val_decoder_outputs
-            val_outputs = None
-            del val_outputs
-            val_labels = None
-            del val_labels
-            val_inputs = None
-            del val_inputs
-
-            return TrainingReport(
-                epoch=epoch,
-                loss_1_values={
-                    "SoftNCuts": self.ncuts_losses,
-                    "Dice metric": self.dice_values,
-                },
-                loss_2_values=self.rec_losses,
-                weights=model.state_dict(),
-                images_dict=display_dict,
-            )
-
-
-class SupervisedTrainingWorker(TrainingWorkerBase):
-    """A custom worker to run supervised training jobs in.
-    Inherits from :py:class:`napari.qt.threading.GeneratorWorker` via :py:class:`TrainingWorkerBase`
-    """
-
-    def __init__(
-        self,
-        worker_config: config.SupervisedTrainingWorkerConfig,
-=======
->>>>>>> eef7eac7
     ):
         """Initializes the worker.
 
@@ -1816,16 +1056,10 @@
         provided_loss=None,
         provided_scheduler=None,
     ):
-<<<<<<< HEAD
-        """Trains the PyTorch model for the given number of epochs, with the selected model and data,
-        using the chosen batch size, validation interval, loss function, and number of samples.
-        Will perform validation once every :py:obj:`val_interval` and save results if the mean dice is better
-=======
         """Trains the PyTorch model for the given number of epochs.
 
         Uses the selected model and data, using the chosen batch size, validation interval, loss function, and number of samples.
         Will perform validation once every :py:obj:`val_interval` and save results if the mean dice is better.
->>>>>>> eef7eac7
 
         Requires:
 
@@ -1924,12 +1158,9 @@
 
             device = torch.device(self.config.device)
             model = model.to(device)
-<<<<<<< HEAD
-=======
 
             if WANDB_INSTALLED:
                 wandb.watch(model, log_freq=100)
->>>>>>> eef7eac7
 
             epoch_loss_values = []
             val_metric_values = []
@@ -2002,10 +1233,7 @@
             )
 
             def get_patch_loader_func(num_samples):
-<<<<<<< HEAD
-=======
                 """Returns a function that will be used to extract patches from the images."""
->>>>>>> eef7eac7
                 return Compose(
                     [
                         LoadImaged(keys=["image", "label"]),
@@ -2201,11 +1429,7 @@
             self.log_parameters()
 
             # device = torch.device(self.config.device)
-<<<<<<< HEAD
-            self.set_loss_from_config()
-=======
             self._set_loss_from_config()
->>>>>>> eef7eac7
             if provided_loss is not None:
                 self.loss_function = provided_loss
 
@@ -2239,12 +1463,9 @@
                     )
                     # logger.debug(f"Inputs shape : {inputs.shape}")
                     # logger.debug(f"Labels shape : {labels.shape}")
-<<<<<<< HEAD
-=======
                     if self.labels_not_semantic:
                         labels = labels.clamp(0, 1)
 
->>>>>>> eef7eac7
                     optimizer.zero_grad()
                     outputs = model(inputs)
                     # logger.debug(f"Output dimensions : {outputs.shape}")
@@ -2443,10 +1664,7 @@
                             loss_2_values=val_metric_values,
                             weights=model.state_dict(),
                             images_dict=images_dict,
-<<<<<<< HEAD
-=======
                             supervised=True,
->>>>>>> eef7eac7
                         )
                         self.log("Validation completed")
                         yield train_report
