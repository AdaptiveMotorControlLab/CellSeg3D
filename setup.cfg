--- conflicted
+++ resolved
@@ -51,16 +51,12 @@
     imageio-ffmpeg>=0.4.5
     torch>=1.11
     monai[nibabel,scikit-image,itk,einops]>=0.9.0
-<<<<<<< HEAD
-    pillow
-=======
     tqdm
     monai>=0.9.0
     nibabel
     scikit-image
     pillow
     tqdm
->>>>>>> 10305814
     matplotlib
     vispy>=0.9.6
 
