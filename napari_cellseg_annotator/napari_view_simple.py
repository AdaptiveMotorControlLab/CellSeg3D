import copy

import matplotlib.pyplot as plt
import napari
import numpy as np
from qtpy.QtCore import Qt
from qtpy.QtWidgets import QSizePolicy, QSlider, QLabel
from magicgui import magicgui
from matplotlib.backends.backend_qt5agg import FigureCanvasQTAgg as FigureCanvas
from matplotlib.figure import Figure
from pathlib import Path

from napari._qt.qthreading import thread_worker
from scipy import ndimage

from napari_cellseg_annotator import utils
from napari_cellseg_annotator.dock import Datamanager


<<<<<<< HEAD
def launch_viewers(viewer, original, base, raw, r_path, model_type, checkbox, filetype):

=======
def launch_viewers(viewer, original, base, raw, r_path, model_type, checkbox):
    # TODO
>>>>>>> af32ae7c
    global slicer
    global z_pos
    global view1
    global layer
    global images_original
    global base_label
    images_original = original
    base_label = base
    try:
        del view1
        del layer
    except NameError:
        pass
    # TODO : cleanup, notably viewer argument ?
    view1 = viewer
    view1.add_image(
        images_original, colormap="inferno", contrast_limits=[200, 1000]
    )  # anything bigger than 255 will get mapped to 255... they did it like this because it must have rgb images
    view1.add_labels(base_label, name="base", seed=0.6)
    if raw is not None:  # raw labels is from the prediction
        view1.add_image(
            ndimage.gaussian_filter(raw, sigma=3),
            colormap="magenta",
            name="low_confident",
            blending="additive",
        )
    else:
        pass

    def label_and_sort(base_label):  # assigns a different id for every different cell ?
        labeled = ndimage.label(base_label, structure=np.ones((3, 3, 3)))[0]

        mks, nums = np.unique(labeled, return_counts=True)

        idx_list = list(np.argsort(nums[1:]))
        nums = np.sort(nums[1:])
        labeled_sorted = np.zeros_like(labeled)
        for i, idx in enumerate(idx_list):
            labeled_sorted = np.where(labeled == mks[1:][idx], i + 1, labeled_sorted)
        return labeled_sorted, nums

    def label_ct(labeled_array, nums, value):
        labeled_temp = copy.copy(labeled_array)
        idx = np.abs(nums - value).argmin()
        labeled_temp = np.where((labeled_temp < idx) & (labeled_temp != 0), 255, 0)
        return labeled_temp

    # def show_so_layer(args):
    #     labeled_c, labeled_sorted, nums = args
    #     so_layer = view1.add_image(labeled_c, colormap='cyan', name='small_object', blending='additive')
    #
    #     object_slider = QSlider(Qt.Horizontal)
    #     object_slider.setMinimum(0)
    #     object_slider.setMaximum(500)
    #     object_slider.setSingleStep(10)
    #     object_slider.setValue(10)
    #
    #     object_slider.valueChanged[int].connect(lambda value=object_slider: calc_object_callback(so_layer, value,
    #                                                                                              labeled_sorted, nums))
    #
    #     lbl = QLabel('object size')
    #
    #     slider_widget = utils.combine_blocks(lbl, object_slider)
    #
    #     view1.window.add_dock_widget(slider_widget, name='object_size_slider', area='left')
    #
    #     def calc_object_callback(t_layer, value, labeled_array, nums):
    #         t_layer.data = label_ct(labeled_array, nums, value)

    # @thread_worker(connect={"returned": show_so_layer})
    # def create_label():
    #     labeled_sorted, nums = label_and_sort(base_label)
    #     labeled_c = label_ct(labeled_sorted, nums, 10)
    #     return labeled_c, labeled_sorted, nums
    #
    # worker = create_label()

    layer = view1.layers[0]
    layer1 = view1.layers[1]

<<<<<<< HEAD
    @magicgui(dirname={"mode": "d", "label": "Save labels in... "}, call_button="Save")
    def file_widget(dirname=Path(r_path)):  # file name where to save annotations
        # """Take a filename and do something with it."""
        # print("The filename is:", dirname)
        dirname = Path(r_path)
        # def saver():
        out_dir = gui.dirname.value
        # print("The directory is:", out_dir)
        return dirname, utils.save_masks(layer1.data, out_dir)
=======
    @magicgui(dirname={"mode": "d"})
    def dirpicker(dirname=Path(r_path)):  # file name where to save annotations
        """Take a filename and do something with it."""
        print("The filename is:", dirname)
        return dirname

    # TODO merge widgets ?

    gui = dirpicker.show(run=True)  # dirpicker.show(run=True)

    view1.window.add_dock_widget(gui,name=' ', area='bottom')
>>>>>>> af32ae7c

    gui = file_widget.show(run=True)  # dirpicker.show(run=True)

    view1.window.add_dock_widget(gui, name=" ", area="bottom")

<<<<<<< HEAD
    # @magicgui(call_button="Save")

    # gui2 = saver.show(run=True)  # saver.show(run=True)
    # view1.window.add_dock_widget(gui2, name=" ", area="bottom")
=======
    gui2 = saver.show(run=True)  # saver.show(run=True)

    view1.window.add_dock_widget(gui2, name=' ', area='bottom')
    #view1.window._qt_window.tabifyDockWidget(gui, gui2) #not with FunctionGui ?


    #Qt widget defined in docker.py
    dmg = Datamanager()
    dmg.prepare(r_path, model_type, checkbox)

    view1.window.add_dock_widget(dmg,name=' ', area='left')


    def update_button(axis_event):
        #TODO : possible crash with OOB from here ? file struct or method problem ?
        axis = axis_event.axis
        if axis != 0:
            return
        slice_num = axis_event.value
        print(f"slice num is {slice_num}")
        dmg.update(slice_num)

    view1.dims.events.current_step.connect(update_button)
    # old : events.axis.connect
>>>>>>> af32ae7c

    # draw canvas

    with plt.style.context("dark_background"):
        canvas = FigureCanvas(Figure(figsize=(3, 15)))

        xy_axes = canvas.figure.add_subplot(3, 1, 1)
        canvas.figure.suptitle("Shift-click for plot \n", fontsize= 8)
        xy_axes.imshow(np.zeros((100, 100), np.uint8))
<<<<<<< HEAD
        xy_axes.scatter(50, 50, s=10, c="red", alpha=0.25)
=======
        xy_axes.scatter(50, 50, s=10, c="red", alpha=0.15)
>>>>>>> af32ae7c
        xy_axes.set_xlabel("x axis")
        xy_axes.set_ylabel("y axis")
        yz_axes = canvas.figure.add_subplot(3, 1, 2)
        yz_axes.imshow(np.zeros((100, 100), np.uint8))
<<<<<<< HEAD
        yz_axes.scatter(50, 50, s=10, c="red", alpha=0.25)
=======
        yz_axes.scatter(50, 50, s=10, c="red", alpha=0.15)
>>>>>>> af32ae7c
        yz_axes.set_xlabel("y axis")
        yz_axes.set_ylabel("z axis")
        zx_axes = canvas.figure.add_subplot(3, 1, 3)
        zx_axes.imshow(np.zeros((100, 100), np.uint8))
<<<<<<< HEAD
        zx_axes.scatter(50, 50, s=10, c="red", alpha=0.25)
=======
        zx_axes.scatter(50, 50, s=10, c="red", alpha=0.15)
>>>>>>> af32ae7c
        zx_axes.set_xlabel("x axis")
        zx_axes.set_ylabel("z axis")

        # canvas.figure.tight_layout()
        canvas.figure.subplots_adjust(
            left=0, bottom=0.1, right=1, top=0.95, wspace=0, hspace=0.4
        )

    canvas.setSizePolicy(QSizePolicy.Minimum, QSizePolicy.Maximum)

    view1.window.add_dock_widget(canvas, name=" ", area="right")

<<<<<<< HEAD
    @viewer.mouse_drag_callbacks.append
    def update_canvas_canvas(viewer, event):
=======

    @layer.mouse_drag_callbacks.append
    def update_canvas_canvas(layer, event):
>>>>>>> af32ae7c
        if "shift" in event.modifiers:
            try:
                m_point = np.round(viewer.cursor.position).astype(int)
                print(m_point)
<<<<<<< HEAD
                crop_big = crop_img(
                    [m_point[0], m_point[1], m_point[2]], viewer.layers[0]
                )
=======
                crop_big = crop_img([m_point[0], m_point[1], m_point[2]], layer)
>>>>>>> af32ae7c
                xy_axes.imshow(crop_big[50], "gray")
                yz_axes.imshow(crop_big.transpose(1, 0, 2)[50], "gray")
                zx_axes.imshow(crop_big.transpose(2, 0, 1)[50], "gray")
                canvas.draw_idle()
            except Exception as e:
                print(e)

    # Qt widget defined in docker.py
    dmg = Datamanager(parent=view1)
    dmg.prepare(r_path, filetype, model_type, checkbox)
    view1.window.add_dock_widget(dmg, name=" ", area="left")

    def update_button(axis_event):
        # TODO : crash fixed, what to do with if axis != 0 ?

        # axis = axis_event.ndim
        # if axis != 0:
        #     return
        slice_num = axis_event.value[0]
        print(f"slice num is {slice_num}")
        dmg.update(slice_num)

    view1.dims.events.current_step.connect(update_button)
    # No argument ??
    # old : events.axis.connect

    def crop_img(points, layer):
        min_vals = [x - 50 for x in points]
        max_vals = [x + 50 for x in points]
        yohaku_minus = [n if n < 0 else 0 for n in min_vals]
        yohaku_plus = [
            x - layer.data.shape[i] if layer.data.shape[i] < x else 0
            for i, x in enumerate(max_vals)
        ]
        crop_slice = tuple(
            slice(np.maximum(0, n), x) for n, x in zip(min_vals, max_vals)
        )
        crop_temp = layer.data[crop_slice].persist().compute()
        cropped_img = np.zeros((100, 100, 100), np.uint8)
        cropped_img[
            -yohaku_minus[0] : 100 - yohaku_plus[0],
            -yohaku_minus[1] : 100 - yohaku_plus[1],
            -yohaku_minus[2] : 100 - yohaku_plus[2],
        ] = crop_temp
        return cropped_img<|MERGE_RESOLUTION|>--- conflicted
+++ resolved
@@ -17,13 +17,10 @@
 from napari_cellseg_annotator.dock import Datamanager
 
 
-<<<<<<< HEAD
+
 def launch_viewers(viewer, original, base, raw, r_path, model_type, checkbox, filetype):
 
-=======
-def launch_viewers(viewer, original, base, raw, r_path, model_type, checkbox):
-    # TODO
->>>>>>> af32ae7c
+
     global slicer
     global z_pos
     global view1
@@ -104,7 +101,7 @@
     layer = view1.layers[0]
     layer1 = view1.layers[1]
 
-<<<<<<< HEAD
+
     @magicgui(dirname={"mode": "d", "label": "Save labels in... "}, call_button="Save")
     def file_widget(dirname=Path(r_path)):  # file name where to save annotations
         # """Take a filename and do something with it."""
@@ -114,33 +111,19 @@
         out_dir = gui.dirname.value
         # print("The directory is:", out_dir)
         return dirname, utils.save_masks(layer1.data, out_dir)
-=======
-    @magicgui(dirname={"mode": "d"})
-    def dirpicker(dirname=Path(r_path)):  # file name where to save annotations
-        """Take a filename and do something with it."""
-        print("The filename is:", dirname)
-        return dirname
-
-    # TODO merge widgets ?
-
-    gui = dirpicker.show(run=True)  # dirpicker.show(run=True)
-
-    view1.window.add_dock_widget(gui,name=' ', area='bottom')
->>>>>>> af32ae7c
+
 
     gui = file_widget.show(run=True)  # dirpicker.show(run=True)
 
     view1.window.add_dock_widget(gui, name=" ", area="bottom")
 
-<<<<<<< HEAD
+
     # @magicgui(call_button="Save")
 
     # gui2 = saver.show(run=True)  # saver.show(run=True)
     # view1.window.add_dock_widget(gui2, name=" ", area="bottom")
-=======
-    gui2 = saver.show(run=True)  # saver.show(run=True)
-
-    view1.window.add_dock_widget(gui2, name=' ', area='bottom')
+
+
     #view1.window._qt_window.tabifyDockWidget(gui, gui2) #not with FunctionGui ?
 
 
@@ -162,7 +145,6 @@
 
     view1.dims.events.current_step.connect(update_button)
     # old : events.axis.connect
->>>>>>> af32ae7c
 
     # draw canvas
 
@@ -172,29 +154,17 @@
         xy_axes = canvas.figure.add_subplot(3, 1, 1)
         canvas.figure.suptitle("Shift-click for plot \n", fontsize= 8)
         xy_axes.imshow(np.zeros((100, 100), np.uint8))
-<<<<<<< HEAD
         xy_axes.scatter(50, 50, s=10, c="red", alpha=0.25)
-=======
-        xy_axes.scatter(50, 50, s=10, c="red", alpha=0.15)
->>>>>>> af32ae7c
         xy_axes.set_xlabel("x axis")
         xy_axes.set_ylabel("y axis")
         yz_axes = canvas.figure.add_subplot(3, 1, 2)
         yz_axes.imshow(np.zeros((100, 100), np.uint8))
-<<<<<<< HEAD
         yz_axes.scatter(50, 50, s=10, c="red", alpha=0.25)
-=======
-        yz_axes.scatter(50, 50, s=10, c="red", alpha=0.15)
->>>>>>> af32ae7c
         yz_axes.set_xlabel("y axis")
         yz_axes.set_ylabel("z axis")
         zx_axes = canvas.figure.add_subplot(3, 1, 3)
         zx_axes.imshow(np.zeros((100, 100), np.uint8))
-<<<<<<< HEAD
         zx_axes.scatter(50, 50, s=10, c="red", alpha=0.25)
-=======
-        zx_axes.scatter(50, 50, s=10, c="red", alpha=0.15)
->>>>>>> af32ae7c
         zx_axes.set_xlabel("x axis")
         zx_axes.set_ylabel("z axis")
 
@@ -207,25 +177,19 @@
 
     view1.window.add_dock_widget(canvas, name=" ", area="right")
 
-<<<<<<< HEAD
+
     @viewer.mouse_drag_callbacks.append
     def update_canvas_canvas(viewer, event):
-=======
-
-    @layer.mouse_drag_callbacks.append
-    def update_canvas_canvas(layer, event):
->>>>>>> af32ae7c
+
         if "shift" in event.modifiers:
             try:
                 m_point = np.round(viewer.cursor.position).astype(int)
                 print(m_point)
-<<<<<<< HEAD
+
                 crop_big = crop_img(
                     [m_point[0], m_point[1], m_point[2]], viewer.layers[0]
                 )
-=======
-                crop_big = crop_img([m_point[0], m_point[1], m_point[2]], layer)
->>>>>>> af32ae7c
+
                 xy_axes.imshow(crop_big[50], "gray")
                 yz_axes.imshow(crop_big.transpose(1, 0, 2)[50], "gray")
                 zx_axes.imshow(crop_big.transpose(2, 0, 1)[50], "gray")
