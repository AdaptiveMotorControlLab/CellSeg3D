name: napari-cellseg-annotator
display_name: Cell Segmentation Annotator
schema_version: 0.0.1

contributions:
  commands:
  - id: napari-cellseg-annotator.load
    title: Create Loader
    python_name: napari_cellseg_annotator.plugins:Loader
<<<<<<< HEAD
#  - id: napari-cellseg-annotator.train
#    title: Create Trainer
#    python_name: napari_cellseg_annotator.plugins:Trainer
#  - id: napari-cellseg-annotator.predict
#    title: Create Predicter
#    python_name: napari_cellseg_annotator.plugins:Predicter
=======
>>>>>>> af32ae7c
  - id: napari-cellseg-annotator.help
    title: Create Help
    python_name: napari_cellseg_annotator.plugins:Helper
  widgets:
  - command: napari-cellseg-annotator.load
    display_name: Loader
<<<<<<< HEAD
#  - command: napari-cellseg-annotator.train
#    display_name: Trainer
#  - command: napari-cellseg-annotator.predict
#    display_name: Predicter
=======
>>>>>>> af32ae7c
  - command: napari-cellseg-annotator.help
    display_name: Help/About...<|MERGE_RESOLUTION|>--- conflicted
+++ resolved
@@ -7,27 +7,25 @@
   - id: napari-cellseg-annotator.load
     title: Create Loader
     python_name: napari_cellseg_annotator.plugins:Loader
-<<<<<<< HEAD
+
 #  - id: napari-cellseg-annotator.train
 #    title: Create Trainer
 #    python_name: napari_cellseg_annotator.plugins:Trainer
 #  - id: napari-cellseg-annotator.predict
 #    title: Create Predicter
 #    python_name: napari_cellseg_annotator.plugins:Predicter
-=======
->>>>>>> af32ae7c
+
   - id: napari-cellseg-annotator.help
     title: Create Help
     python_name: napari_cellseg_annotator.plugins:Helper
   widgets:
   - command: napari-cellseg-annotator.load
     display_name: Loader
-<<<<<<< HEAD
+
 #  - command: napari-cellseg-annotator.train
 #    display_name: Trainer
 #  - command: napari-cellseg-annotator.predict
 #    display_name: Predicter
-=======
->>>>>>> af32ae7c
+
   - command: napari-cellseg-annotator.help
     display_name: Help/About...